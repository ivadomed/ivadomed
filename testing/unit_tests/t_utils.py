import os
import shutil
import pytest
from pathlib import Path
from ivadomed.utils import init_ivadomed
from testing.common_testing_util import remove_tmp_dir, path_repo_root, path_temp, path_data_testing_tmp, \
    path_data_testing_source, download_dataset, path_data_multi_sessions_contrasts_source, \
    path_data_multi_sessions_contrasts_tmp

__test_dir__ = Path(path_repo_root, 'testing/unit_tests')
__data_testing_dir__ = path_data_testing_tmp
__tmp_dir__ = path_temp

init_ivadomed()


@pytest.fixture(scope='session')
def download_data_testing_test_files():
    """
    This fixture will attempt to download test data file if there are not present.
    """
    download_dataset("data_testing")


@pytest.fixture(scope='session')
def download_multi_data():
    """
<<<<<<< HEAD
    This Pytest fixture DOWNLOAD all the test data set REQUIRED for the multi-session, multi-contrast related unite
=======
    This Pytest fixture DOWNLOAD all the test data set REQUIRED for the multi-session, multi-contrast related unit
>>>>>>> a5889844
    testing.
    """
    download_dataset("data_multi_testing")


def create_tmp_dir(copy_data_testing_dir=True):
    """Create a temporary directory for unit_test data and copy test data files.

    1. Remove the ``tmp`` directory if it exists.
    2. Copy the ``data_testing`` directory to the ``tmp`` directory.

    Any data files created during testing will go into ``tmp`` directory.
    This is created/removed for each test.

    Args:
        copy_data_testing_dir (bool): If true, copy the __data_testing_dir_ref__ folder
            into the ``tmp`` folder.
    """
    remove_tmp_dir()
    Path(path_temp).mkdir()
    if Path(path_data_testing_source).exists() and copy_data_testing_dir:
        shutil.copytree(path_data_testing_source,
                        path_data_testing_tmp)


def create_tmp_dir_multi_session():
    """Create a temporary directory for data related to multi-session unit tests and copy test data files.
<<<<<<< HEAD

    1. Remove the ``tmp`` directory if it exists.
    2. Copy the ``data_testing_multi`` directory to the ``tmp`` directory. Ignoring the `.git` folder within

=======
    1. Remove the ``tmp`` directory if it exists.
    2. Copy the ``data_testing_multi`` directory to the ``tmp`` directory. Ignoring the `.git` folder within
>>>>>>> a5889844
    Any data files created during testing will go into ``tmp`` directory.
    This is created/removed for each test.
    """
    ignore_git_pattern = shutil.ignore_patterns(str(path_data_multi_sessions_contrasts_source / '.git'))
    remove_tmp_dir()
<<<<<<< HEAD
    os.mkdir(path_temp)
    if os.path.exists(path_data_multi_sessions_contrasts_source):
=======
    Path(path_temp).mkdir()
    if Path(path_data_multi_sessions_contrasts_source).exists():
>>>>>>> a5889844
        shutil.copytree(path_data_multi_sessions_contrasts_source,
                        path_data_multi_sessions_contrasts_tmp,
                        ignore=ignore_git_pattern)<|MERGE_RESOLUTION|>--- conflicted
+++ resolved
@@ -25,11 +25,7 @@
 @pytest.fixture(scope='session')
 def download_multi_data():
     """
-<<<<<<< HEAD
-    This Pytest fixture DOWNLOAD all the test data set REQUIRED for the multi-session, multi-contrast related unite
-=======
     This Pytest fixture DOWNLOAD all the test data set REQUIRED for the multi-session, multi-contrast related unit
->>>>>>> a5889844
     testing.
     """
     download_dataset("data_multi_testing")
@@ -57,27 +53,15 @@
 
 def create_tmp_dir_multi_session():
     """Create a temporary directory for data related to multi-session unit tests and copy test data files.
-<<<<<<< HEAD
-
     1. Remove the ``tmp`` directory if it exists.
     2. Copy the ``data_testing_multi`` directory to the ``tmp`` directory. Ignoring the `.git` folder within
-
-=======
-    1. Remove the ``tmp`` directory if it exists.
-    2. Copy the ``data_testing_multi`` directory to the ``tmp`` directory. Ignoring the `.git` folder within
->>>>>>> a5889844
     Any data files created during testing will go into ``tmp`` directory.
     This is created/removed for each test.
     """
     ignore_git_pattern = shutil.ignore_patterns(str(path_data_multi_sessions_contrasts_source / '.git'))
     remove_tmp_dir()
-<<<<<<< HEAD
-    os.mkdir(path_temp)
-    if os.path.exists(path_data_multi_sessions_contrasts_source):
-=======
     Path(path_temp).mkdir()
     if Path(path_data_multi_sessions_contrasts_source).exists():
->>>>>>> a5889844
         shutil.copytree(path_data_multi_sessions_contrasts_source,
                         path_data_multi_sessions_contrasts_tmp,
                         ignore=ignore_git_pattern)