import os
import time

import numpy as np
import torch
import torch.backends.cudnn as cudnn
from torch import optim
from torch.utils.data import DataLoader
from tqdm import tqdm

import ivadomed.transforms as imed_transforms
from ivadomed import losses
from ivadomed import models
from ivadomed import utils as imed_utils
from ivadomed.loader import utils as imed_loader_utils, adaptative as imed_adaptative
from ivadomed import training as imed_training
import logging
import pytest
from unit_base import remove_tmp_dir, __tmp_dir__, create_tmp_dir, download_dataset
logger = logging.getLogger(__name__)

__dataset_dir__ = os.path.join(__tmp_dir__, "data_testing")
cudnn.benchmark = True

GPU_NUMBER = 0
BATCH_SIZE = 4
DROPOUT = 0.4
BN = 0.1
N_EPOCHS = 10
INIT_LR = 0.01
PATH_BIDS = __dataset_dir__
p = 0.0001


@pytest.fixture(autouse=True, scope='module')
def module_setup_teardown():
    create_tmp_dir()
    download_dataset("data_testing")
    yield
    remove_tmp_dir()


@pytest.mark.run(order=1)
def test_HeMIS(p=0.0001):
    print('[INFO]: Starting test ... \n')
    training_transform_dict = {
        "Resample":
            {
                "wspace": 0.75,
                "hspace": 0.75
            },
        "CenterCrop":
            {
                "size": [48, 48]
            },
        "NumpyToTensor": {}
    }

    transform_lst, _ = imed_transforms.prepare_transforms(training_transform_dict)

    roi_params = {"suffix": "_seg-manual", "slice_filter_roi": None}

    train_lst = ['sub-unf01']
    contrasts = ['T1w', 'T2w', 'T2star']

    print('[INFO]: Creating dataset ...\n')
    model_params = {
            "name": "HeMISUnet",
            "dropout_rate": 0.3,
            "bn_momentum": 0.9,
            "depth": 2,
            "in_channel": 1,
            "out_channel": 1,
            "missing_probability": 0.00001,
            "missing_probability_growth": 0.9,
            "contrasts": ["T1w", "T2w"],
            "ram": False,
<<<<<<< HEAD
            "path_hdf5": 'testing_data/mytestfile.hdf5',
            "csv_path": 'testing_data/hdf5.csv',
=======
            "hdf5_path": os.path.join(__tmp_dir__, 'data_testing/mytestfile.hdf5'),
            "csv_path": os.path.join(__tmp_dir__, 'data_testing/hdf5.csv'),
>>>>>>> 7f031ade
            "target_lst": ["T2w"],
            "roi_lst": ["T2w"]
        }
    contrast_params = {
        "contrast_lst": ['T1w', 'T2w', 'T2star'],
        "balance": {}
    }
    dataset = imed_adaptative.HDF5Dataset(root_dir=PATH_BIDS,
                                          subject_lst=train_lst,
                                          model_params=model_params,
                                          contrast_params=contrast_params,
                                          target_suffix=["_lesion-manual"],
                                          slice_axis=2,
                                          transform=transform_lst,
                                          metadata_choice=False,
                                          dim=2,
                                          slice_filter_fn=imed_loader_utils.SliceFilter(filter_empty_input=True,
                                                                                 filter_empty_mask=True),
                                          roi_params=roi_params)

    dataset.load_into_ram(['T1w', 'T2w', 'T2star'])
    print("[INFO]: Dataset RAM status:")
    print(dataset.status)
    print("[INFO]: In memory Dataframe:")
    print(dataset.dataframe)

    # TODO
    # ds_train.filter_roi(nb_nonzero_thr=10)

    train_loader = DataLoader(dataset, batch_size=BATCH_SIZE,
                              shuffle=True, pin_memory=True,
                              collate_fn=imed_loader_utils.imed_collate,
                              num_workers=1)

    model = models.HeMISUnet(contrasts=contrasts,
                             depth=3,
                             drop_rate=DROPOUT,
                             bn_momentum=BN)

    print(model)
    cuda_available = torch.cuda.is_available()

    if cuda_available:
        torch.cuda.set_device(GPU_NUMBER)
        print("Using GPU number {}".format(GPU_NUMBER))
        model.cuda()

    # Initialing Optimizer and scheduler
    step_scheduler_batch = False
    optimizer = optim.Adam(model.parameters(), lr=INIT_LR)
    scheduler = optim.lr_scheduler.CosineAnnealingLR(optimizer, N_EPOCHS)

    load_lst, reload_lst, pred_lst, opt_lst, schedul_lst, init_lst, gen_lst = [], [], [], [], [], [], []

    for epoch in tqdm(range(1, N_EPOCHS + 1), desc="Training"):
        start_time = time.time()

        start_init = time.time()
        lr = scheduler.get_last_lr()[0]
        model.train()

        tot_init = time.time() - start_init
        init_lst.append(tot_init)

        num_steps = 0
        start_gen = 0
        for i, batch in enumerate(train_loader):
            if i > 0:
                tot_gen = time.time() - start_gen
                gen_lst.append(tot_gen)

            start_load = time.time()
            input_samples, gt_samples = imed_utils.unstack_tensors(batch["input"]), batch["gt"]

            print(batch["input_metadata"][0][0]["missing_mod"])
            missing_mod = imed_training.get_metadata(batch["input_metadata"], model_params)

            print("Number of missing contrasts = {}."
                  .format(len(input_samples) * len(input_samples[0]) - missing_mod.sum()))
            print("len input = {}".format(len(input_samples)))
            print("Batch = {}, {}".format(input_samples[0].shape, gt_samples[0].shape))

            if cuda_available:
                var_input = imed_utils.cuda(input_samples)
                var_gt = imed_utils.cuda(gt_samples, non_blocking=True)
            else:
                var_input = input_samples
                var_gt = gt_samples

            tot_load = time.time() - start_load
            load_lst.append(tot_load)

            start_pred = time.time()
            preds = model(var_input, missing_mod)
            tot_pred = time.time() - start_pred
            pred_lst.append(tot_pred)

            start_opt = time.time()
            loss = - losses.DiceLoss()(preds, var_gt)

            optimizer.zero_grad()
            loss.backward()

            optimizer.step()
            if step_scheduler_batch:
                scheduler.step()

            num_steps += 1
            tot_opt = time.time() - start_opt
            opt_lst.append(tot_opt)

            start_gen = time.time()

        start_schedul = time.time()
        if not step_scheduler_batch:
            scheduler.step()
        tot_schedul = time.time() - start_schedul
        schedul_lst.append(tot_schedul)

        start_reload = time.time()
        print("[INFO]: Updating Dataset")
        p = p ** (2 / 3)
        dataset.update(p=p)
        print("[INFO]: Reloading dataset")
        train_loader = DataLoader(dataset, batch_size=BATCH_SIZE,
                                  shuffle=True, pin_memory=True,
                                  collate_fn=imed_loader_utils.imed_collate,
                                  num_workers=1)
        tot_reload = time.time() - start_reload
        reload_lst.append(tot_reload)

        end_time = time.time()
        total_time = end_time - start_time
        tqdm.write("Epoch {} took {:.2f} seconds.".format(epoch, total_time))

    print('Mean SD init {} -- {}'.format(np.mean(init_lst), np.std(init_lst)))
    print('Mean SD load {} -- {}'.format(np.mean(load_lst), np.std(load_lst)))
    print('Mean SD reload {} -- {}'.format(np.mean(reload_lst), np.std(reload_lst)))
    print('Mean SD pred {} -- {}'.format(np.mean(pred_lst), np.std(pred_lst)))
    print('Mean SD opt {} --  {}'.format(np.mean(opt_lst), np.std(opt_lst)))
    print('Mean SD gen {} -- {}'.format(np.mean(gen_lst), np.std(gen_lst)))
    print('Mean SD scheduler {} -- {}'.format(np.mean(schedul_lst), np.std(schedul_lst)))
    assert os.path.exists(os.path.join(__dataset_dir__, 'mytestfile.hdf5'))


@pytest.mark.run(order=2)
def test_hdf5_bids():
<<<<<<< HEAD
    os.makedirs("test_adap_bids")
    imed_adaptative.HDF5ToBIDS('testing_data/mytestfile.hdf5', ['sub-unf01'], "test_adap_bids")
    assert os.path.isdir("test_adap_bids/sub-unf01/anat")
    assert os.path.isdir("test_adap_bids/derivatives/labels/sub-unf01/anat")
    # once done we can delete the file
    print("[INFO]: Deleting HDF5 file.")
    os.remove('testing_data/mytestfile.hdf5')
=======
    os.makedirs(os.path.join(__tmp_dir__, "test_adap_bids"))
    imed_adaptative.HDF5ToBIDS(os.path.join(__dataset_dir__, 'mytestfile.hdf5'),
                                 ['sub-unf01'], os.path.join(__tmp_dir__, "test_adap_bids"))
    assert os.path.isdir(os.path.join(__tmp_dir__, "test_adap_bids/sub-unf01/anat"))
    assert os.path.isdir(os.path.join(__tmp_dir__, "test_adap_bids/derivatives/labels/sub-unf01/anat"))
>>>>>>> 7f031ade
    print('\n [INFO]: Test of HeMIS passed successfully.')<|MERGE_RESOLUTION|>--- conflicted
+++ resolved
@@ -75,13 +75,8 @@
             "missing_probability_growth": 0.9,
             "contrasts": ["T1w", "T2w"],
             "ram": False,
-<<<<<<< HEAD
             "path_hdf5": 'testing_data/mytestfile.hdf5',
             "csv_path": 'testing_data/hdf5.csv',
-=======
-            "hdf5_path": os.path.join(__tmp_dir__, 'data_testing/mytestfile.hdf5'),
-            "csv_path": os.path.join(__tmp_dir__, 'data_testing/hdf5.csv'),
->>>>>>> 7f031ade
             "target_lst": ["T2w"],
             "roi_lst": ["T2w"]
         }
@@ -229,19 +224,9 @@
 
 @pytest.mark.run(order=2)
 def test_hdf5_bids():
-<<<<<<< HEAD
-    os.makedirs("test_adap_bids")
-    imed_adaptative.HDF5ToBIDS('testing_data/mytestfile.hdf5', ['sub-unf01'], "test_adap_bids")
-    assert os.path.isdir("test_adap_bids/sub-unf01/anat")
-    assert os.path.isdir("test_adap_bids/derivatives/labels/sub-unf01/anat")
-    # once done we can delete the file
-    print("[INFO]: Deleting HDF5 file.")
-    os.remove('testing_data/mytestfile.hdf5')
-=======
     os.makedirs(os.path.join(__tmp_dir__, "test_adap_bids"))
     imed_adaptative.HDF5ToBIDS(os.path.join(__dataset_dir__, 'mytestfile.hdf5'),
                                  ['sub-unf01'], os.path.join(__tmp_dir__, "test_adap_bids"))
     assert os.path.isdir(os.path.join(__tmp_dir__, "test_adap_bids/sub-unf01/anat"))
     assert os.path.isdir(os.path.join(__tmp_dir__, "test_adap_bids/derivatives/labels/sub-unf01/anat"))
->>>>>>> 7f031ade
     print('\n [INFO]: Test of HeMIS passed successfully.')