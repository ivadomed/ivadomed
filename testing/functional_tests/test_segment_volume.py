--- conflicted
+++ resolved
@@ -81,7 +81,6 @@
     shutil.rmtree(PATH_MODEL)
 
 
-<<<<<<< HEAD
 @pytest.mark.parametrize("center_crop", [[200, 200], LENGTH_2D])
 def test_segment_volume_2d_with_patches(download_functional_test_files, center_crop):
     model = imed_models.Unet(in_channel=1,
@@ -140,11 +139,8 @@
     shutil.rmtree(PATH_MODEL)
 
 
-def test_segment_volume_3d(download_functional_test_files):
-=======
 @pytest.mark.parametrize("center_crop", [[192, 192, 16]])
 def test_segment_volume_3d(download_functional_test_files, center_crop):
->>>>>>> 94a965a1
     model = imed_models.Modified3DUNet(in_channel=1,
                                        out_channel=1,
                                        base_n_filter=1)
