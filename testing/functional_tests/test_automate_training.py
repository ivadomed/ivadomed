import logging
import os
import pytest
from functional_tests.t_utils import remove_tmp_dir, __tmp_dir__, create_tmp_dir, __data_testing_dir__
logger = logging.getLogger(__name__)


def setup_function():
    create_tmp_dir()


@pytest.mark.script_launch_mode('subprocess')
def test_automate_training(script_runner):
    file_config = os.path.join(__data_testing_dir__, 'automate_training_config.json')
    file_config_hyper = os.path.join(__data_testing_dir__,
                                     'automate_training_hyperparameter_opt.json')
    __output_dir__ = os.path.join(__tmp_dir__, 'results')

<<<<<<< HEAD
    ret = script_runner.run('ivadomed_automate_training', '--config', f'{file_config}',
                            '--config-hyper', f'{file_config_hyper}',
=======
    ret = script_runner.run('ivadomed_automate_training', '--config', f'{config_file}',
                            '--params', f'{param_file}',
                            '--path-data', f'{__data_testing_dir__}',
>>>>>>> a8f1839a
                            '--output_dir', f'{__output_dir__}')
    print(f"{ret.stdout}")
    print(f"{ret.stderr}")
    assert ret.success
    assert os.path.exists(os.path.join(__output_dir__, 'detailed_results.csv'))
    assert os.path.exists(os.path.join(__output_dir__, 'temporary_results.csv'))
    assert os.path.exists(os.path.join(__output_dir__, 'average_eval.csv'))


@pytest.mark.script_launch_mode('subprocess')
def test_automate_training_run_test(script_runner):
    file_config = os.path.join(__data_testing_dir__, 'automate_training_config.json')
    file_config_hyper = os.path.join(__data_testing_dir__,
                                     'automate_training_hyperparameter_opt.json')
    __output_dir__ = os.path.join(__tmp_dir__, 'results')

<<<<<<< HEAD
    ret = script_runner.run('ivadomed_automate_training', '--config', f'{file_config}',
                            '--config-hyper', f'{file_config_hyper}',
=======
    ret = script_runner.run('ivadomed_automate_training', '--config', f'{config_file}',
                            '--params', f'{param_file}',
                            '--path-data', f'{__data_testing_dir__}',
>>>>>>> a8f1839a
                            '--output_dir', f'{__output_dir__}',
                            '--run-test')
    print(f"{ret.stdout}")
    print(f"{ret.stderr}")
    assert ret.success
    assert os.path.exists(os.path.join(__output_dir__, 'detailed_results.csv'))
    assert os.path.exists(os.path.join(__output_dir__, 'temporary_results.csv'))
    assert os.path.exists(os.path.join(__output_dir__, 'average_eval.csv'))


def teardown_function():
    remove_tmp_dir()<|MERGE_RESOLUTION|>--- conflicted
+++ resolved
@@ -16,14 +16,9 @@
                                      'automate_training_hyperparameter_opt.json')
     __output_dir__ = os.path.join(__tmp_dir__, 'results')
 
-<<<<<<< HEAD
     ret = script_runner.run('ivadomed_automate_training', '--config', f'{file_config}',
                             '--config-hyper', f'{file_config_hyper}',
-=======
-    ret = script_runner.run('ivadomed_automate_training', '--config', f'{config_file}',
-                            '--params', f'{param_file}',
                             '--path-data', f'{__data_testing_dir__}',
->>>>>>> a8f1839a
                             '--output_dir', f'{__output_dir__}')
     print(f"{ret.stdout}")
     print(f"{ret.stderr}")
@@ -40,14 +35,9 @@
                                      'automate_training_hyperparameter_opt.json')
     __output_dir__ = os.path.join(__tmp_dir__, 'results')
 
-<<<<<<< HEAD
     ret = script_runner.run('ivadomed_automate_training', '--config', f'{file_config}',
                             '--config-hyper', f'{file_config_hyper}',
-=======
-    ret = script_runner.run('ivadomed_automate_training', '--config', f'{config_file}',
-                            '--params', f'{param_file}',
                             '--path-data', f'{__data_testing_dir__}',
->>>>>>> a8f1839a
                             '--output_dir', f'{__output_dir__}',
                             '--run-test')
     print(f"{ret.stdout}")
