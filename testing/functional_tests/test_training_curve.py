import logging
from testing.functional_tests.t_utils import __tmp_dir__, create_tmp_dir, download_functional_test_files
from testing.common_testing_util import remove_tmp_dir
from ivadomed.scripts import training_curve
from pathlib import Path
logger = logging.getLogger(__name__)


def setup_function():
    create_tmp_dir()


def test_training_curve(download_functional_test_files):
<<<<<<< HEAD
    __data_testing_dir__ = Path(__tmp_dir__, "data_functional_testing")
    __input_dir__ = Path(__data_testing_dir__, 'tensorboard_events')
    __output_dir__ = Path(__tmp_dir__, 'output_training_curve')
    training_curve.main(args=['--input', str(__input_dir__),
                              '--output', str(__output_dir__)])
    assert __output_dir__.exists()
    assert Path(__output_dir__, "accuracy_score.png").exists()
    assert Path(__output_dir__, "dice_score.png").exists()
    assert Path(__output_dir__, "hausdorff_score.png").exists()
    assert Path(__output_dir__, "intersection_over_union.png").exists()
    assert Path(__output_dir__, "losses.png").exists()
    assert Path(__output_dir__, "multiclass dice_score.png").exists()
    assert Path(__output_dir__, "precision_score.png").exists()
    assert Path(__output_dir__, "recall_score.png").exists()
    assert Path(__output_dir__, "specificity_score.png").exists()
=======
    __data_testing_dir__ = os.path.join(__tmp_dir__, "data_functional_testing")
    __input_dir__ = os.path.join(__data_testing_dir__, 'tensorboard_events')
    __output_dir__ = os.path.join(__tmp_dir__, 'output_training_curve')
    training_curve.main(args=['--input', __input_dir__,
                              '--output', __output_dir__])
    assert os.path.exists(__output_dir__)
    assert os.path.exists(os.path.join(__output_dir__, "accuracy_score.png"))
    assert os.path.exists(os.path.join(__output_dir__, "dice_score.png"))
    assert os.path.exists(os.path.join(__output_dir__, "hausdorff_score.png"))
    assert os.path.exists(os.path.join(__output_dir__, "intersection_over_union.png"))
    assert os.path.exists(os.path.join(__output_dir__, "losses.png"))
    assert os.path.exists(os.path.join(__output_dir__, "multi_class_dice_score.png"))
    assert os.path.exists(os.path.join(__output_dir__, "precision_score.png"))
    assert os.path.exists(os.path.join(__output_dir__, "recall_score.png"))
    assert os.path.exists(os.path.join(__output_dir__, "specificity_score.png"))
    assert os.path.exists(os.path.join(__output_dir__, "tensorboard_events_training_values.csv"))
>>>>>>> 133501dd


def teardown_function():
    remove_tmp_dir()<|MERGE_RESOLUTION|>--- conflicted
+++ resolved
@@ -11,40 +11,22 @@
 
 
 def test_training_curve(download_functional_test_files):
-<<<<<<< HEAD
     __data_testing_dir__ = Path(__tmp_dir__, "data_functional_testing")
     __input_dir__ = Path(__data_testing_dir__, 'tensorboard_events')
     __output_dir__ = Path(__tmp_dir__, 'output_training_curve')
     training_curve.main(args=['--input', str(__input_dir__),
                               '--output', str(__output_dir__)])
-    assert __output_dir__.exists()
+    assert Path(__output_dir__).exists()
     assert Path(__output_dir__, "accuracy_score.png").exists()
     assert Path(__output_dir__, "dice_score.png").exists()
     assert Path(__output_dir__, "hausdorff_score.png").exists()
     assert Path(__output_dir__, "intersection_over_union.png").exists()
     assert Path(__output_dir__, "losses.png").exists()
-    assert Path(__output_dir__, "multiclass dice_score.png").exists()
+    assert Path(__output_dir__, "multi_class_dice_score.png").exists()
     assert Path(__output_dir__, "precision_score.png").exists()
     assert Path(__output_dir__, "recall_score.png").exists()
     assert Path(__output_dir__, "specificity_score.png").exists()
-=======
-    __data_testing_dir__ = os.path.join(__tmp_dir__, "data_functional_testing")
-    __input_dir__ = os.path.join(__data_testing_dir__, 'tensorboard_events')
-    __output_dir__ = os.path.join(__tmp_dir__, 'output_training_curve')
-    training_curve.main(args=['--input', __input_dir__,
-                              '--output', __output_dir__])
-    assert os.path.exists(__output_dir__)
-    assert os.path.exists(os.path.join(__output_dir__, "accuracy_score.png"))
-    assert os.path.exists(os.path.join(__output_dir__, "dice_score.png"))
-    assert os.path.exists(os.path.join(__output_dir__, "hausdorff_score.png"))
-    assert os.path.exists(os.path.join(__output_dir__, "intersection_over_union.png"))
-    assert os.path.exists(os.path.join(__output_dir__, "losses.png"))
-    assert os.path.exists(os.path.join(__output_dir__, "multi_class_dice_score.png"))
-    assert os.path.exists(os.path.join(__output_dir__, "precision_score.png"))
-    assert os.path.exists(os.path.join(__output_dir__, "recall_score.png"))
-    assert os.path.exists(os.path.join(__output_dir__, "specificity_score.png"))
-    assert os.path.exists(os.path.join(__output_dir__, "tensorboard_events_training_values.csv"))
->>>>>>> 133501dd
+    assert Path(__output_dir__, "tensorboard_events_training_values.csv").exists()
 
 
 def teardown_function():
