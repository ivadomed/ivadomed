import os
import copy
import nibabel as nib
import numpy as np
import torch
import torch.backends.cudnn as cudnn
from torch.utils.data import DataLoader, ConcatDataset
from tqdm import tqdm

from ivadomed import metrics as imed_metrics
from ivadomed import utils as imed_utils
from ivadomed import visualize as imed_visualize
from ivadomed import inference as imed_inference
from ivadomed import uncertainty as imed_uncertainty
from ivadomed.loader import utils as imed_loader_utils
from ivadomed.object_detection import utils as imed_obj_detect
from ivadomed.loader.film import store_film_params, save_film_params
from ivadomed.training import get_metadata
from ivadomed.postprocessing import threshold_predictions

cudnn.benchmark = True


def test(model_params, dataset_test, testing_params, log_directory, device, cuda_available=True,
         metric_fns=None, postprocessing=None):
    """Main command to test the network.

    Args:
        model_params (dict): Model's parameters.
        dataset_test (imed_loader): Testing dataset.
        testing_params (dict): Testing parameters.
        log_directory (str): Folder where predictions are saved.
        device (torch.device): Indicates the CPU or GPU ID.
        cuda_available (bool): If True, CUDA is available.
        metric_fns (list): List of metrics, see :mod:`ivadomed.metrics`.
        postprocessing (dict): Contains postprocessing steps.

    Returns:
        dict: result metrics.
    """
    # DATA LOADER
    test_loader = DataLoader(dataset_test, batch_size=testing_params["batch_size"],
                             shuffle=False, pin_memory=True,
                             collate_fn=imed_loader_utils.imed_collate,
                             num_workers=0)

    # LOAD TRAIN MODEL
    fname_model = os.path.join(log_directory, "best_model.pt")
    print('\nLoading model: {}'.format(fname_model))
    model = torch.load(fname_model, map_location=device)
    if cuda_available:
        model.cuda()
    model.eval()

    # CREATE OUTPUT FOLDER
    path_3Dpred = os.path.join(log_directory, 'pred_masks')
    if not os.path.isdir(path_3Dpred):
        os.makedirs(path_3Dpred)

    # METRIC MANAGER
    metric_mgr = imed_metrics.MetricManager(metric_fns)

    # UNCERTAINTY SETTINGS
    if (testing_params['uncertainty']['epistemic'] or testing_params['uncertainty']['aleatoric']) and \
            testing_params['uncertainty']['n_it'] > 0:
        n_monteCarlo = testing_params['uncertainty']['n_it'] + 1
        testing_params['uncertainty']['applied'] = True
        print('\nComputing model uncertainty over {} iterations.'.format(n_monteCarlo - 1))
    else:
        testing_params['uncertainty']['applied'] = False
        n_monteCarlo = 1

    for i_monteCarlo in range(n_monteCarlo):
        preds_npy, gt_npy = run_inference(test_loader, model, model_params, testing_params, path_3Dpred,
                                          cuda_available, i_monteCarlo, postprocessing)
        metric_mgr(preds_npy, gt_npy)
        # If uncertainty computation, don't apply it on last iteration for prediction
        if testing_params['uncertainty']['applied'] and (n_monteCarlo - 2 == i_monteCarlo):
            testing_params['uncertainty']['applied'] = False
            # COMPUTE UNCERTAINTY MAPS
            imed_uncertainty.run_uncertainty(ifolder=path_3Dpred)

    metrics_dict = metric_mgr.get_results()
    metric_mgr.reset()
    print(metrics_dict)
    return metrics_dict


def run_inference(test_loader, model, model_params, testing_params, ofolder, cuda_available,
                  i_monte_carlo=None, postprocessing=None):
    """Run inference on the test data and save results as nibabel files.

    Args:
        test_loader (torch DataLoader):
        model (nn.Module):
        model_params (dict):
        testing_params (dict):
        ofolder (str): Folder where predictions are saved.
        cuda_available (bool): If True, CUDA is available.
        i_monte_carlo (int): i_th Monte Carlo iteration.
        postprocessing (dict): Indicates postprocessing steps.

    Returns:
        ndarray, ndarray: Prediction, Ground-truth of shape n_sample, n_label, h, w, d.
    """
    # INIT STORAGE VARIABLES
    preds_npy_list, gt_npy_list, filenames = [], [], []
    pred_tmp_lst, z_tmp_lst, fname_tmp = [], [], ''
    volume = None
    weight_matrix = None

    # Create dict containing gammas and betas after each FiLM layer.
    if 'film_layers' in model_params and any(model_params['film_layers']):
<<<<<<< HEAD
=======
        # 2 * model_params["depth"] + 2 is the number of FiLM layers. 1 is added since the range starts at one.
>>>>>>> 13c8bb7f
        gammas_dict = {i: [] for i in range(1, 2 * model_params["depth"] + 3)}
        betas_dict = {i: [] for i in range(1, 2 * model_params["depth"] + 3)}
        metadata_values_lst = []

    for i, batch in enumerate(tqdm(test_loader, desc="Inference - Iteration " + str(i_monte_carlo))):
        with torch.no_grad():
            # GET SAMPLES
            # input_samples: list of batch_size tensors, whose size is n_channels X height X width X depth
            # gt_samples: idem with n_labels
            # batch['*_metadata']: list of batch_size lists, whose size is n_channels or n_labels
            if model_params["name"] == "HeMISUnet":
                input_samples = imed_utils.cuda(imed_utils.unstack_tensors(batch["input"]), cuda_available)
            else:
                input_samples = imed_utils.cuda(batch["input"], cuda_available)
            gt_samples = imed_utils.cuda(batch["gt"], cuda_available, non_blocking=True)

            # EPISTEMIC UNCERTAINTY
            if testing_params['uncertainty']['applied'] and testing_params['uncertainty']['epistemic']:
                for m in model.modules():
                    if m.__class__.__name__.startswith('Dropout'):
                        m.train()

            # RUN MODEL
            if model_params["name"] == "HeMISUnet" or \
                    ('film_layers' in model_params and any(model_params['film_layers'])):
                metadata = get_metadata(batch["input_metadata"], model_params)
                preds = model(input_samples, metadata)
            else:
                preds = model(input_samples)

        if model_params["name"] == "HeMISUnet":
            # Reconstruct image with only one modality
            input_samples = batch['input'][0]

        if model_params["name"] == "Modified3DUNet" and model_params["attention"] and ofolder:
            imed_visualize.save_feature_map(batch, "attentionblock2", os.path.dirname(ofolder), model, input_samples,
                                            slice_axis=test_loader.dataset.slice_axis)

        if 'film_layers' in model_params and any(model_params['film_layers']):
            # Store the values of gammas and betas after the last epoch for each batch
            gammas_dict, betas_dict, metadata_values_lst = store_film_params(gammas_dict, betas_dict,
                                                                             metadata_values_lst,
                                                                             batch['input_metadata'], model,
                                                                             model_params["film_layers"],
                                                                             model_params["depth"],
                                                                             model_params['metadata'])

        # PREDS TO CPU
        preds_cpu = preds.cpu()

        task = imed_utils.get_task(model_params["name"])
        if task == "classification":
            gt_npy_list.append(gt_samples.cpu().numpy())
            preds_npy_list.append(preds_cpu.data.numpy())

        # RECONSTRUCT 3D IMAGE
        last_batch_bool = (i == len(test_loader) - 1)

        slice_axis = imed_utils.AXIS_DCT[testing_params['slice_axis']]

        # LOOP ACROSS SAMPLES
        for smp_idx in range(len(preds_cpu)):
            if "bounding_box" in batch['input_metadata'][smp_idx][0]:
                imed_obj_detect.adjust_undo_transforms(testing_params["undo_transforms"].transforms, batch, smp_idx)

            if model_params["is_2d"]:
                last_sample_bool = (last_batch_bool and smp_idx == len(preds_cpu) - 1)
                # undo transformations
                preds_idx_undo, metadata_idx = testing_params["undo_transforms"](preds_cpu[smp_idx],
                                                                                 batch['gt_metadata'][smp_idx],
                                                                                 data_type='gt')
                # preds_idx_undo is a list n_label arrays
                preds_idx_arr = np.array(preds_idx_undo)

                # TODO: gt_filenames should not be a list
                fname_ref = list(filter(None, metadata_idx[0]['gt_filenames']))[0]

                # NEW COMPLETE VOLUME
                if pred_tmp_lst and (fname_ref != fname_tmp or last_sample_bool) and task != "classification":
                    # save the completely processed file as a nifti file
                    if ofolder:
                        fname_pred = os.path.join(ofolder, fname_tmp.split('/')[-1])
                        fname_pred = fname_pred.rsplit("_", 1)[0] + '_pred.nii.gz'
                        # If Uncertainty running, then we save each simulation result
                        if testing_params['uncertainty']['applied']:
                            fname_pred = fname_pred.split('.nii.gz')[0] + '_' + str(i_monte_carlo).zfill(2) + '.nii.gz'
                            postprocessing = None
                    else:
                        fname_pred = None
                    output_nii = imed_inference.pred_to_nib(data_lst=pred_tmp_lst,
                                                        z_lst=z_tmp_lst,
                                                        fname_ref=fname_tmp,
                                                        fname_out=fname_pred,
                                                        slice_axis=slice_axis,
                                                        kernel_dim='2d',
                                                        bin_thr=-1,
                                                        postprocessing=postprocessing)
                    output_data = output_nii.get_fdata().transpose(3, 0, 1, 2)
                    preds_npy_list.append(output_data)

                    gt = get_gt(filenames)
                    gt_npy_list.append(gt)

                    output_nii_shape = output_nii.get_fdata().shape
                    if len(output_nii_shape) == 4 and output_nii_shape[-1] > 1 and ofolder:
                        imed_visualize.save_color_labels(np.stack(pred_tmp_lst, -1),
                                                     False,
                                                     fname_tmp,
                                                     fname_pred.split(".nii.gz")[0] + '_color.nii.gz',
                                                     imed_utils.AXIS_DCT[testing_params['slice_axis']])

                    # re-init pred_stack_lst
                    pred_tmp_lst, z_tmp_lst = [], []

                # add new sample to pred_tmp_lst, of size n_label X h X w ...
                pred_tmp_lst.append(preds_idx_arr)

                # TODO: slice_index should be stored in gt_metadata as well
                z_tmp_lst.append(int(batch['input_metadata'][smp_idx][0]['slice_index']))
                fname_tmp = fname_ref
                filenames = metadata_idx[0]['gt_filenames']

            else:
                pred_undo, metadata, last_sample_bool, volume, weight_matrix = \
                    imed_inference.volume_reconstruction(batch,
                                                     preds_cpu,
                                                     testing_params['undo_transforms'],
                                                     smp_idx, volume, weight_matrix)
                fname_ref = metadata[0]['gt_filenames'][0]
                # Indicator of last batch
                if last_sample_bool:
                    pred_undo = np.array(pred_undo)
                    if ofolder:
                        fname_pred = os.path.join(ofolder, fname_ref.split('/')[-1])
                        fname_pred = fname_pred.split(testing_params['target_suffix'][0])[0] + '_pred.nii.gz'
                        # If uncertainty running, then we save each simulation result
                        if testing_params['uncertainty']['applied']:
                            fname_pred = fname_pred.split('.nii.gz')[0] + '_' + str(i_monte_carlo).zfill(2) + '.nii.gz'
                            postprocessing = None
                    else:
                        fname_pred = None
                    # Choose only one modality
                    output_nii = imed_inference.pred_to_nib(data_lst=[pred_undo],
                                                        z_lst=[],
                                                        fname_ref=fname_ref,
                                                        fname_out=fname_pred,
                                                        slice_axis=slice_axis,
                                                        kernel_dim='3d',
                                                        bin_thr=-1,
                                                        postprocessing=postprocessing)
                    output_data = output_nii.get_fdata().transpose(3, 0, 1, 2)
                    preds_npy_list.append(output_data)

                    gt = get_gt(metadata[0]['gt_filenames'])
                    gt_npy_list.append(gt)
                    # Save merged labels with color

                    if pred_undo.shape[0] > 1 and ofolder:
                        imed_visualize.save_color_labels(pred_undo,
                                                     False,
                                                     batch['input_metadata'][smp_idx][0]['input_filenames'],
                                                     fname_pred.split(".nii.gz")[0] + '_color.nii.gz',
                                                     slice_axis)

    if 'film_layers' in model_params and any(model_params['film_layers']):
        save_film_params(gammas_dict, betas_dict, metadata_values_lst, model_params["depth"],
                         ofolder.replace("pred_masks", ""))
    return preds_npy_list, gt_npy_list


def threshold_analysis(model_path, ds_lst, model_params, testing_params, metric="dice", increment=0.1,
                       fname_out="thr.png", cuda_available=True):
    """Run a threshold analysis to find the optimal threshold on a sub-dataset.

    Args:
        model_path (str): Model path.
        ds_lst (list): List of loaders.
        model_params (dict): Model's parameters.
        testing_params (dict): Testing parameters
        metric (str): Choice between "dice" and "recall_specificity". If "recall_specificity", then a ROC analysis
            is performed.
        increment (float): Increment between tested thresholds.
        fname_out (str): Plot output filename.
        cuda_available (bool): If True, CUDA is available.

    Returns:
        float: optimal threshold.
    """
    if metric not in ["dice", "recall_specificity"]:
        raise ValueError('\nChoice of metric for threshold analysis: dice, recall_specificity.')

    # Adjust some testing parameters
    testing_params["uncertainty"]["applied"] = False

    # Load model
    model = torch.load(model_path)
    # Eval mode
    model.eval()

    # List of thresholds
    thr_list = list(np.arange(0.0, 1.0, increment))[1:]

    # Init metric manager for each thr
    metric_fns = [imed_metrics.recall_score,
                  imed_metrics.dice_score,
                  imed_metrics.specificity_score]
    metric_dict = {thr: imed_metrics.MetricManager(metric_fns) for thr in thr_list}

    # Load
    loader = DataLoader(ConcatDataset(ds_lst), batch_size=testing_params["batch_size"],
                        shuffle=False, pin_memory=True, sampler=None,
                        collate_fn=imed_loader_utils.imed_collate,
                        num_workers=0)

    # Run inference
    preds_npy, gt_npy = run_inference(loader, model, model_params,
                                      testing_params,
                                      ofolder=None,
                                      cuda_available=cuda_available)

    print('\nRunning threshold analysis to find optimal threshold')
    # Make sure the GT is binarized
    gt_npy = [threshold_predictions(gt, thr=0.5) for gt in gt_npy]
    # Move threshold
    for thr in tqdm(thr_list, desc="Search"):
        preds_thr = [threshold_predictions(copy.deepcopy(pred), thr=thr) for pred in preds_npy]
        metric_dict[thr](preds_thr, gt_npy)

    # Get results
    tpr_list, fpr_list, dice_list = [], [], []
    for thr in thr_list:
        result_thr = metric_dict[thr].get_results()
        tpr_list.append(result_thr["recall_score"])
        fpr_list.append(1 - result_thr["specificity_score"])
        dice_list.append(result_thr["dice_score"])

    # Get optimal threshold
    if metric == "dice":
        diff_list = dice_list
    else:
        diff_list = [tpr - fpr for tpr, fpr in zip(tpr_list, fpr_list)]

    optimal_idx = np.max(np.where(diff_list == np.max(diff_list)))
    optimal_threshold = thr_list[optimal_idx]
    print('\tOptimal threshold: {}'.format(optimal_threshold))

    # Save plot
    print('\tSaving plot: {}'.format(fname_out))
    if metric == "dice":
        # Run plot
        imed_metrics.plot_dice_thr(thr_list, dice_list, optimal_idx, fname_out)
    else:
        # Add 0 and 1 as extrema
        tpr_list = [0.0] + tpr_list + [1.0]
        fpr_list = [0.0] + fpr_list + [1.0]
        optimal_idx += 1
        # Run plot
        imed_metrics.plot_roc_curve(tpr_list, fpr_list, optimal_idx, fname_out)

    return optimal_threshold


def get_gt(filenames):
    """Get ground truth data as numpy array.
    
    Args:
        filenames (list): List of ground truth filenames, one per class.
    Returns:
        ndarray: 4D numpy array.
    """
    gt_lst = []
    for gt in filenames:
        # For multi-label, if all labels are not in every image
        if gt is not None:
            gt_lst.append(nib.load(gt).get_fdata())
        else:
            gt_lst.append(np.zeros(nib.load(list(filter(None, filenames))[0]).get_fdata().shape))
    return np.array(gt_lst)<|MERGE_RESOLUTION|>--- conflicted
+++ resolved
@@ -111,10 +111,7 @@
 
     # Create dict containing gammas and betas after each FiLM layer.
     if 'film_layers' in model_params and any(model_params['film_layers']):
-<<<<<<< HEAD
-=======
         # 2 * model_params["depth"] + 2 is the number of FiLM layers. 1 is added since the range starts at one.
->>>>>>> 13c8bb7f
         gammas_dict = {i: [] for i in range(1, 2 * model_params["depth"] + 3)}
         betas_dict = {i: [] for i in range(1, 2 * model_params["depth"] + 3)}
         metadata_values_lst = []
