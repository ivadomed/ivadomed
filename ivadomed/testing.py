import copy
from pathlib import Path
import nibabel as nib
import numpy as np
import torch
import torch.backends.cudnn as cudnn
from loguru import logger
from torch.utils.data import DataLoader, ConcatDataset
from tqdm import tqdm
from pathlib import Path

from ivadomed import metrics as imed_metrics
from ivadomed import utils as imed_utils
from ivadomed import visualize as imed_visualize
from ivadomed import inference as imed_inference
from ivadomed import uncertainty as imed_uncertainty
from ivadomed.loader import utils as imed_loader_utils
from ivadomed.object_detection import utils as imed_obj_detect
from ivadomed.loader.film import store_film_params, save_film_params
from ivadomed.training import get_metadata
from ivadomed.postprocessing import threshold_predictions
from ivadomed.keywords import ConfigKW, ModelParamsKW, MetadataKW

cudnn.benchmark = True


def test(model_params, dataset_test, testing_params, path_output, device, cuda_available=True,
         metric_fns=None, postprocessing=None):
    """Main command to test the network.

    Args:
        model_params (dict): Model's parameters.
        dataset_test (imed_loader): Testing dataset.
        testing_params (dict): Testing parameters.
        path_output (str): Folder where predictions are saved.
        device (torch.device): Indicates the CPU or GPU ID.
        cuda_available (bool): If True, CUDA is available.
        metric_fns (list): List of metrics, see :mod:`ivadomed.metrics`.
        postprocessing (dict): Contains postprocessing steps.

    Returns:
        dict: result metrics.
    """
    # DATA LOADER
    test_loader = DataLoader(dataset_test, batch_size=testing_params["batch_size"],
                             shuffle=False, pin_memory=True,
                             collate_fn=imed_loader_utils.imed_collate,
                             num_workers=0)

    # LOAD TRAIN MODEL
    fname_model = Path(path_output, "best_model.pt")
    logger.info('Loading model: {}'.format(fname_model))
    model = torch.load(fname_model, map_location=device)
    if cuda_available:
        model.cuda()
    model.eval()

    # CREATE OUTPUT FOLDER
    path_3Dpred = Path(path_output, 'pred_masks')
    if not path_3Dpred.is_dir():
        path_3Dpred.mkdir(parents=True)

    # METRIC MANAGER
    metric_mgr = imed_metrics.MetricManager(metric_fns)

    # UNCERTAINTY SETTINGS
    if (testing_params['uncertainty']['epistemic'] or testing_params['uncertainty']['aleatoric']) and \
            testing_params['uncertainty']['n_it'] > 0:
        n_monteCarlo = testing_params['uncertainty']['n_it'] + 1
        testing_params['uncertainty']['applied'] = True
        logger.info('Computing model uncertainty over {} iterations.'.format(n_monteCarlo - 1))
    else:
        testing_params['uncertainty']['applied'] = False
        n_monteCarlo = 1

    for i_monteCarlo in range(n_monteCarlo):
        preds_npy, gt_npy = run_inference(test_loader, model, model_params, testing_params, str(path_3Dpred),
                                          cuda_available, i_monteCarlo, postprocessing)
        metric_mgr(preds_npy, gt_npy)
        # If uncertainty computation, don't apply it on last iteration for prediction
        if testing_params['uncertainty']['applied'] and (n_monteCarlo - 2 == i_monteCarlo):
            testing_params['uncertainty']['applied'] = False
            # COMPUTE UNCERTAINTY MAPS
            imed_uncertainty.run_uncertainty(image_folder=str(path_3Dpred))

    metrics_dict = metric_mgr.get_results()
    metric_mgr.reset()
    logger.info(metrics_dict)
    return metrics_dict


def run_inference(test_loader, model, model_params, testing_params, ofolder, cuda_available,
                  i_monte_carlo=None, postprocessing=None):
    """Run inference on the test data and save results as nibabel files.

    Args:
        test_loader (torch DataLoader):
        model (nn.Module):
        model_params (dict):
        testing_params (dict):
        ofolder (str): Folder where predictions are saved.
        cuda_available (bool): If True, CUDA is available.
        i_monte_carlo (int): i_th Monte Carlo iteration.
        postprocessing (dict): Indicates postprocessing steps.

    Returns:
        ndarray, ndarray: Prediction, Ground-truth of shape n_sample, n_label, h, w, d.
    """
    # INIT STORAGE VARIABLES
    preds_npy_list, gt_npy_list, filenames = [], [], []
    pred_tmp_lst, z_tmp_lst = [], []
    image = None
    volume = None
    weight_matrix = None

    # Create dict containing gammas and betas after each FiLM layer.
    if ModelParamsKW.FILM_LAYERS in model_params and any(model_params[ModelParamsKW.FILM_LAYERS]):
        # 2 * model_params["depth"] + 2 is the number of FiLM layers. 1 is added since the range starts at one.
        gammas_dict = {i: [] for i in range(1, 2 * model_params["depth"] + 3)}
        betas_dict = {i: [] for i in range(1, 2 * model_params["depth"] + 3)}
        metadata_values_lst = []

    for i, batch in enumerate(tqdm(test_loader, desc="Inference - Iteration " + str(i_monte_carlo))):
        with torch.no_grad():
            # GET SAMPLES
            # input_samples: list of batch_size tensors, whose size is n_channels X height X width X depth
            # gt_samples: idem with n_labels
            # batch['*_metadata']: list of batch_size lists, whose size is n_channels or n_labels
            if model_params[ModelParamsKW.NAME] == ConfigKW.HEMIS_UNET:
                input_samples = imed_utils.cuda(imed_utils.unstack_tensors(batch["input"]), cuda_available)
            else:
                input_samples = imed_utils.cuda(batch["input"], cuda_available)
            gt_samples = imed_utils.cuda(batch["gt"], cuda_available, non_blocking=True)

            # EPISTEMIC UNCERTAINTY
            if testing_params['uncertainty']['applied'] and testing_params['uncertainty']['epistemic']:
                for m in model.modules():
                    if m.__class__.__name__.startswith('Dropout'):
                        m.train()

            # RUN MODEL
            if model_params[ModelParamsKW.NAME] == ConfigKW.HEMIS_UNET or \
                    (ModelParamsKW.FILM_LAYERS in model_params and any(model_params[ModelParamsKW.FILM_LAYERS])):
                metadata = get_metadata(batch["input_metadata"], model_params)
                preds = model(input_samples, metadata)
            else:
                preds = model(input_samples)

        if model_params[ModelParamsKW.NAME] == ConfigKW.HEMIS_UNET:
            # Reconstruct image with only one modality
            input_samples = batch['input'][0]

        if model_params[ModelParamsKW.NAME] == ConfigKW.MODIFIED_3D_UNET and model_params[ModelParamsKW.ATTENTION] and ofolder:
            imed_visualize.save_feature_map(batch, "attentionblock2", str(Path(ofolder).parent), model, input_samples,
                                            slice_axis=test_loader.dataset.slice_axis)

        if ModelParamsKW.FILM_LAYERS in model_params and any(model_params[ModelParamsKW.FILM_LAYERS]):
            # Store the values of gammas and betas after the last epoch for each batch
            gammas_dict, betas_dict, metadata_values_lst = store_film_params(gammas_dict, betas_dict,
                                                                             metadata_values_lst,
                                                                             batch[MetadataKW.INPUT_METADATA], model,
                                                                             model_params[ModelParamsKW.FILM_LAYERS],
                                                                             model_params[ModelParamsKW.DEPTH],
                                                                             model_params[ModelParamsKW.METADATA])

        # PREDS TO CPU
        preds_cpu = preds.cpu()

        task = imed_utils.get_task(model_params[ModelParamsKW.NAME])
        if task == "classification":
            gt_npy_list.append(gt_samples.cpu().numpy())
            preds_npy_list.append(preds_cpu.data.numpy())

        # RECONSTRUCT 3D IMAGE
        last_batch_bool = (i == len(test_loader) - 1)

        slice_axis = imed_utils.AXIS_DCT[testing_params['slice_axis']]

        # LOOP ACROSS SAMPLES
        for smp_idx in range(len(preds_cpu)):
            if "bounding_box" in batch[MetadataKW.INPUT_METADATA][smp_idx][0]:
                imed_obj_detect.adjust_undo_transforms(testing_params["undo_transforms"].transforms, batch, smp_idx)

            if model_params[ModelParamsKW.IS_2D]:
                preds_idx_arr = None
                idx_slice = batch[MetadataKW.INPUT_METADATA][smp_idx][0]['slice_index']
                n_slices = batch[MetadataKW.INPUT_METADATA][smp_idx][0]['data_shape'][-1]
                last_slice_bool = (idx_slice + 1 == n_slices)
                last_sample_bool = (last_batch_bool and smp_idx == len(preds_cpu) - 1)

                length_2D = model_params[ModelParamsKW.LENGTH_2D] if ModelParamsKW.LENGTH_2D in model_params else []
                stride_2D = model_params[ModelParamsKW.STRIDE_2D] if ModelParamsKW.STRIDE_2D in model_params else []
                if length_2D:
                    # undo transformations for patch and reconstruct slice
                    preds_idx_undo, metadata_idx, last_patch_bool, image, weight_matrix = \
                        imed_inference.image_reconstruction(batch, preds_cpu, testing_params['undo_transforms'],
                                                            smp_idx, image, weight_matrix)
                else:
                    # Set last_patch_bool to True (only one patch per slice)
                    last_patch_bool = True
                    # undo transformations for slice
                    preds_idx_undo, metadata_idx = testing_params["undo_transforms"](preds_cpu[smp_idx],
                                                                                     batch['gt_metadata'][smp_idx],
                                                                                     data_type='gt')
                if last_patch_bool:
                    # preds_idx_undo is a list n_label arrays
                    preds_idx_arr = np.array(preds_idx_undo)

                    # TODO: gt_filenames should not be a list
                    fname_ref = list(filter(None, metadata_idx[0][MetadataKW.GT_FILENAMES]))[0]

                if preds_idx_arr is not None:
                    # add new sample to pred_tmp_lst, of size n_label X h X w ...
                    pred_tmp_lst.append(preds_idx_arr)

                    # TODO: slice_index should be stored in gt_metadata as well
                    z_tmp_lst.append(int(idx_slice))
                    filenames = metadata_idx[0][MetadataKW.GT_FILENAMES]

                # NEW COMPLETE VOLUME
                if (pred_tmp_lst and ((last_patch_bool and last_slice_bool) or last_sample_bool)
                    and task != "classification"):
                    # save the completely processed file as a NifTI file
                    if ofolder:
                        fname_pred = str(Path(ofolder, Path(fname_ref).name))
                        fname_pred = fname_pred.rsplit("_", 1)[0] + '_pred.nii.gz'
                        # If Uncertainty running, then we save each simulation result
                        if testing_params['uncertainty']['applied']:
                            fname_pred = fname_pred.split('.nii.gz')[0] + '_' + str(i_monte_carlo).zfill(2) + '.nii.gz'
                            postprocessing = None
                    else:
                        fname_pred = None
                    output_nii = imed_inference.pred_to_nib(data_lst=pred_tmp_lst,
                                                        z_lst=z_tmp_lst,
                                                        fname_ref=fname_ref,
                                                        fname_out=fname_pred,
                                                        slice_axis=slice_axis,
                                                        kernel_dim='2d',
                                                        bin_thr=-1,
                                                        postprocessing=postprocessing)
                    output_data = output_nii.get_fdata().transpose(3, 0, 1, 2)
                    preds_npy_list.append(output_data)

                    gt = get_gt(filenames)
                    gt_npy_list.append(gt)

                    output_nii_shape = output_nii.get_fdata().shape
                    if len(output_nii_shape) == 4 and output_nii_shape[-1] > 1 and ofolder:
                        imed_visualize.save_color_labels(np.stack(pred_tmp_lst, -1),
                                                     False,
                                                     fname_ref,
                                                     fname_pred.split(".nii.gz")[0] + '_color.nii.gz',
                                                     imed_utils.AXIS_DCT[testing_params['slice_axis']])

                    # For Microscopy PNG/TIF files (TODO: implement OMETIFF behavior)
                    extension = imed_loader_utils.get_file_extension(fname_ref)
                    if "nii" not in extension and fname_pred:
                        output_list = imed_inference.split_classes(output_nii)
                        # Reformat target list to include class index and be compatible with multiple raters
                        target_list = ["_class-%d" % i for i in range(len(testing_params['target_suffix']))]
                        imed_inference.pred_to_png(output_list,
                                                   target_list,
                                                   fname_pred.split("_pred.nii.gz")[0],
                                                   suffix="_pred.png")

                    # re-init pred_stack_lst and last_slice_bool
                    pred_tmp_lst, z_tmp_lst = [], []
                    last_slice_bool = False

            else:
                pred_undo, metadata, last_sample_bool, volume, weight_matrix = \
                    imed_inference.volume_reconstruction(batch,
                                                     preds_cpu,
                                                     testing_params['undo_transforms'],
                                                     smp_idx, volume, weight_matrix)
                # Indicator of last batch
                if last_sample_bool:
                    pred_undo = np.array(pred_undo)
                    fname_ref = metadata[0][MetadataKW.GT_FILENAMES][0]
                    if ofolder:
                        fname_pred = str(Path(ofolder, Path(fname_ref).name))
                        fname_pred = fname_pred.split(testing_params['target_suffix'][0])[0] + '_pred.nii.gz'
                        # If uncertainty running, then we save each simulation result
                        if testing_params['uncertainty']['applied']:
                            fname_pred = fname_pred.split('.nii.gz')[0] + '_' + str(i_monte_carlo).zfill(2) + '.nii.gz'
                            postprocessing = None
                    else:
                        fname_pred = None
                    # Choose only one modality
                    output_nii = imed_inference.pred_to_nib(data_lst=[pred_undo],
                                                        z_lst=[],
                                                        fname_ref=fname_ref,
                                                        fname_out=fname_pred,
                                                        slice_axis=slice_axis,
                                                        kernel_dim='3d',
                                                        bin_thr=-1,
                                                        postprocessing=postprocessing)
                    output_data = output_nii.get_fdata().transpose(3, 0, 1, 2)
                    preds_npy_list.append(output_data)

                    gt = get_gt(metadata[0][MetadataKW.GT_FILENAMES])
                    gt_npy_list.append(gt)
                    # Save merged labels with color

                    if pred_undo.shape[0] > 1 and ofolder:
                        logger.warning('No color labels saved due to a temporary issue. For more details see:'
                                       'https://github.com/ivadomed/ivadomed/issues/720')
<<<<<<< HEAD
                        imed_visualize.save_color_labels(pred_undo,
                                                     False,
                                                     batch['input_metadata'][smp_idx][0]['input_filenames'],
                                                     fname_pred.split(".nii.gz")[0] + '_color.nii.gz',
                                                     slice_axis)
=======
                        # TODO: put back the code below. See #720
                        # imed_visualize.save_color_labels(pred_undo,
                        #                              False,
                        #                              batch[MetadataKW.INPUT_METADATA][smp_idx][0]['input_filenames'],
                        #                              fname_pred.split(".nii.gz")[0] + '_color.nii.gz',
                        #                              slice_axis)
>>>>>>> 43656464

    if ModelParamsKW.FILM_LAYERS in model_params and any(model_params[ModelParamsKW.FILM_LAYERS]):
        save_film_params(gammas_dict, betas_dict, metadata_values_lst, model_params[ModelParamsKW.DEPTH],
                         ofolder.replace("pred_masks", ""))
    return preds_npy_list, gt_npy_list


def threshold_analysis(model_path, ds_lst, model_params, testing_params, metric="dice", increment=0.1,
                       fname_out="thr.png", cuda_available=True):
    """Run a threshold analysis to find the optimal threshold on a sub-dataset.

    Args:
        model_path (str): Model path.
        ds_lst (list): List of loaders.
        model_params (dict): Model's parameters.
        testing_params (dict): Testing parameters
        metric (str): Choice between "dice" and "recall_specificity". If "recall_specificity", then a ROC analysis
            is performed.
        increment (float): Increment between tested thresholds.
        fname_out (str): Plot output filename.
        cuda_available (bool): If True, CUDA is available.

    Returns:
        float: optimal threshold.
    """
    if metric not in ["dice", "recall_specificity"]:
        raise ValueError('\nChoice of metric for threshold analysis: dice, recall_specificity.')

    # Adjust some testing parameters
    testing_params["uncertainty"]["applied"] = False

    # Load model
    model = torch.load(model_path)
    # Eval mode
    model.eval()

    # List of thresholds
    thr_list = list(np.arange(0.0, 1.0, increment))[1:]

    # Init metric manager for each thr
    metric_fns = [imed_metrics.recall_score,
                  imed_metrics.dice_score,
                  imed_metrics.specificity_score]
    metric_dict = {thr: imed_metrics.MetricManager(metric_fns) for thr in thr_list}

    # Load
    loader = DataLoader(ConcatDataset(ds_lst), batch_size=testing_params["batch_size"],
                        shuffle=False, pin_memory=True, sampler=None,
                        collate_fn=imed_loader_utils.imed_collate,
                        num_workers=0)

    # Run inference
    preds_npy, gt_npy = run_inference(loader, model, model_params,
                                      testing_params,
                                      ofolder=None,
                                      cuda_available=cuda_available)

    logger.info('Running threshold analysis to find optimal threshold')
    # Make sure the GT is binarized
    gt_npy = [threshold_predictions(gt, thr=0.5) for gt in gt_npy]
    # Move threshold
    for thr in tqdm(thr_list, desc="Search"):
        preds_thr = [threshold_predictions(copy.deepcopy(pred), thr=thr) for pred in preds_npy]
        metric_dict[thr](preds_thr, gt_npy)

    # Get results
    tpr_list, fpr_list, dice_list = [], [], []
    for thr in thr_list:
        result_thr = metric_dict[thr].get_results()
        tpr_list.append(result_thr["recall_score"])
        fpr_list.append(1 - result_thr["specificity_score"])
        dice_list.append(result_thr["dice_score"])

    # Get optimal threshold
    if metric == "dice":
        diff_list = dice_list
    else:
        diff_list = [tpr - fpr for tpr, fpr in zip(tpr_list, fpr_list)]

    optimal_idx = np.max(np.where(diff_list == np.max(diff_list)))
    optimal_threshold = thr_list[optimal_idx]
    logger.info('\tOptimal threshold: {}'.format(optimal_threshold))

    # Save plot
    logger.info('\tSaving plot: {}'.format(fname_out))
    if metric == "dice":
        # Run plot
        imed_metrics.plot_dice_thr(thr_list, dice_list, optimal_idx, fname_out)
    else:
        # Add 0 and 1 as extrema
        tpr_list = [0.0] + tpr_list + [1.0]
        fpr_list = [0.0] + fpr_list + [1.0]
        optimal_idx += 1
        # Run plot
        imed_metrics.plot_roc_curve(tpr_list, fpr_list, optimal_idx, fname_out)

    return optimal_threshold


def get_gt(filenames):
    """Get ground truth data as numpy array.
    
    Args:
        filenames (list): List of ground truth filenames, one per class.
    Returns:
        ndarray: 4D numpy array.
    """
    # Check filenames extentions and update paths if not NifTI
    filenames = [imed_loader_utils.update_filename_to_nifti(fname) for fname in filenames]

    gt_lst = []
    for gt in filenames:
        # For multi-label, if all labels are not in every image
        if gt is not None:
            gt_lst.append(nib.load(gt).get_fdata())
        else:
            gt_lst.append(np.zeros(nib.load(list(filter(None, filenames))[0]).get_fdata().shape))
    return np.array(gt_lst)<|MERGE_RESOLUTION|>--- conflicted
+++ resolved
@@ -305,20 +305,11 @@
                     if pred_undo.shape[0] > 1 and ofolder:
                         logger.warning('No color labels saved due to a temporary issue. For more details see:'
                                        'https://github.com/ivadomed/ivadomed/issues/720')
-<<<<<<< HEAD
                         imed_visualize.save_color_labels(pred_undo,
                                                      False,
-                                                     batch['input_metadata'][smp_idx][0]['input_filenames'],
+                                                     batch[MetadataKW.INPUT_METADATA][smp_idx][0]['input_filenames'],
                                                      fname_pred.split(".nii.gz")[0] + '_color.nii.gz',
                                                      slice_axis)
-=======
-                        # TODO: put back the code below. See #720
-                        # imed_visualize.save_color_labels(pred_undo,
-                        #                              False,
-                        #                              batch[MetadataKW.INPUT_METADATA][smp_idx][0]['input_filenames'],
-                        #                              fname_pred.split(".nii.gz")[0] + '_color.nii.gz',
-                        #                              slice_axis)
->>>>>>> 43656464
 
     if ModelParamsKW.FILM_LAYERS in model_params and any(model_params[ModelParamsKW.FILM_LAYERS]):
         save_film_params(gammas_dict, betas_dict, metadata_values_lst, model_params[ModelParamsKW.DEPTH],
