import json
import os
import random
import shutil
import sys
import time

import ivadomed.transforms as ivadomed_transforms
import joblib
import numpy as np
import pandas as pd
import torch
import torch.backends.cudnn as cudnn
import torch.nn as nn
from ivadomed import loader as imed_loader
from ivadomed import losses
from ivadomed import metrics
from ivadomed import models
from ivadomed import utils as imed_utils
from medicaltorch import datasets as mt_datasets
from torch import optim, nn
from torch.utils.data import DataLoader
from torch.utils.tensorboard import SummaryWriter
from tqdm import tqdm

cudnn.benchmark = True


def cmd_train(context):
    """Main command to train the network.

    :param context: this is a dictionary with all data from the
                    configuration file
    """
    ##### DEFINE DEVICE #####
    device = torch.device("cuda:" + str(context['gpu']) if torch.cuda.is_available() else "cpu")
    cuda_available = torch.cuda.is_available()
    if not cuda_available:
        print("Cuda is not available.")
        print("Working on {}.".format(device))
    if cuda_available:
        # Set the GPU
        gpu_number = int(context["gpu"])
        torch.cuda.set_device(gpu_number)
        print("Using GPU number {}".format(gpu_number))

    # Boolean which determines if the selected architecture is FiLMed-Unet or Unet or Mixup-Unet
    metadata_bool = False if context["metadata"] == "without" else True
    film_bool = (bool(sum(context["film_layers"])) and metadata_bool)

    unet_3D = context["unet_3D"]
    HeMIS = context['HeMIS']
    attention = context["attention_unet"]
    if film_bool:
        context["multichannel"] = False
        HeMIS = False
    elif context["multichannel"]:
        HeMIS = False
    if HeMIS:
        # Initializing the missing probability for HeMIS.
        # The lower the probability the higher, the more modalities are missing.
        p = context["missing_probability"]

    if bool(sum(context["film_layers"])) and not (metadata_bool):
        print('\tWarning FiLM disabled since metadata is disabled')
    else:

        print('\nArchitecture: {} with a depth of {}.\n' \
              .format('FiLMedUnet' if film_bool else 'HeMIS-Unet' if HeMIS else "Attention UNet" if attention else
        '3D Unet' if unet_3D else "Unet", context['depth']))

    mixup_bool = False if film_bool else bool(context["mixup_bool"])
    mixup_alpha = float(context["mixup_alpha"])

    if not film_bool and mixup_bool:
        print('\twith Mixup (alpha={})\n'.format(mixup_alpha))
    if context["metadata"] == "mri_params":
        print('\tInclude subjects with acquisition metadata available only.\n')
    else:
        print('\tInclude all subjects, with or without acquisition metadata.\n')
    if context['multichannel']:
        print('\tUsing multichannel model with modalities {}.\n'.format(context['contrast_train_validation']))

    # Write the metrics, images, etc to TensorBoard format
    writer = SummaryWriter(log_dir=context["log_directory"])

    # Compose training transforms
    train_transform = ivadomed_transforms.compose_transforms(context["transformation_training"])

    # Compose validation transforms
    val_transform = ivadomed_transforms.compose_transforms(context["transformation_validation"])

    # Randomly split dataset between training / validation / testing
    if context.get("split_path") is None:
        train_lst, valid_lst, test_lst = imed_loader.split_dataset(path_folder=context["bids_path"],
                                                              center_test_lst=context["center_test"],
                                                              split_method=context["split_method"],
                                                              random_seed=context["random_seed"],
                                                              train_frac=context["train_fraction"],
                                                              test_frac=context["test_fraction"])

        # save the subject distribution
        split_dct = {'train': train_lst, 'valid': valid_lst, 'test': test_lst}
        joblib.dump(split_dct, "./" + context["log_directory"] + "/split_datasets.joblib")

    else:
        train_lst = joblib.load(context["split_path"])['train']
        valid_lst = joblib.load(context["split_path"])['valid']

    # This code will iterate over the folders and load the data, filtering
    # the slices without labels and then concatenating all the datasets together
<<<<<<< HEAD

    ds_train = loader.load_dataset(train_lst, train_transform, context)
=======
    ds_train = imed_loader.load_dataset(train_lst, train_transform, context)
>>>>>>> 4266a4fa

    # if ROICrop2D in transform, then apply SliceFilter to ROI slices
    # todo: not supported by the adaptative loader
    if 'ROICrop2D' in context["transformation_training"].keys():
        ds_train = imed_loader.filter_roi(ds_train, nb_nonzero_thr=context["slice_filter_roi"])

    if film_bool:  # normalize metadata before sending to the network
        if context["metadata"] == "mri_params":
            metadata_vector = ["RepetitionTime", "EchoTime", "FlipAngle"]
            metadata_clustering_models = imed_loader.clustering_fit(ds_train.metadata, metadata_vector)
        else:
            metadata_clustering_models = None
        ds_train, train_onehotencoder = imed_loader.normalize_metadata(ds_train,
                                                                  metadata_clustering_models,
                                                                  context["debugging"],
                                                                  context["metadata"],
                                                                  True)

    if not unet_3D:
        print(f"Loaded {len(ds_train)} {context['slice_axis']} slices for the training set.")
    else:
        print(
            f"Loaded {len(ds_train)} volumes of size {context['length_3D']} for the training set.")

<<<<<<< HEAD
    # Balance sampler not supported by Adaptative Loader
    if context['balance_samples'] and not HeMIS:
        sampler_train = loader.BalancedSampler(ds_train)
=======
    if context['balance_samples']:
        sampler_train = imed_loader.BalancedSampler(ds_train)
>>>>>>> 4266a4fa
        shuffle_train = False
    else:
        sampler_train, shuffle_train = None, True
     
    train_loader = DataLoader(ds_train, batch_size=context["batch_size"],
                              shuffle=shuffle_train, pin_memory=True, sampler=sampler_train,
                              collate_fn=mt_datasets.mt_collate,
                              num_workers=0)
    print("Validation")

    # Validation dataset ------------------------------------------------------
    ds_val = imed_loader.load_dataset(valid_lst, val_transform, context)

    # if ROICrop2D in transform, then apply SliceFilter to ROI slices
    if 'ROICrop2D' in context["transformation_validation"].keys():
        ds_val = imed_loader.filter_roi(ds_val, nb_nonzero_thr=context["slice_filter_roi"])

    if film_bool:  # normalize metadata before sending to network
        ds_val = imed_loader.normalize_metadata(ds_val,
                                           metadata_clustering_models,
                                           context["debugging"],
                                           context["metadata"],
                                           False)

    if not unet_3D:
        print(f"Loaded {len(ds_val)} {context['slice_axis']} slices for the validation set.")
    else:
        print(
            f"Loaded {len(ds_val)} volumes of size {context['length_3D']} for the validation set.")

<<<<<<< HEAD
    # TODO: not supported by the adaptative loader
    if context['balance_samples'] and not HeMIS:
        sampler_val = loader.BalancedSampler(ds_val)
=======
    if context['balance_samples']:
        sampler_val = imed_loader.BalancedSampler(ds_val)
>>>>>>> 4266a4fa
        shuffle_val = False
    else:
        sampler_val, shuffle_val = None, True

    val_loader = DataLoader(ds_val, batch_size=context["batch_size"],
                            shuffle=shuffle_val, pin_memory=True, sampler=sampler_val,
                            collate_fn=mt_datasets.mt_collate,
                            num_workers=0)
    if film_bool:
        n_metadata = len([ll for l in train_onehotencoder.categories_ for ll in l])
    else:
        n_metadata = None

    # Traditional U-Net model
    if context['multichannel']:
        in_channel = len(context['contrast_train_validation'])
    else:
        in_channel = 1

    if len(context['target_suffix']) > 1:
        # + 1 for background class
        out_channel = len(context["target_suffix"]) + 1
    else:
        out_channel = 1

    if context['retrain_model'] is None:
        if HeMIS:
            model = models.HeMISUnet(modalities=context['contrast_train_validation'],
                                     out_channel=out_channel,
                                     depth=context['depth'],
                                     drop_rate=context["dropout_rate"],
                                     bn_momentum=context["batch_norm_momentum"])
        elif unet_3D:
            model = models.UNet3D(in_channels=in_channel,
                                  n_classes=out_channel,
                                  attention=attention)
        else:
            model = models.Unet(in_channel=in_channel,
                                out_channel=out_channel,
                                depth=context['depth'],
                                film_layers=context["film_layers"],
                                n_metadata=n_metadata,
                                drop_rate=context["dropout_rate"],
                                bn_momentum=context["batch_norm_momentum"],
                                film_bool=film_bool)
    else:
        model = torch.load(context['retrain_model'])

        # Freeze model weights
        for param in model.parameters():
            param.requires_grad = False

        # TMP
        model.decoder = models.Decoder(out_channel=context['out_channel'],
                                        depth=context['depth'],
                                        n_metadata=n_metadata,
                                        film_layers=[0] * (2 * context['depth'] + 2),
                                        drop_rate=context["dropout_rate"],
                                        bn_momentum=context["batch_norm_momentum"])

        # Replace the last conv layer
        # Note: Parameters of newly constructed layer have requires_grad=True by default
        #model.decoder.last_conv = nn.Conv2d(model.decoder.last_conv.in_channels,
        #                                    context['out_channel'], kernel_size=3, padding=1)
        #if film_bool and context["film_layers"][-1]:
        #    model.decoder.last_film = models.FiLMlayer(n_metadata, 1)

    if cuda_available:
        model.cuda()

    num_epochs = context["num_epochs"]
    initial_lr = context["initial_lr"]

    # Using Adam
    step_scheduler_batch = False
    # filter out the parameters you are going to fine-tuning
    params_to_opt = filter(lambda p: p.requires_grad, model.parameters())
    optimizer = optim.Adam(params_to_opt, lr=initial_lr)
    if context["lr_scheduler"]["name"] == "CosineAnnealingLR":
        scheduler = optim.lr_scheduler.CosineAnnealingLR(optimizer, num_epochs)
    elif context["lr_scheduler"]["name"] == "CosineAnnealingWarmRestarts":
        T_0 = context["lr_scheduler"]["T_0"]
        T_mult = context["lr_scheduler"]["T_mult"]
        scheduler = optim.lr_scheduler.CosineAnnealingWarmRestarts(optimizer, T_0, T_mult)
    elif context["lr_scheduler"]["name"] == "CyclicLR":
        base_lr, max_lr = context["lr_scheduler"]["base_lr"], context["lr_scheduler"]["max_lr"]
        scheduler = optim.lr_scheduler.CyclicLR(
            optimizer, base_lr, max_lr, mode="triangular2", cycle_momentum=False)
        step_scheduler_batch = True
    else:
        print(
            "Unknown LR Scheduler name, please choose between 'CosineAnnealingLR', 'CosineAnnealingWarmRestarts', or 'CyclicLR'")
        exit()

    # Create dict containing gammas and betas after each FiLM layer.
    depth = context["depth"]
    gammas_dict = {i: [] for i in range(1, 2 * depth + 3)}
    betas_dict = {i: [] for i in range(1, 2 * depth + 3)}

    # Create a list containing the contrast of all batch images
    var_contrast_list = []

    # Loss
    if context["loss"]["name"] in ["dice", "cross_entropy", "focal", "gdl", "focal_dice", "multi_class_dice"]:
        if context["loss"]["name"] == "cross_entropy":
            loss_fct = nn.BCELoss()

        elif context["loss"]["name"] == "focal":
            loss_fct = losses.FocalLoss(gamma=context["loss"]["params"]["gamma"],
                                        alpha=context["loss"]["params"]["alpha"])
            print("\nLoss function: {}, with gamma={}, alpha={}.\n".format(context["loss"]["name"],
                                                                           context["loss"]["params"]["gamma"],
                                                                           context["loss"]["params"]["alpha"]))
        elif context["loss"]["name"] == "gdl":
            loss_fct = losses.GeneralizedDiceLoss()

        elif context["loss"]["name"] == "focal_dice":
            loss_fct = losses.FocalDiceLoss(beta=context["loss"]["params"]["beta"],
                                            gamma=context["loss"]["params"]["gamma"],
                                            alpha=context["loss"]["params"]["alpha"])
            print("\nLoss function: {}, with beta={}, gamma={} and alpha={}.\n".format(context["loss"]["name"],
                                                                                       context["loss"]["params"][
                                                                                           "beta"],
                                                                                       context["loss"]["params"][
                                                                                           "gamma"],
                                                                                       context["loss"]["params"][
                                                                                           "alpha"]))
        elif context["loss"]["name"] == "multi_class_dice":
            loss_fct = losses.MultiClassDiceLoss(classes_of_interest=context["loss"]["params"]["classes_of_interest"])

        if not context["loss"]["name"].startswith("focal"):
            print("\nLoss function: {}.\n".format(context["loss"]["name"]))

    else:
        print("Unknown Loss function, please choose between 'dice', 'focal', 'focal_dice', 'gdl', 'cross_entropy' "
              "or 'multi_class_dice'")
        exit()

    # Training loop -----------------------------------------------------------

    best_training_dice, best_training_loss, best_validation_loss, best_validation_dice = float("inf"), float(
        "inf"), float("inf"), float("inf")

    patience = context["early_stopping_patience"]
    patience_count = 0
    epsilon = context["early_stopping_epsilon"]
    val_losses = []

    metric_fns = [metrics.dice_score,
                  metrics.multi_class_dice_score,
                  metrics.hausdorff_3D_score,
                  metrics.precision_score,
                  metrics.recall_score,
                  metrics.specificity_score,
                  metrics.intersection_over_union,
                  metrics.accuracy_score]

    for epoch in tqdm(range(1, num_epochs + 1), desc="Training"):
        start_time = time.time()

        lr = scheduler.get_lr()[0]
        writer.add_scalar('learning_rate', lr, epoch)

        model.train()
        train_loss_total, dice_train_loss_total = 0.0, 0.0

        num_steps = 0
        for i, batch in enumerate(train_loader):
            input_samples, gt_samples = batch["input"], batch["gt"]

            # mixup data
            if mixup_bool and not film_bool:
                input_samples, gt_samples, lambda_tensor = utils.mixup(
                    input_samples, gt_samples, mixup_alpha)

                # if debugging and first epoch, then save samples as png in log folder
                if context["debugging"] and epoch == 1 and random.random() < 0.1:
                    mixup_folder = os.path.join(context["log_directory"], 'mixup')
                    if not os.path.isdir(mixup_folder):
                        os.makedirs(mixup_folder)
                    random_idx = np.random.randint(0, input_samples.size()[0])
                    val_gt = np.unique(gt_samples.data.numpy()[random_idx, 0, :, :])
                    mixup_fname_pref = os.path.join(mixup_folder, str(i).zfill(3) + '_' + str(
                        lambda_tensor.data.numpy()[0]) + '_' + str(random_idx).zfill(3) + '.png')
                    utils.save_mixup_sample(input_samples.data.numpy()[random_idx, 0, :, :],
                                            gt_samples.data.numpy()[random_idx, 0, :, :],
                                            mixup_fname_pref)

            # The variable sample_metadata is where the MRI physics parameters are

            if cuda_available:
                var_input = utils.cuda(input_samples)
                var_gt = utils.cuda(gt_samples, non_blocking=True)
            else:
                var_input = input_samples
                var_gt = gt_samples

            if film_bool:
                # var_contrast is the list of the batch sample's contrasts (eg T2w, T1w).
                sample_metadata = batch["input_metadata"]
                var_contrast = [sample_metadata[0][k]['contrast'] for k in range(len(sample_metadata[0]))]
                var_metadata = [train_onehotencoder.transform([sample_metadata[0][k]['film_input']]).tolist()[0]
                                for k in range(len(sample_metadata[0]))]

                # Input the metadata related to the input samples
                preds = model(var_input, var_metadata)
            elif HeMIS:
                missing_mod = batch["Missing_mod"]
                preds = model(var_input, missing_mod)
            else:
                preds = model(var_input)

            if context["loss"]["name"] == "dice":
                loss = - losses.dice_loss(preds, var_gt)

            else:
                loss = loss_fct(preds, var_gt)
                dice_train_loss_total += losses.dice_loss(preds, var_gt).item()
            train_loss_total += loss.item()

            optimizer.zero_grad()
            loss.backward()

            optimizer.step()
            if step_scheduler_batch:
                scheduler.step()

            num_steps += 1

            if i == 0:
                utils.save_tensorboard_img(writer, epoch, "Train", input_samples, gt_samples, preds, unet_3D)

        train_loss_total_avg = train_loss_total / num_steps
        if not step_scheduler_batch:
            scheduler.step()

        tqdm.write(f"Epoch {epoch} training loss: {train_loss_total_avg:.4f}.")
        if context["loss"]["name"] != 'dice':
            dice_train_loss_total_avg = dice_train_loss_total / num_steps
            tqdm.write(f"\tDice training loss: {dice_train_loss_total_avg:.4f}.")

        # In case of curriculum Learning we need to update the loader
        if HeMIS:
            p = p ** (5 / 6)
            ds_train.update(p=p)
            train_loader = DataLoader(ds_train, batch_size=context["batch_size"],
                                      shuffle=shuffle_train, pin_memory=True, sampler=sampler_train,
                                      collate_fn=mt_datasets.mt_collate,
                                      num_workers=0)

        # Validation loop -----------------------------------------------------
        model.eval()
        val_loss_total, dice_val_loss_total = 0.0, 0.0
        num_steps = 0

        metric_mgr = metrics.MetricManager(metric_fns)

        for i, batch in enumerate(val_loader):
            input_samples, gt_samples = batch["input"], batch["gt"]

            with torch.no_grad():
                if cuda_available:
                    var_input = utils.cuda(input_samples)
                    var_gt = utils.cuda(gt_samples, non_blocking=True)
                else:
                    var_input = input_samples
                    var_gt = gt_samples

                if film_bool:
                    sample_metadata = batch["input_metadata"]
                    # var_contrast is the list of the batch sample's contrasts (eg T2w, T1w).
                    var_contrast = [sample_metadata[0][k]['contrast']
                                    for k in range(len(sample_metadata[0]))]

                    var_metadata = [train_onehotencoder.transform([sample_metadata[0][k]['film_input']]).tolist()[0]
                                    for k in range(len(sample_metadata[0]))]

                    # Input the metadata related to the input samples
                    preds = model(var_input, var_metadata)
                elif HeMIS:
                    missing_mod = batch["Missing_mod"]
                    preds = model(var_input, missing_mod)

                else:
                    preds = model(var_input)

                if context["loss"]["name"] == "dice":
                    loss = - losses.dice_loss(preds, var_gt)

                else:
                    loss = loss_fct(preds, var_gt)
                    dice_val_loss_total += losses.dice_loss(preds, var_gt).item()
                val_loss_total += loss.item()

            # Metrics computation
            gt_npy = gt_samples.numpy().astype(np.uint8)

            preds_npy = preds.data.cpu().numpy()
            if context["binarize_prediction"]:
                preds_npy = imed_utils.threshold_predictions(preds_npy)
            preds_npy = preds_npy.astype(np.uint8)

            metric_mgr(preds_npy, gt_npy)

            num_steps += 1

            # Only write sample at the first step
            if i == 0:
                imed_utils.save_tensorboard_img(writer, epoch, "Validation", input_samples, gt_samples, preds, unet_3D)

            # Store the values of gammas and betas after the last epoch for each batch
            if film_bool and epoch == num_epochs and i < int(len(ds_val) / context["batch_size"]) + 1:

                # Get all the contrasts of all batches
                var_contrast_list.append(var_contrast)

                # Get the list containing the number of film layers
                film_layers = context["film_layers"]

                # Fill the lists of gammas and betas
                for idx in [i for i, x in enumerate(film_layers) if x]:
                    if idx < depth:
                        layer_cur = model.encoder.down_path[idx * 3 + 1]
                    elif idx == depth:
                        layer_cur = model.encoder.film_bottom
                    elif idx == depth * 2 + 1:
                        layer_cur = model.decoder.last_film
                    else:
                        layer_cur = model.decoder.up_path[(idx - depth - 1) * 2 + 1]

                    gammas_dict[idx + 1].append(layer_cur.gammas[:, :, 0, 0].cpu().numpy())
                    betas_dict[idx + 1].append(layer_cur.betas[:, :, 0, 0].cpu().numpy())

        metrics_dict = metric_mgr.get_results()
        metric_mgr.reset()

        writer.add_scalars('Validation/Metrics', metrics_dict, epoch)
        val_loss_total_avg = val_loss_total / num_steps
        writer.add_scalars('losses', {
            'train_loss': train_loss_total_avg,
            'val_loss': val_loss_total_avg,
        }, epoch)

        tqdm.write(f"Epoch {epoch} validation loss: {val_loss_total_avg:.4f}.")
        if context["loss"]["name"] != 'dice':
            dice_val_loss_total_avg = dice_val_loss_total / num_steps
            tqdm.write(f"\tDice validation loss: {dice_val_loss_total_avg:.4f}.")

        end_time = time.time()
        total_time = end_time - start_time
        tqdm.write("Epoch {} took {:.2f} seconds.".format(epoch, total_time))

        if val_loss_total_avg < best_validation_loss:
            best_validation_loss = val_loss_total_avg
            best_training_loss = train_loss_total_avg

            if context["loss"]["name"] != 'dice':
                best_validation_dice = dice_val_loss_total_avg
                best_training_dice = dice_train_loss_total_avg
            else:
                best_validation_dice = best_validation_loss
                best_training_dice = best_training_loss
            torch.save(model, "./" + context["log_directory"] + "/best_model.pt")

        # Early stopping : break if val loss doesn't improve by at least epsilon percent for N=patience epochs
        val_losses.append(val_loss_total_avg)

        if epoch > 1:
            if (val_losses[-2] - val_losses[-1]) * 100 / abs(val_losses[-1]) < epsilon:
                patience_count += 1
        if patience_count >= patience:
            print(f"Stopping training due to {patience} epochs without improvements")
            break

    # Save final model
    torch.save(model, "./" + context["log_directory"] + "/final_model.pt")
    if film_bool:  # save clustering and OneHotEncoding models
        joblib.dump(metadata_clustering_models, "./" +
                    context["log_directory"] + "/clustering_models.joblib")
        joblib.dump(train_onehotencoder, "./" +
                    context["log_directory"] + "/one_hot_encoder.joblib")

        # Convert list of gammas/betas into numpy arrays
        gammas_dict = {i: np.array(gammas_dict[i]) for i in range(1, 2 * depth + 3)}
        betas_dict = {i: np.array(betas_dict[i]) for i in range(1, 2 * depth + 3)}

        # Save the numpy arrays for gammas/betas inside files.npy in log_directory
        for i in range(1, 2 * depth + 3):
            np.save(context["log_directory"] + f"/gamma_layer_{i}.npy", gammas_dict[i])
            np.save(context["log_directory"] + f"/beta_layer_{i}.npy", betas_dict[i])

        # Convert into numpy and save the contrasts of all batch images
        contrast_images = np.array(var_contrast_list)
        np.save(context["log_directory"] + "/contrast_images.npy", contrast_images)

    writer.close()
    return best_training_dice, best_training_loss, best_validation_dice, best_validation_loss


def cmd_test(context):
    ##### DEFINE DEVICE #####
    device = torch.device("cuda:" + str(context['gpu']) if torch.cuda.is_available() else "cpu")
    cuda_available = torch.cuda.is_available()
    if not cuda_available:
        print("cuda is not available.")
        print("Working on {}.".format(device))
    if cuda_available:
        # Set the GPU
        gpu_number = int(context["gpu"])
        torch.cuda.set_device(gpu_number)
        print("using GPU number {}".format(gpu_number))
    HeMIS = context['HeMIS']
    # Boolean which determines if the selected architecture is FiLMedUnet or Unet
    film_bool = bool(sum(context["film_layers"]))
    print('\nArchitecture: {}\n'.format('FiLMedUnet' if film_bool else 'Unet'))
    if context["metadata"] == "mri_params":
        print('\tInclude subjects with acquisition metadata available only.\n')
    else:
        print('\tInclude all subjects, with or without acquisition metadata.\n')

    # Aleatoric uncertainty
    if context['uncertainty']['aleatoric'] and context['uncertainty']['n_it'] > 0:
        transformation_dict = context["transformation_testing"]
    else:
        transformation_dict = context["transformation_validation"]

    # Compose Testing transforms
    val_transform = ivadomed_transforms.compose_transforms(transformation_dict, requires_undo=True)

    # inverse transformations
    val_undo_transform = ivadomed_transforms.UndoCompose(val_transform)

    if context.get("split_path") is None:
        test_lst = joblib.load("./" + context["log_directory"] + "/split_datasets.joblib")['test']
    else:
        test_lst = joblib.load(context["split_path"])['test']

    ds_test = imed_loader.load_dataset(test_lst, val_transform, context)

    # if ROICrop2D in transform, then apply SliceFilter to ROI slices
    if 'ROICrop2D' in context["transformation_validation"].keys():
        ds_test = imed_loader.filter_roi(ds_test, nb_nonzero_thr=context["slice_filter_roi"])

    if film_bool:  # normalize metadata before sending to network
        metadata_clustering_models = joblib.load(
            "./" + context["log_directory"] + "/clustering_models.joblib")
        ds_test = imed_loader.normalize_metadata(ds_test,
                                            metadata_clustering_models,
                                            context["debugging"],
                                            context["metadata"],
                                            False)

        one_hot_encoder = joblib.load("./" + context["log_directory"] + "/one_hot_encoder.joblib")

    if not context["unet_3D"]:
        print(f"\nLoaded {len(ds_test)} {context['slice_axis']} slices for the test set.")
    else:
        print(f"\nLoaded {len(ds_test)} volumes of size {context['length_3D']} for the test set.")

    test_loader = DataLoader(ds_test, batch_size=context["batch_size"],
                             shuffle=False, pin_memory=True,
                             collate_fn=mt_datasets.mt_collate,
                             num_workers=0)

    model = torch.load("./" + context["log_directory"] + "/best_model.pt", map_location=device)

    if cuda_available:
        model.cuda()
    model.eval()

    # create output folder for 3D prediction masks
    path_3Dpred = os.path.join(context['log_directory'], 'pred_masks')
    if not os.path.isdir(path_3Dpred):
        os.makedirs(path_3Dpred)

    metric_fns = [metrics.dice_score,
                  metrics.multi_class_dice_score,
                  metrics.hausdorff_3D_score,
                  metrics.precision_score,
                  metrics.recall_score,
                  metrics.specificity_score,
                  metrics.intersection_over_union,
                  metrics.accuracy_score]

    metric_mgr = metrics.MetricManager(metric_fns)

    # number of Monte Carlo simulation
    if (context['uncertainty']['epistemic'] or context['uncertainty']['aleatoric']) and \
            context['uncertainty']['n_it'] > 0:
        n_monteCarlo = context['uncertainty']['n_it']
    else:
        n_monteCarlo = 1

    # Epistemic uncertainty
    if context['uncertainty']['epistemic'] and context['uncertainty']['n_it'] > 0:
        for m in model.modules():
            if m.__class__.__name__.startswith('Dropout'):
                m.train()

    for i_monteCarlo in range(n_monteCarlo):
        pred_tmp_lst, z_tmp_lst, fname_tmp = [], [], ''
        for i, batch in enumerate(test_loader):
            input_samples, gt_samples = batch["input"], batch["gt"]

            with torch.no_grad():
                if cuda_available:
<<<<<<< HEAD
                    test_input = utils.cuda(input_samples)
                    test_gt = utils.cuda(gt_samples, non_blocking=True)
=======
                    test_input = imed_utils.cuda(input_samples)
                    test_gt = gt_samples.cuda(non_blocking=True)
>>>>>>> 4266a4fa
                else:
                    test_input = input_samples
                    test_gt = gt_samples

                # Epistemic uncertainty
                if context['uncertainty']['epistemic'] and context['uncertainty']['n_it'] > 0:
                    for m in model.modules():
                        if m.__class__.__name__.startswith('Dropout'):
                            m.train()

                if film_bool:
                    sample_metadata = batch["input_metadata"]
                    test_contrast = [sample_metadata[0][k]['contrast']
                                     for k in range(len(sample_metadata[0]))]

                    test_metadata = [one_hot_encoder.transform([sample_metadata[0][k]["film_input"]]).tolist()[0]
                                     for k in range(len(sample_metadata[0]))]

                    # Input the metadata related to the input samples
                    preds = model(test_input, test_metadata)
                elif HeMIS:
                    missing_mod = batch["Missing_mod"]
                    preds = model(test_input, missing_mod)

                    # Reconstruct image with only one modality
                    batch['input'] = batch['input'][0]
                    batch['input_metadata'] = batch['input_metadata'][0]

                else:
                    preds = model(test_input)
                    if context["attention_unet"]:
                        imed_utils.save_feature_map(batch, "attentionblock2", context, model, test_input,
                                               imed_utils.AXIS_DCT[context["slice_axis"]])

            # WARNING: sample['gt'] is actually the pred in the return sample implementation justification: the other
            # option: rdict['pred'] = preds would require to largely modify mt_transforms
            rdict = {}
            rdict['gt'] = preds.cpu()
            batch.update(rdict)

            if not i_monteCarlo:
                batch["input_metadata"] = batch["input_metadata"][0]  # Take only metadata from one input
                batch["gt_metadata"] = batch["gt_metadata"][0]  # Take only metadata from one label
                if batch["roi"][0] is not None:
                    batch["roi"] = batch["roi"][0]
                    batch["roi_metadata"] = batch["roi_metadata"][0]

            # reconstruct 3D image
            for smp_idx in range(len(batch['gt'])):
                # undo transformations
                rdict = {}
                for k in batch.keys():
                    rdict[k] = batch[k][smp_idx]
                if rdict["input"].shape[0] > 1:
                    rdict["input"] = rdict["input"][1,][None,]

                # If multiclass merge labels
                rdict_undo = val_undo_transform(rdict)

                fname_ref = rdict_undo['gt_metadata']['gt_filenames'][0]

                if not context['unet_3D']:
                    if pred_tmp_lst and (fname_ref != fname_tmp or (
                            i == len(test_loader) - 1 and smp_idx == len(batch['gt']) - 1)):  # new processed file
                        # save the completely processed file as a nifti file
                        fname_pred = os.path.join(path_3Dpred, fname_tmp.split('/')[-1])
                        fname_pred = fname_pred.split(context['target_suffix'][0])[0] + '_pred.nii.gz'

                        # If MonteCarlo, then we save each simulation result
                        if n_monteCarlo > 1:
                            fname_pred = fname_pred.split('.nii.gz')[0] + '_' + str(i_monteCarlo).zfill(2) + '.nii.gz'

                        output_nii = imed_utils.pred_to_nib(data_lst=pred_tmp_lst,
                                                               z_lst=z_tmp_lst,
                                                               fname_ref=fname_tmp,
                                                               fname_out=fname_pred,
                                                               slice_axis=utils.AXIS_DCT[context['slice_axis']],
                                                               kernel_dim='2d',
                                                               bin_thr=0.5 if context["binarize_prediction"] else -1)

                        output_nii_shape = output_nii.get_data().shape
                        if len(output_nii_shape) == 4 and output_nii_shape[-1] > 1:
                            imed_utils.save_color_labels(output_nii.get_data(),
                                                            context["binarize_prediction"],
                                                            fname_tmp,
                                                            fname_pred.split(".nii.gz")[0] + '_color.nii.gz',
                                                            imed_utils.AXIS_DCT[context['slice_axis']])

                        # re-init pred_stack_lst
                        pred_tmp_lst, z_tmp_lst = [], []

                    # add new sample to pred_tmp_lst
                    pred_tmp_lst.append(imed_utils.pil_list_to_numpy(rdict_undo['gt']))
                    z_tmp_lst.append(int(rdict_undo['input_metadata']['slice_index']))
                    fname_tmp = fname_ref

                else:
                    # TODO: Add reconstruction for subvolumes
                    fname_pred = os.path.join(path_3Dpred, fname_ref.split('/')[-1])
                    fname_pred = fname_pred.split(context['target_suffix'][0])[0] + '_pred.nii.gz'
                    # If MonteCarlo, then we save each simulation result
                    if n_monteCarlo > 1:
                        fname_pred = fname_pred.split('.nii.gz')[0] + '_' + str(i_monteCarlo).zfill(2) + '.nii.gz'

                    # Choose only one modality
                    output_nii = imed_utils.pred_to_nib(data_lst=rdict_undo['gt'].transpose((2, 3, 1, 0)),
                                                           z_lst=[],
                                                           fname_ref=fname_ref,
                                                           fname_out=fname_pred,
                                                           slice_axis=imed_utils.AXIS_DCT[context['slice_axis']],
                                                           kernel_dim='3d',
                                                           bin_thr=0.5 if context["binarize_prediction"] else -1)

                    # Save merged labels with color
                    output_nii_shape = output_nii.get_data().shape
                    if len(output_nii_shape) == 4 and output_nii_shape[-1] > 1:
                        imed_utils.save_color_labels(output_nii.get_data(),
                                                        context['binarize_prediction'],
                                                        rdict_undo['input_metadata']['gt_filenames'][0],
                                                        fname_pred.split(".nii.gz")[0] + '_color.nii.gz',
                                                        imed_utils.AXIS_DCT[context['slice_axis']])

            # Metrics computation
            gt_npy = gt_samples.numpy().astype(np.uint8)

            preds_npy = preds.data.cpu().numpy()
            if context["binarize_prediction"]:
                preds_npy = imed_utils.threshold_predictions(preds_npy)
            preds_npy = preds_npy.astype(np.uint8)

            metric_mgr(preds_npy, gt_npy)

    # COMPUTE UNCERTAINTY MAPS
    if (context['uncertainty']['epistemic'] or context['uncertainty']['aleatoric']) and context['uncertainty'][
        'n_it'] > 0:
        imed_utils.run_uncertainty(ifolder=path_3Dpred)

    metrics_dict = metric_mgr.get_results()
    metric_mgr.reset()
    print(metrics_dict)
    return metrics_dict


def cmd_eval(context):
    path_pred = os.path.join(context['log_directory'], 'pred_masks')
    if not os.path.isdir(path_pred):
        print('\nRun Inference\n')
        metrics_dict = cmd_test(context)
    print('\nRun Evaluation on {}\n'.format(path_pred))

    ##### DEFINE DEVICE #####
    device = torch.device("cpu")
    print("Working on {}.".format(device))

    # create output folder for results
    path_results = os.path.join(context['log_directory'], 'results_eval')
    if not os.path.isdir(path_results):
        os.makedirs(path_results)

    # init data frame
    df_results = pd.DataFrame()

    # list subject_acquisition
    subj_acq_lst = [f.split('_pred')[0]
                    for f in os.listdir(path_pred) if f.endswith('_pred.nii.gz')]

    # loop across subj_acq
    for subj_acq in tqdm(subj_acq_lst, desc="Evaluation"):
        subj, acq = subj_acq.split('_')[0], '_'.join(subj_acq.split('_')[1:])

        fname_pred = os.path.join(path_pred, subj_acq + '_pred.nii.gz')
        fname_gt = []
        for suffix in context['target_suffix']:
            fname_gt.append(os.path.join(context['bids_path'], 'derivatives', 'labels', subj, 'anat',
                                         subj_acq + suffix + '.nii.gz'))

        # 3D evaluation
        nib_pred = nib.load(fname_pred)
        data_pred = nib_pred.get_data()

        h, w, d = data_pred.shape[:3]
        n_classes = len(fname_gt)
        data_gt = np.zeros((h, w, d, n_classes))
        for idx, file in enumerate(fname_gt):
            if os.path.exists(file):
                data_gt[..., idx] = self.get_data(file)
            else:
                data_gt[..., idx] = np.zeros((h, w, d), dtype='u1')

        eval = imed_utils.Evaluation3DMetrics(data_pred=data_pred,
                                               data_gt=data_gt,
                                               dim_lst=nib_pred.header['pixdim'][1:4],
                                               params=context['eval_params'])

        # run eval
        results_pred, data_painted = eval.run_eval()
        # save painted data, TP FP FN
        fname_paint = fname_pred.split('.nii.gz')[0] + '_painted.nii.gz'
        nib_painted = nib.Nifti1Image(data_painted, nib_pred.affine)
        nib.save(nib_painted, fname_paint)

        # save results of this fname_pred
        results_pred['image_id'] = subj_acq
        df_results = df_results.append(results_pred, ignore_index=True)

    df_results = df_results.set_index('image_id')
    df_results.to_csv(os.path.join(path_results, 'evaluation_3Dmetrics.csv'))

    print(df_results.head(5))
    return metrics_dict, df_results


def run_main():
    if len(sys.argv) <= 1:
        print("\nivadomed [config.json]\n")
        return

    with open(sys.argv[1], "r") as fhandle:
        context = json.load(fhandle)

    command = context["command"]

    if command == 'train':
        cmd_train(context)
        shutil.copyfile(sys.argv[1], "./" + context["log_directory"] + "/config_file.json")
    elif command == 'test':
        cmd_test(context)
    elif command == 'eval':
        cmd_eval(context)


if __name__ == "__main__":
    run_main()<|MERGE_RESOLUTION|>--- conflicted
+++ resolved
@@ -11,6 +11,7 @@
 import pandas as pd
 import torch
 import torch.backends.cudnn as cudnn
+import nibabel as nib
 import torch.nn as nn
 from ivadomed import loader as imed_loader
 from ivadomed import losses
@@ -109,12 +110,7 @@
 
     # This code will iterate over the folders and load the data, filtering
     # the slices without labels and then concatenating all the datasets together
-<<<<<<< HEAD
-
-    ds_train = loader.load_dataset(train_lst, train_transform, context)
-=======
     ds_train = imed_loader.load_dataset(train_lst, train_transform, context)
->>>>>>> 4266a4fa
 
     # if ROICrop2D in transform, then apply SliceFilter to ROI slices
     # todo: not supported by the adaptative loader
@@ -139,14 +135,8 @@
         print(
             f"Loaded {len(ds_train)} volumes of size {context['length_3D']} for the training set.")
 
-<<<<<<< HEAD
-    # Balance sampler not supported by Adaptative Loader
     if context['balance_samples'] and not HeMIS:
-        sampler_train = loader.BalancedSampler(ds_train)
-=======
-    if context['balance_samples']:
         sampler_train = imed_loader.BalancedSampler(ds_train)
->>>>>>> 4266a4fa
         shuffle_train = False
     else:
         sampler_train, shuffle_train = None, True
@@ -177,14 +167,8 @@
         print(
             f"Loaded {len(ds_val)} volumes of size {context['length_3D']} for the validation set.")
 
-<<<<<<< HEAD
-    # TODO: not supported by the adaptative loader
     if context['balance_samples'] and not HeMIS:
-        sampler_val = loader.BalancedSampler(ds_val)
-=======
-    if context['balance_samples']:
         sampler_val = imed_loader.BalancedSampler(ds_val)
->>>>>>> 4266a4fa
         shuffle_val = False
     else:
         sampler_val, shuffle_val = None, True
@@ -369,15 +353,15 @@
                     val_gt = np.unique(gt_samples.data.numpy()[random_idx, 0, :, :])
                     mixup_fname_pref = os.path.join(mixup_folder, str(i).zfill(3) + '_' + str(
                         lambda_tensor.data.numpy()[0]) + '_' + str(random_idx).zfill(3) + '.png')
-                    utils.save_mixup_sample(input_samples.data.numpy()[random_idx, 0, :, :],
+                    imed_utils.save_mixup_sample(input_samples.data.numpy()[random_idx, 0, :, :],
                                             gt_samples.data.numpy()[random_idx, 0, :, :],
                                             mixup_fname_pref)
 
             # The variable sample_metadata is where the MRI physics parameters are
 
             if cuda_available:
-                var_input = utils.cuda(input_samples)
-                var_gt = utils.cuda(gt_samples, non_blocking=True)
+                var_input = imed_utils.cuda(input_samples)
+                var_gt = imed_utils.cuda(gt_samples, non_blocking=True)
             else:
                 var_input = input_samples
                 var_gt = gt_samples
@@ -415,7 +399,7 @@
             num_steps += 1
 
             if i == 0:
-                utils.save_tensorboard_img(writer, epoch, "Train", input_samples, gt_samples, preds, unet_3D)
+                imed_utils.save_tensorboard_img(writer, epoch, "Train", input_samples, gt_samples, preds, unet_3D)
 
         train_loss_total_avg = train_loss_total / num_steps
         if not step_scheduler_batch:
@@ -447,8 +431,8 @@
 
             with torch.no_grad():
                 if cuda_available:
-                    var_input = utils.cuda(input_samples)
-                    var_gt = utils.cuda(gt_samples, non_blocking=True)
+                    var_input = imed_utils.cuda(input_samples)
+                    var_gt = imed_utils.cuda(gt_samples, non_blocking=True)
                 else:
                     var_input = input_samples
                     var_gt = gt_samples
@@ -691,13 +675,9 @@
 
             with torch.no_grad():
                 if cuda_available:
-<<<<<<< HEAD
-                    test_input = utils.cuda(input_samples)
-                    test_gt = utils.cuda(gt_samples, non_blocking=True)
-=======
                     test_input = imed_utils.cuda(input_samples)
-                    test_gt = gt_samples.cuda(non_blocking=True)
->>>>>>> 4266a4fa
+                    test_gt = imed_utils.cuda(gt_samples, non_blocking=True)
+
                 else:
                     test_input = input_samples
                     test_gt = gt_samples
@@ -883,7 +863,7 @@
         data_gt = np.zeros((h, w, d, n_classes))
         for idx, file in enumerate(fname_gt):
             if os.path.exists(file):
-                data_gt[..., idx] = self.get_data(file)
+                data_gt[..., idx] = nib_pred.get_data(file)
             else:
                 data_gt[..., idx] = np.zeros((h, w, d), dtype='u1')
 
