--- conflicted
+++ resolved
@@ -217,11 +217,7 @@
 def run_segment_command(context, model_params):
     # BIDSDataframe of all image files
     # Indexing of derivatives is False for command segment
-<<<<<<< HEAD
-    bids_df = imed_loader_utils.BidsDataframe(context.get('loader_parameters'), context.get('path_output'), derivatives=False)
-=======
     bids_df = BidsDataframe(context['loader_parameters'], context['path_output'], derivatives=False)
->>>>>>> 05ca3f8d
 
     # Append subjects filenames into a list
     bids_subjects = sorted(bids_df.df.get('filename').to_list())
