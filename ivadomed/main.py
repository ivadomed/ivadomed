import json
import os
import random
import shutil
import sys
import time

import ivadomed.transforms as ivadomed_transforms
import joblib
import numpy as np
import pandas as pd
import torch
import torch.backends.cudnn as cudnn
import nibabel as nib
import torch.nn as nn
from ivadomed import loader as imed_loader
from ivadomed import losses
from ivadomed import metrics
from ivadomed import models
from ivadomed import utils as imed_utils
from medicaltorch import datasets as mt_datasets
from torch import optim, nn
from torch.utils.data import DataLoader
from torch.utils.tensorboard import SummaryWriter
from tqdm import tqdm

cudnn.benchmark = True


def cmd_train(context):
    """Main command to train the network.

    :param context: this is a dictionary with all data from the
                    configuration file
    """
    ##### DEFINE DEVICE #####
    device = torch.device("cuda:" + str(context['gpu']) if torch.cuda.is_available() else "cpu")
    cuda_available = torch.cuda.is_available()
    if not cuda_available:
        print("Cuda is not available.")
        print("Working on {}.".format(device))
    if cuda_available:
        # Set the GPU
        gpu_number = int(context["gpu"])
        torch.cuda.set_device(gpu_number)
        print("Using GPU number {}".format(gpu_number))

    # Boolean which determines if the selected architecture is FiLMed-Unet or Unet or Mixup-Unet
    metadata_bool = False if context["metadata"] == "without" else True
    film_bool = (bool(sum(context["film_layers"])) and metadata_bool)

    unet_3D = context["unet_3D"]
    HeMIS = context['HeMIS']
    attention = context["attention_unet"]
    if film_bool:
        context["multichannel"] = False
        HeMIS = False
    elif context["multichannel"]:
        HeMIS = False
    if HeMIS:
        # Initializing the missing probability for HeMIS.
        # The lower the probability the higher, the more modalities are missing.
        p = context["missing_probability"]

    if bool(sum(context["film_layers"])) and not (metadata_bool):
        print('\tWarning FiLM disabled since metadata is disabled')
    else:

        print('\nArchitecture: {} with a depth of {}.\n' \
              .format('FiLMedUnet' if film_bool else 'HeMIS-Unet' if HeMIS else "Attention UNet" if attention else
        '3D Unet' if unet_3D else "Unet", context['depth']))

    mixup_bool = False if film_bool else bool(context["mixup_bool"])
    mixup_alpha = float(context["mixup_alpha"])

    if not film_bool and mixup_bool:
        print('\twith Mixup (alpha={})\n'.format(mixup_alpha))
    if context["metadata"] == "mri_params":
        print('\tInclude subjects with acquisition metadata available only.\n')
    else:
        print('\tInclude all subjects, with or without acquisition metadata.\n')
    if context['multichannel']:
        print('\tUsing multichannel model with modalities {}.\n'.format(context['contrast_train_validation']))

    # Write the metrics, images, etc to TensorBoard format
    writer = SummaryWriter(log_dir=context["log_directory"])

    # Compose training transforms
    train_transform = ivadomed_transforms.compose_transforms(context["transformation_training"])

    # Compose validation transforms
    val_transform = ivadomed_transforms.compose_transforms(context["transformation_validation"])

    # Randomly split dataset between training / validation / testing
    if context.get("split_path") is None:
        train_lst, valid_lst, test_lst = imed_loader.split_dataset(path_folder=context["bids_path"],
                                                              center_test_lst=context["center_test"],
                                                              split_method=context["split_method"],
                                                              random_seed=context["random_seed"],
                                                              train_frac=context["train_fraction"],
                                                              test_frac=context["test_fraction"])

        # save the subject distribution
        split_dct = {'train': train_lst, 'valid': valid_lst, 'test': test_lst}
        joblib.dump(split_dct, "./" + context["log_directory"] + "/split_datasets.joblib")

    else:
        train_lst = joblib.load(context["split_path"])['train']
        valid_lst = joblib.load(context["split_path"])['valid']

    # This code will iterate over the folders and load the data, filtering
    # the slices without labels and then concatenating all the datasets together
    ds_train = imed_loader.load_dataset(train_lst, train_transform, context)

    # if ROICrop2D in transform, then apply SliceFilter to ROI slices
    # todo: not supported by the adaptative loader
    if 'ROICrop2D' in context["transformation_training"].keys():
        ds_train = imed_loader.filter_roi(ds_train, nb_nonzero_thr=context["slice_filter_roi"])

    if film_bool:  # normalize metadata before sending to the network
        if context["metadata"] == "mri_params":
            metadata_vector = ["RepetitionTime", "EchoTime", "FlipAngle"]
            metadata_clustering_models = imed_loader.clustering_fit(ds_train.metadata, metadata_vector)
        else:
            metadata_clustering_models = None
        ds_train, train_onehotencoder = imed_loader.normalize_metadata(ds_train,
                                                                  metadata_clustering_models,
                                                                  context["debugging"],
                                                                  context["metadata"],
                                                                  True)

    if not unet_3D:
        print(f"Loaded {len(ds_train)} {context['slice_axis']} slices for the training set.")
    else:
        print(
            f"Loaded {len(ds_train)} volumes of size {context['length_3D']} for the training set.")

    if context['balance_samples'] and not HeMIS:
        sampler_train = imed_loader.BalancedSampler(ds_train)
        shuffle_train = False
    else:
        sampler_train, shuffle_train = None, True
     
    train_loader = DataLoader(ds_train, batch_size=context["batch_size"],
                              shuffle=shuffle_train, pin_memory=True, sampler=sampler_train,
                              collate_fn=mt_datasets.mt_collate,
                              num_workers=0)
    print("Validation")

    # Validation dataset ------------------------------------------------------
    ds_val = imed_loader.load_dataset(valid_lst, val_transform, context)

    # if ROICrop2D in transform, then apply SliceFilter to ROI slices
    if 'ROICrop2D' in context["transformation_validation"].keys():
        ds_val = imed_loader.filter_roi(ds_val, nb_nonzero_thr=context["slice_filter_roi"])

    if film_bool:  # normalize metadata before sending to network
        ds_val = imed_loader.normalize_metadata(ds_val,
                                           metadata_clustering_models,
                                           context["debugging"],
                                           context["metadata"],
                                           False)

    if not unet_3D:
        print(f"Loaded {len(ds_val)} {context['slice_axis']} slices for the validation set.")
    else:
        print(
            f"Loaded {len(ds_val)} volumes of size {context['length_3D']} for the validation set.")

    if context['balance_samples'] and not HeMIS:
        sampler_val = imed_loader.BalancedSampler(ds_val)
        shuffle_val = False
    else:
        sampler_val, shuffle_val = None, True

    val_loader = DataLoader(ds_val, batch_size=context["batch_size"],
                            shuffle=shuffle_val, pin_memory=True, sampler=sampler_val,
                            collate_fn=mt_datasets.mt_collate,
                            num_workers=0)
    if film_bool:
        n_metadata = len([ll for l in train_onehotencoder.categories_ for ll in l])
    else:
        n_metadata = None

    # Traditional U-Net model
    if context['multichannel']:
        in_channel = len(context['contrast_train_validation'])
    else:
        in_channel = 1

    if len(context['target_suffix']) > 1:
        # + 1 for background class
        out_channel = len(context["target_suffix"]) + 1
    else:
        out_channel = 1

    if context['retrain_model'] is None:
        if HeMIS:
            model = models.HeMISUnet(modalities=context['contrast_train_validation'],
                                     out_channel=out_channel,
                                     depth=context['depth'],
                                     drop_rate=context["dropout_rate"],
                                     bn_momentum=context["batch_norm_momentum"])
        elif unet_3D:
            model = models.UNet3D(in_channels=in_channel,
                                  n_classes=out_channel,
                                  attention=attention)
        else:
            model = models.Unet(in_channel=in_channel,
                                out_channel=out_channel,
                                depth=context['depth'],
                                film_layers=context["film_layers"],
                                n_metadata=n_metadata,
                                drop_rate=context["dropout_rate"],
                                bn_momentum=context["batch_norm_momentum"],
                                film_bool=film_bool)
    else:
        model = torch.load(context['retrain_model'])

        # Freeze model weights
        for param in model.parameters():
            param.requires_grad = False

        # TMP
        model.decoder = models.Decoder(out_channel=context['out_channel'],
                                        depth=context['depth'],
                                        n_metadata=n_metadata,
                                        film_layers=[0] * (2 * context['depth'] + 2),
                                        drop_rate=context["dropout_rate"],
                                        bn_momentum=context["batch_norm_momentum"])

        # Replace the last conv layer
        # Note: Parameters of newly constructed layer have requires_grad=True by default
        #model.decoder.last_conv = nn.Conv2d(model.decoder.last_conv.in_channels,
        #                                    context['out_channel'], kernel_size=3, padding=1)
        #if film_bool and context["film_layers"][-1]:
        #    model.decoder.last_film = models.FiLMlayer(n_metadata, 1)

    if cuda_available:
        model.cuda()

    num_epochs = context["num_epochs"]
    initial_lr = context["initial_lr"]

    # Using Adam
    step_scheduler_batch = False
    # filter out the parameters you are going to fine-tuning
    params_to_opt = filter(lambda p: p.requires_grad, model.parameters())
    optimizer = optim.Adam(params_to_opt, lr=initial_lr)
    if context["lr_scheduler"]["name"] == "CosineAnnealingLR":
        scheduler = optim.lr_scheduler.CosineAnnealingLR(optimizer, num_epochs)
    elif context["lr_scheduler"]["name"] == "CosineAnnealingWarmRestarts":
        T_0 = context["lr_scheduler"]["T_0"]
        T_mult = context["lr_scheduler"]["T_mult"]
        scheduler = optim.lr_scheduler.CosineAnnealingWarmRestarts(optimizer, T_0, T_mult)
    elif context["lr_scheduler"]["name"] == "CyclicLR":
        base_lr, max_lr = context["lr_scheduler"]["base_lr"], context["lr_scheduler"]["max_lr"]
        scheduler = optim.lr_scheduler.CyclicLR(
            optimizer, base_lr, max_lr, mode="triangular2", cycle_momentum=False)
        step_scheduler_batch = True
    else:
        print(
            "Unknown LR Scheduler name, please choose between 'CosineAnnealingLR', 'CosineAnnealingWarmRestarts', or 'CyclicLR'")
        exit()

    # Create dict containing gammas and betas after each FiLM layer.
    depth = context["depth"]
    gammas_dict = {i: [] for i in range(1, 2 * depth + 3)}
    betas_dict = {i: [] for i in range(1, 2 * depth + 3)}

    # Create a list containing the contrast of all batch images
    var_contrast_list = []

    # Loss
    if context["loss"]["name"] in ["dice", "cross_entropy", "focal", "gdl", "focal_dice", "multi_class_dice"]:
        if context["loss"]["name"] == "cross_entropy":
            loss_fct = nn.BCELoss()

        elif context["loss"]["name"] == "focal":
            loss_fct = losses.FocalLoss(gamma=context["loss"]["params"]["gamma"],
                                        alpha=context["loss"]["params"]["alpha"])
            print("\nLoss function: {}, with gamma={}, alpha={}.\n".format(context["loss"]["name"],
                                                                           context["loss"]["params"]["gamma"],
                                                                           context["loss"]["params"]["alpha"]))
        elif context["loss"]["name"] == "gdl":
            loss_fct = losses.GeneralizedDiceLoss()

        elif context["loss"]["name"] == "focal_dice":
            loss_fct = losses.FocalDiceLoss(beta=context["loss"]["params"]["beta"],
                                            gamma=context["loss"]["params"]["gamma"],
                                            alpha=context["loss"]["params"]["alpha"])
            print("\nLoss function: {}, with beta={}, gamma={} and alpha={}.\n".format(context["loss"]["name"],
                                                                                       context["loss"]["params"][
                                                                                           "beta"],
                                                                                       context["loss"]["params"][
                                                                                           "gamma"],
                                                                                       context["loss"]["params"][
                                                                                           "alpha"]))
        elif context["loss"]["name"] == "multi_class_dice":
            loss_fct = losses.MultiClassDiceLoss(classes_of_interest=context["loss"]["params"]["classes_of_interest"])

        if not context["loss"]["name"].startswith("focal"):
            print("\nLoss function: {}.\n".format(context["loss"]["name"]))

    else:
        print("Unknown Loss function, please choose between 'dice', 'focal', 'focal_dice', 'gdl', 'cross_entropy' "
              "or 'multi_class_dice'")
        exit()

    # Training loop -----------------------------------------------------------

    best_training_dice, best_training_loss, best_validation_loss, best_validation_dice = float("inf"), float(
        "inf"), float("inf"), float("inf")

    patience = context["early_stopping_patience"]
    patience_count = 0
    epsilon = context["early_stopping_epsilon"]
    val_losses = []

    metric_fns = [metrics.dice_score,
                  metrics.multi_class_dice_score,
                  metrics.hausdorff_3D_score,
                  metrics.precision_score,
                  metrics.recall_score,
                  metrics.specificity_score,
                  metrics.intersection_over_union,
                  metrics.accuracy_score]

    for epoch in tqdm(range(1, num_epochs + 1), desc="Training"):
        start_time = time.time()

        lr = scheduler.get_lr()[0]
        writer.add_scalar('learning_rate', lr, epoch)

        model.train()
        train_loss_total, dice_train_loss_total = 0.0, 0.0

        num_steps = 0
        for i, batch in enumerate(train_loader):
            input_samples, gt_samples = batch["input"], batch["gt"]

            # mixup data
            if mixup_bool and not film_bool:
                input_samples, gt_samples, lambda_tensor = utils.mixup(
                    input_samples, gt_samples, mixup_alpha)

                # if debugging and first epoch, then save samples as png in log folder
                if context["debugging"] and epoch == 1 and random.random() < 0.1:
                    mixup_folder = os.path.join(context["log_directory"], 'mixup')
                    if not os.path.isdir(mixup_folder):
                        os.makedirs(mixup_folder)
                    random_idx = np.random.randint(0, input_samples.size()[0])
                    val_gt = np.unique(gt_samples.data.numpy()[random_idx, 0, :, :])
                    mixup_fname_pref = os.path.join(mixup_folder, str(i).zfill(3) + '_' + str(
                        lambda_tensor.data.numpy()[0]) + '_' + str(random_idx).zfill(3) + '.png')
                    imed_utils.save_mixup_sample(input_samples.data.numpy()[random_idx, 0, :, :],
                                            gt_samples.data.numpy()[random_idx, 0, :, :],
                                            mixup_fname_pref)

            # The variable sample_metadata is where the MRI physics parameters are

            if cuda_available:
                var_input = imed_utils.cuda(input_samples)
                var_gt = imed_utils.cuda(gt_samples, non_blocking=True)
            else:
                var_input = input_samples
                var_gt = gt_samples

            if film_bool:
                # var_contrast is the list of the batch sample's contrasts (eg T2w, T1w).
                sample_metadata = batch["input_metadata"]
                var_contrast = [sample_metadata[0][k]['contrast'] for k in range(len(sample_metadata[0]))]
                var_metadata = [train_onehotencoder.transform([sample_metadata[0][k]['film_input']]).tolist()[0]
                                for k in range(len(sample_metadata[0]))]

                # Input the metadata related to the input samples
                preds = model(var_input, var_metadata)
            elif HeMIS:
                missing_mod = batch["Missing_mod"]
                preds = model(var_input, missing_mod)
            else:
                preds = model(var_input)

            if context["loss"]["name"] == "dice":
                loss = - losses.dice_loss(preds, var_gt)

            else:
                loss = loss_fct(preds, var_gt)
                dice_train_loss_total += losses.dice_loss(preds, var_gt).item()
            train_loss_total += loss.item()

            optimizer.zero_grad()
            loss.backward()

            optimizer.step()
            if step_scheduler_batch:
                scheduler.step()

            num_steps += 1

            if i == 0:
                imed_utils.save_tensorboard_img(writer, epoch, "Train", input_samples, gt_samples, preds, unet_3D)

        train_loss_total_avg = train_loss_total / num_steps
        if not step_scheduler_batch:
            scheduler.step()

        tqdm.write(f"Epoch {epoch} training loss: {train_loss_total_avg:.4f}.")
        if context["loss"]["name"] != 'dice':
            dice_train_loss_total_avg = dice_train_loss_total / num_steps
            tqdm.write(f"\tDice training loss: {dice_train_loss_total_avg:.4f}.")

        # In case of curriculum Learning we need to update the loader
        if HeMIS:
            p = p ** (5 / 6)
            ds_train.update(p=p)
            train_loader = DataLoader(ds_train, batch_size=context["batch_size"],
                                      shuffle=shuffle_train, pin_memory=True, sampler=sampler_train,
                                      collate_fn=mt_datasets.mt_collate,
                                      num_workers=0)

        # Validation loop -----------------------------------------------------
        model.eval()
        val_loss_total, dice_val_loss_total = 0.0, 0.0
        num_steps = 0

        metric_mgr = metrics.MetricManager(metric_fns)

        for i, batch in enumerate(val_loader):
            input_samples, gt_samples = batch["input"], batch["gt"]

            with torch.no_grad():
                if cuda_available:
                    var_input = imed_utils.cuda(input_samples)
                    var_gt = imed_utils.cuda(gt_samples, non_blocking=True)
                else:
                    var_input = input_samples
                    var_gt = gt_samples

                if film_bool:
                    sample_metadata = batch["input_metadata"]
                    # var_contrast is the list of the batch sample's contrasts (eg T2w, T1w).
                    var_contrast = [sample_metadata[0][k]['contrast']
                                    for k in range(len(sample_metadata[0]))]

                    var_metadata = [train_onehotencoder.transform([sample_metadata[0][k]['film_input']]).tolist()[0]
                                    for k in range(len(sample_metadata[0]))]

                    # Input the metadata related to the input samples
                    preds = model(var_input, var_metadata)
                elif HeMIS:
                    missing_mod = batch["Missing_mod"]
                    preds = model(var_input, missing_mod)

                else:
                    preds = model(var_input)

                if context["loss"]["name"] == "dice":
                    loss = - losses.dice_loss(preds, var_gt)

                else:
                    loss = loss_fct(preds, var_gt)
                    dice_val_loss_total += losses.dice_loss(preds, var_gt).item()
                val_loss_total += loss.item()

            # Metrics computation
            gt_npy = gt_samples.numpy().astype(np.uint8)

            preds_npy = preds.data.cpu().numpy()
            if context["binarize_prediction"]:
                preds_npy = imed_utils.threshold_predictions(preds_npy)
            preds_npy = preds_npy.astype(np.uint8)

            metric_mgr(preds_npy, gt_npy)

            num_steps += 1

            # Only write sample at the first step
            if i == 0:
                imed_utils.save_tensorboard_img(writer, epoch, "Validation", input_samples, gt_samples, preds, unet_3D)

            # Store the values of gammas and betas after the last epoch for each batch
            if film_bool and epoch == num_epochs and i < int(len(ds_val) / context["batch_size"]) + 1:

                # Get all the contrasts of all batches
                var_contrast_list.append(var_contrast)

                # Get the list containing the number of film layers
                film_layers = context["film_layers"]

                # Fill the lists of gammas and betas
                for idx in [i for i, x in enumerate(film_layers) if x]:
                    if idx < depth:
                        layer_cur = model.encoder.down_path[idx * 3 + 1]
                    elif idx == depth:
                        layer_cur = model.encoder.film_bottom
                    elif idx == depth * 2 + 1:
                        layer_cur = model.decoder.last_film
                    else:
                        layer_cur = model.decoder.up_path[(idx - depth - 1) * 2 + 1]

                    gammas_dict[idx + 1].append(layer_cur.gammas[:, :, 0, 0].cpu().numpy())
                    betas_dict[idx + 1].append(layer_cur.betas[:, :, 0, 0].cpu().numpy())

        metrics_dict = metric_mgr.get_results()
        metric_mgr.reset()

        writer.add_scalars('Validation/Metrics', metrics_dict, epoch)
        val_loss_total_avg = val_loss_total / num_steps
        writer.add_scalars('losses', {
            'train_loss': train_loss_total_avg,
            'val_loss': val_loss_total_avg,
        }, epoch)

        tqdm.write(f"Epoch {epoch} validation loss: {val_loss_total_avg:.4f}.")
        if context["loss"]["name"] != 'dice':
            dice_val_loss_total_avg = dice_val_loss_total / num_steps
            tqdm.write(f"\tDice validation loss: {dice_val_loss_total_avg:.4f}.")

        end_time = time.time()
        total_time = end_time - start_time
        tqdm.write("Epoch {} took {:.2f} seconds.".format(epoch, total_time))

        if val_loss_total_avg < best_validation_loss:
            best_validation_loss = val_loss_total_avg
            best_training_loss = train_loss_total_avg

            if context["loss"]["name"] != 'dice':
                best_validation_dice = dice_val_loss_total_avg
                best_training_dice = dice_train_loss_total_avg
            else:
                best_validation_dice = best_validation_loss
                best_training_dice = best_training_loss
            torch.save(model, "./" + context["log_directory"] + "/best_model.pt")

        # Early stopping : break if val loss doesn't improve by at least epsilon percent for N=patience epochs
        val_losses.append(val_loss_total_avg)

        if epoch > 1:
            if (val_losses[-2] - val_losses[-1]) * 100 / abs(val_losses[-1]) < epsilon:
                patience_count += 1
        if patience_count >= patience:
            print(f"Stopping training due to {patience} epochs without improvements")
            break

    # Save final model
    torch.save(model, "./" + context["log_directory"] + "/final_model.pt")
    if film_bool:  # save clustering and OneHotEncoding models
        joblib.dump(metadata_clustering_models, "./" +
                    context["log_directory"] + "/clustering_models.joblib")
        joblib.dump(train_onehotencoder, "./" +
                    context["log_directory"] + "/one_hot_encoder.joblib")

        # Convert list of gammas/betas into numpy arrays
        gammas_dict = {i: np.array(gammas_dict[i]) for i in range(1, 2 * depth + 3)}
        betas_dict = {i: np.array(betas_dict[i]) for i in range(1, 2 * depth + 3)}

        # Save the numpy arrays for gammas/betas inside files.npy in log_directory
        for i in range(1, 2 * depth + 3):
            np.save(context["log_directory"] + f"/gamma_layer_{i}.npy", gammas_dict[i])
            np.save(context["log_directory"] + f"/beta_layer_{i}.npy", betas_dict[i])

        # Convert into numpy and save the contrasts of all batch images
        contrast_images = np.array(var_contrast_list)
        np.save(context["log_directory"] + "/contrast_images.npy", contrast_images)

    writer.close()
    return best_training_dice, best_training_loss, best_validation_dice, best_validation_loss


def cmd_test(context):
    ##### DEFINE DEVICE #####
    device = torch.device("cuda:" + str(context['gpu']) if torch.cuda.is_available() else "cpu")
    cuda_available = torch.cuda.is_available()
    if not cuda_available:
        print("cuda is not available.")
        print("Working on {}.".format(device))
    if cuda_available:
        # Set the GPU
        gpu_number = int(context["gpu"])
        torch.cuda.set_device(gpu_number)
        print("using GPU number {}".format(gpu_number))
    HeMIS = context['HeMIS']
    # Boolean which determines if the selected architecture is FiLMedUnet or Unet
    film_bool = bool(sum(context["film_layers"]))
    print('\nArchitecture: {}\n'.format('FiLMedUnet' if film_bool else 'Unet'))
    if context["metadata"] == "mri_params":
        print('\tInclude subjects with acquisition metadata available only.\n')
    else:
        print('\tInclude all subjects, with or without acquisition metadata.\n')

    # Aleatoric uncertainty
    if context['uncertainty']['aleatoric'] and context['uncertainty']['n_it'] > 0:
        transformation_dict = context["transformation_testing"]
    else:
        transformation_dict = context["transformation_validation"]

    # Compose Testing transforms
    val_transform = ivadomed_transforms.compose_transforms(transformation_dict, requires_undo=True)

    # inverse transformations
    val_undo_transform = ivadomed_transforms.UndoCompose(val_transform)

    if context.get("split_path") is None:
        test_lst = joblib.load("./" + context["log_directory"] + "/split_datasets.joblib")['test']
    else:
        test_lst = joblib.load(context["split_path"])['test']

    ds_test = imed_loader.load_dataset(test_lst, val_transform, context)

    # if ROICrop2D in transform, then apply SliceFilter to ROI slices
    if 'ROICrop2D' in context["transformation_validation"].keys():
        ds_test = imed_loader.filter_roi(ds_test, nb_nonzero_thr=context["slice_filter_roi"])

    if film_bool:  # normalize metadata before sending to network
        metadata_clustering_models = joblib.load(
            "./" + context["log_directory"] + "/clustering_models.joblib")
        ds_test = imed_loader.normalize_metadata(ds_test,
                                            metadata_clustering_models,
                                            context["debugging"],
                                            context["metadata"],
                                            False)

        one_hot_encoder = joblib.load("./" + context["log_directory"] + "/one_hot_encoder.joblib")

    if not context["unet_3D"]:
        print(f"\nLoaded {len(ds_test)} {context['slice_axis']} slices for the test set.")
    else:
        print(f"\nLoaded {len(ds_test)} volumes of size {context['length_3D']} for the test set.")

    test_loader = DataLoader(ds_test, batch_size=context["batch_size"],
                             shuffle=False, pin_memory=True,
                             collate_fn=mt_datasets.mt_collate,
                             num_workers=0)

    model = torch.load("./" + context["log_directory"] + "/best_model.pt", map_location=device)

    if cuda_available:
        model.cuda()
    model.eval()

    # create output folder for 3D prediction masks
    path_3Dpred = os.path.join(context['log_directory'], 'pred_masks')
    if not os.path.isdir(path_3Dpred):
        os.makedirs(path_3Dpred)

    metric_fns = [metrics.dice_score,
                  metrics.multi_class_dice_score,
                  metrics.hausdorff_3D_score,
                  metrics.precision_score,
                  metrics.recall_score,
                  metrics.specificity_score,
                  metrics.intersection_over_union,
                  metrics.accuracy_score]

    metric_mgr = metrics.MetricManager(metric_fns)

    # number of Monte Carlo simulation
    if (context['uncertainty']['epistemic'] or context['uncertainty']['aleatoric']) and \
            context['uncertainty']['n_it'] > 0:
        n_monteCarlo = context['uncertainty']['n_it']
    else:
        n_monteCarlo = 1

    # Epistemic uncertainty
    if context['uncertainty']['epistemic'] and context['uncertainty']['n_it'] > 0:
        for m in model.modules():
            if m.__class__.__name__.startswith('Dropout'):
                m.train()

    for i_monteCarlo in range(n_monteCarlo):
        pred_tmp_lst, z_tmp_lst, fname_tmp = [], [], ''
        for i, batch in enumerate(test_loader):
            input_samples, gt_samples = batch["input"], batch["gt"]

            with torch.no_grad():
                if cuda_available:
                    test_input = imed_utils.cuda(input_samples)
                    test_gt = imed_utils.cuda(gt_samples, non_blocking=True)

                else:
                    test_input = input_samples
                    test_gt = gt_samples

                # Epistemic uncertainty
                if context['uncertainty']['epistemic'] and context['uncertainty']['n_it'] > 0:
                    for m in model.modules():
                        if m.__class__.__name__.startswith('Dropout'):
                            m.train()

                if film_bool:
                    sample_metadata = batch["input_metadata"]
                    test_contrast = [sample_metadata[0][k]['contrast']
                                     for k in range(len(sample_metadata[0]))]

                    test_metadata = [one_hot_encoder.transform([sample_metadata[0][k]["film_input"]]).tolist()[0]
                                     for k in range(len(sample_metadata[0]))]

                    # Input the metadata related to the input samples
                    preds = model(test_input, test_metadata)
                elif HeMIS:
                    missing_mod = batch["Missing_mod"]
                    preds = model(test_input, missing_mod)

                    # Reconstruct image with only one modality
                    batch['input'] = batch['input'][0]
                    batch['input_metadata'] = batch['input_metadata'][0]

                else:
                    preds = model(test_input)
                    if context["attention_unet"]:
                        imed_utils.save_feature_map(batch, "attentionblock2", context, model, test_input,
                                               imed_utils.AXIS_DCT[context["slice_axis"]])

            # WARNING: sample['gt'] is actually the pred in the return sample implementation justification: the other
            # option: rdict['pred'] = preds would require to largely modify mt_transforms
            rdict = {}
            rdict['gt'] = preds.cpu()
            batch.update(rdict)

            if not i_monteCarlo:
                batch["input_metadata"] = batch["input_metadata"][0]  # Take only metadata from one input
                batch["gt_metadata"] = batch["gt_metadata"][0]  # Take only metadata from one label
                if batch["roi"][0] is not None:
                    batch["roi"] = batch["roi"][0]
                    batch["roi_metadata"] = batch["roi_metadata"][0]

            # reconstruct 3D image
            for smp_idx in range(len(batch['gt'])):
                # undo transformations
                rdict = {}
                for k in batch.keys():
                    rdict[k] = batch[k][smp_idx]
                if rdict["input"].shape[0] > 1:
                    rdict["input"] = rdict["input"][1,][None,]

                # If multiclass merge labels
                rdict_undo = val_undo_transform(rdict)

                fname_ref = rdict_undo['gt_metadata']['gt_filenames'][0]

                if not context['unet_3D']:
                    if pred_tmp_lst and (fname_ref != fname_tmp or (
                            i == len(test_loader) - 1 and smp_idx == len(batch['gt']) - 1)):  # new processed file
                        # save the completely processed file as a nifti file
                        fname_pred = os.path.join(path_3Dpred, fname_tmp.split('/')[-1])
                        fname_pred = fname_pred.split(context['target_suffix'][0])[0] + '_pred.nii.gz'

                        # If MonteCarlo, then we save each simulation result
                        if n_monteCarlo > 1:
                            fname_pred = fname_pred.split('.nii.gz')[0] + '_' + str(i_monteCarlo).zfill(2) + '.nii.gz'

                        output_nii = imed_utils.pred_to_nib(data_lst=pred_tmp_lst,
                                                               z_lst=z_tmp_lst,
                                                               fname_ref=fname_tmp,
                                                               fname_out=fname_pred,
                                                               slice_axis=utils.AXIS_DCT[context['slice_axis']],
                                                               kernel_dim='2d',
                                                               bin_thr=0.5 if context["binarize_prediction"] else -1)

                        output_nii_shape = output_nii.get_data().shape
                        if len(output_nii_shape) == 4 and output_nii_shape[-1] > 1:
                            imed_utils.save_color_labels(output_nii.get_data(),
                                                            context["binarize_prediction"],
                                                            fname_tmp,
                                                            fname_pred.split(".nii.gz")[0] + '_color.nii.gz',
                                                            imed_utils.AXIS_DCT[context['slice_axis']])

                        # re-init pred_stack_lst
                        pred_tmp_lst, z_tmp_lst = [], []

                    # add new sample to pred_tmp_lst
                    pred_tmp_lst.append(imed_utils.pil_list_to_numpy(rdict_undo['gt']))
                    z_tmp_lst.append(int(rdict_undo['input_metadata']['slice_index']))
                    fname_tmp = fname_ref

                else:
                    # TODO: Add reconstruction for subvolumes
                    fname_pred = os.path.join(path_3Dpred, fname_ref.split('/')[-1])
                    fname_pred = fname_pred.split(context['target_suffix'][0])[0] + '_pred.nii.gz'
                    # If MonteCarlo, then we save each simulation result
                    if n_monteCarlo > 1:
                        fname_pred = fname_pred.split('.nii.gz')[0] + '_' + str(i_monteCarlo).zfill(2) + '.nii.gz'

                    # Choose only one modality
                    output_nii = imed_utils.pred_to_nib(data_lst=rdict_undo['gt'].transpose((2, 3, 1, 0)),
                                                           z_lst=[],
                                                           fname_ref=fname_ref,
                                                           fname_out=fname_pred,
                                                           slice_axis=imed_utils.AXIS_DCT[context['slice_axis']],
                                                           kernel_dim='3d',
                                                           bin_thr=0.5 if context["binarize_prediction"] else -1)

                    # Save merged labels with color
                    output_nii_shape = output_nii.get_data().shape
                    if len(output_nii_shape) == 4 and output_nii_shape[-1] > 1:
                        imed_utils.save_color_labels(output_nii.get_data(),
                                                        context['binarize_prediction'],
                                                        rdict_undo['input_metadata']['gt_filenames'][0],
                                                        fname_pred.split(".nii.gz")[0] + '_color.nii.gz',
                                                        imed_utils.AXIS_DCT[context['slice_axis']])

            # Metrics computation
            gt_npy = gt_samples.numpy().astype(np.uint8)

            preds_npy = preds.data.cpu().numpy()
            if context["binarize_prediction"]:
                preds_npy = imed_utils.threshold_predictions(preds_npy)
            preds_npy = preds_npy.astype(np.uint8)

            metric_mgr(preds_npy, gt_npy)

    # COMPUTE UNCERTAINTY MAPS
    if (context['uncertainty']['epistemic'] or context['uncertainty']['aleatoric']) and context['uncertainty'][
        'n_it'] > 0:
        imed_utils.run_uncertainty(ifolder=path_3Dpred)

    metrics_dict = metric_mgr.get_results()
    metric_mgr.reset()
    print(metrics_dict)
    return metrics_dict


def cmd_eval(context):
    path_pred = os.path.join(context['log_directory'], 'pred_masks')
    if not os.path.isdir(path_pred):
        print('\nRun Inference\n')
        metrics_dict = cmd_test(context)
    print('\nRun Evaluation on {}\n'.format(path_pred))

    ##### DEFINE DEVICE #####
    device = torch.device("cpu")
    print("Working on {}.".format(device))

    # create output folder for results
    path_results = os.path.join(context['log_directory'], 'results_eval')
    if not os.path.isdir(path_results):
        os.makedirs(path_results)

    # init data frame
    df_results = pd.DataFrame()

    # list subject_acquisition
    subj_acq_lst = [f.split('_pred')[0]
                    for f in os.listdir(path_pred) if f.endswith('_pred.nii.gz')]

    # loop across subj_acq
    for subj_acq in tqdm(subj_acq_lst, desc="Evaluation"):
        subj, acq = subj_acq.split('_')[0], '_'.join(subj_acq.split('_')[1:])

        fname_pred = os.path.join(path_pred, subj_acq + '_pred.nii.gz')
        fname_gt = []
        for suffix in context['target_suffix']:
            fname_gt.append(os.path.join(context['bids_path'], 'derivatives', 'labels', subj, 'anat',
                                         subj_acq + suffix + '.nii.gz'))

        # 3D evaluation
        nib_pred = nib.load(fname_pred)
        data_pred = nib_pred.get_data()

        h, w, d = data_pred.shape[:3]
        n_classes = len(fname_gt)
        data_gt = np.zeros((h, w, d, n_classes))
        for idx, file in enumerate(fname_gt):
            if os.path.exists(file):
<<<<<<< HEAD
                data_gt[..., idx] = nib.load(file).get_fdata(file)
=======
                data_gt[..., idx] = nib.load(file).get_fdata()
>>>>>>> 25d605b7
            else:
                data_gt[..., idx] = np.zeros((h, w, d), dtype='u1')

        eval = imed_utils.Evaluation3DMetrics(data_pred=data_pred,
                                               data_gt=data_gt,
                                               dim_lst=nib_pred.header['pixdim'][1:4],
                                               params=context['eval_params'])

        # run eval
        results_pred, data_painted = eval.run_eval()
        # save painted data, TP FP FN
        fname_paint = fname_pred.split('.nii.gz')[0] + '_painted.nii.gz'
        nib_painted = nib.Nifti1Image(data_painted, nib_pred.affine)
        nib.save(nib_painted, fname_paint)

        # save results of this fname_pred
        results_pred['image_id'] = subj_acq
        df_results = df_results.append(results_pred, ignore_index=True)

    df_results = df_results.set_index('image_id')
    df_results.to_csv(os.path.join(path_results, 'evaluation_3Dmetrics.csv'))

    print(df_results.head(5))
    return metrics_dict, df_results


def run_main():
    if len(sys.argv) <= 1:
        print("\nivadomed [config.json]\n")
        return

    with open(sys.argv[1], "r") as fhandle:
        context = json.load(fhandle)

    command = context["command"]

    if command == 'train':
        cmd_train(context)
        shutil.copyfile(sys.argv[1], "./" + context["log_directory"] + "/config_file.json")
    elif command == 'test':
        cmd_test(context)
    elif command == 'eval':
        cmd_eval(context)


if __name__ == "__main__":
    run_main()<|MERGE_RESOLUTION|>--- conflicted
+++ resolved
@@ -863,11 +863,7 @@
         data_gt = np.zeros((h, w, d, n_classes))
         for idx, file in enumerate(fname_gt):
             if os.path.exists(file):
-<<<<<<< HEAD
-                data_gt[..., idx] = nib.load(file).get_fdata(file)
-=======
                 data_gt[..., idx] = nib.load(file).get_fdata()
->>>>>>> 25d605b7
             else:
                 data_gt[..., idx] = np.zeros((h, w, d), dtype='u1')
 
