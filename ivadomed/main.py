import sys
import json
import os
import time
import shutil
import random
import joblib
from math import exp
import numpy as np

import torch.nn as nn
import torch.backends.cudnn as cudnn
from torch.utils.data import DataLoader
from torchvision import transforms
import torchvision.utils as vutils
from torch.utils.tensorboard import SummaryWriter
from torch import optim

from medicaltorch.filters import SliceFilter
from medicaltorch import datasets as mt_datasets
from medicaltorch import transforms as mt_transforms

from tqdm import tqdm

from ivadomed import loader as loader
from ivadomed import models
from ivadomed import losses
from ivadomed.utils import *
import ivadomed.transforms as ivadomed_transforms

cudnn.benchmark = True


def cmd_train(context):
    """Main command to train the network.

    :param context: this is a dictionary with all data from the
                    configuration file
    """
    ##### DEFINE DEVICE #####
    device = torch.device("cuda:0" if torch.cuda.is_available() else "cpu")
    cuda_available = torch.cuda.is_available()
    if not cuda_available:
        print("Cuda is not available.")
        print("Working on {}.".format(device))
    if cuda_available:
        # Set the GPU
        gpu_number = int(context["gpu"])
        torch.cuda.set_device(gpu_number)
        print("Using GPU number {}".format(gpu_number))

    # Boolean which determines if the selected architecture is FiLMedUnet or Unet or MixupUnet
    metadata_bool = False if context["metadata"] == "without" else True
    film_bool = (bool(sum(context["film_layers"])) and metadata_bool)

    HeMIS = context['missing_modality']
    if film_bool:
        context["multichannel"] = False
        HeMIS = False
    elif context["multichannel"]:
        HeMIS = False

    if bool(sum(context["film_layers"])) and not (metadata_bool):
        print('\tWarning FiLM disabled since metadata is disabled')

    print('\nArchitecture: {} with a depth of {}.\n' \
          .format('FiLMedUnet' if film_bool else 'HeMIS-Unet' if HeMIS else 'Unet', context['depth']))

    mixup_bool = False if film_bool else bool(context["mixup_bool"])
    mixup_alpha = float(context["mixup_alpha"])

    if not film_bool and mixup_bool:
        print('\twith Mixup (alpha={})\n'.format(mixup_alpha))
    if context["metadata"] == "mri_params":
        print('\tInclude subjects with acquisition metadata available only.\n')
    else:
        print('\tInclude all subjects, with or without acquisition metadata.\n')

    # Write the metrics, images, etc to TensorBoard format
    writer = SummaryWriter(log_dir=context["log_directory"])

    # These are the training transformations
    training_transform_list = []
    for transform in context["transformation_training"].keys():
        parameters = context["transformation_training"][transform]
        if transform in ivadomed_transforms.get_transform_names():
            training_transform_list.append(getattr(ivadomed_transforms, transform)(**parameters))
        else:
            training_transform_list.append(getattr(mt_transforms, transform)(**parameters))

    train_transform = transforms.Compose(training_transform_list)

    # These are the validation/testing transformations
    validation_transform_list = []
    for transform in context["transformation_validation"].keys():
        parameters = context["transformation_validation"][transform]
        if transform in ivadomed_transforms.get_transform_names():
            validation_transform_list.append(getattr(ivadomed_transforms, transform)(**parameters))
        else:
            validation_transform_list.append(getattr(mt_transforms, transform)(**parameters))

    val_transform = transforms.Compose(validation_transform_list)

    # Randomly split dataset between training / validation / testing
    if context.get("split_path") is None:
        train_lst, valid_lst, test_lst = loader.split_dataset(path_folder=context["bids_path"],
                                                              center_test_lst=context["center_test"],
                                                              split_method=context["split_method"],
                                                              random_seed=context["random_seed"],
                                                              train_frac=context["train_fraction"],
                                                              test_frac=context["test_fraction"])

        # save the subject distribution
        split_dct = {'train': train_lst, 'valid': valid_lst, 'test': test_lst}
        joblib.dump(split_dct, "./" + context["log_directory"] + "/split_datasets.joblib")

    else:
        train_lst = joblib.load(context["split_path"])['train']
        valid_lst = joblib.load(context["split_path"])['valid']

    axis_dct = {'sagittal': 0, 'coronal': 1, 'axial': 2}
    # This code will iterate over the folders and load the data, filtering
    # the slices without labels and then concatenating all the datasets together
    ds_train = loader.BidsDataset(context["bids_path"],
                                  subject_lst=train_lst,
                                  target_suffix=context["target_suffix"],
                                  roi_suffix=context["roi_suffix"],
                                  contrast_lst=context["contrast_train_validation"],
                                  metadata_choice=context["metadata"],
                                  contrast_balance=context["contrast_balance"],
                                  slice_axis=axis_dct[context["slice_axis"]],
                                  transform=train_transform,
                                  multichannel=True if context['multichannel'] else False,
                                  missing_modality=HeMIS,
                                  slice_filter_fn=SliceFilter(**context["slice_filter"]))

    # if ROICrop2D in transform, then apply SliceFilter to ROI slices
    if 'ROICrop2D' in context["transformation_training"].keys():
        ds_train.filter_roi(nb_nonzero_thr=context["slice_filter_roi"])

    if film_bool:  # normalize metadata before sending to the network
        if context["metadata"] == "mri_params":
            metadata_vector = ["RepetitionTime", "EchoTime", "FlipAngle"]
            metadata_clustering_models = loader.clustering_fit(ds_train.metadata, metadata_vector)
        else:
            metadata_clustering_models = None
        ds_train, train_onehotencoder = loader.normalize_metadata(ds_train,
                                                                  metadata_clustering_models,
                                                                  context["debugging"],
                                                                  context["metadata"],
                                                                  True)

    print(f"Loaded {len(ds_train)} {context['slice_axis']} slices for the training set.")

    if context['balance_samples']:
        sampler_train = loader.BalancedSampler(ds_train)
        shuffle_train = False
    else:
        sampler_train, shuffle_train = None, True

    train_loader = DataLoader(ds_train, batch_size=context["batch_size"],
                              shuffle=shuffle_train, pin_memory=True, sampler=sampler_train,
                              collate_fn=mt_datasets.mt_collate,
                              num_workers=0)

    # Validation dataset ------------------------------------------------------
    ds_val = loader.BidsDataset(context["bids_path"],
                                subject_lst=valid_lst,
                                target_suffix=context["target_suffix"],
                                roi_suffix=context["roi_suffix"],
                                contrast_lst=context["contrast_train_validation"],
                                metadata_choice=context["metadata"],
                                contrast_balance=context["contrast_balance"],
                                slice_axis=axis_dct[context["slice_axis"]],
                                transform=val_transform,
                                multichannel=True if context['multichannel'] else False,
                                missing_modality=HeMIS,
                                slice_filter_fn=SliceFilter(**context["slice_filter"]))

    # if ROICrop2D in transform, then apply SliceFilter to ROI slices
    if 'ROICrop2D' in context["transformation_validation"].keys():
        ds_val.filter_roi(nb_nonzero_thr=context["slice_filter_roi"])

    if film_bool:  # normalize metadata before sending to network
        ds_val = loader.normalize_metadata(ds_val,
                                           metadata_clustering_models,
                                           context["debugging"],
                                           context["metadata"],
                                           False)

    print(f"Loaded {len(ds_val)} {context['slice_axis']} slices for the validation set.")

    if context['balance_samples']:
        sampler_val = loader.BalancedSampler(ds_val)
        shuffle_val = False
    else:
        sampler_val, shuffle_val = None, True

    val_loader = DataLoader(ds_val, batch_size=context["batch_size"],
                            shuffle=shuffle_val, pin_memory=True, sampler=sampler_val,
                            collate_fn=mt_datasets.mt_collate,
                            num_workers=0)

    if film_bool:
        n_metadata = len([ll for l in train_onehotencoder.categories_ for ll in l])
    else:
        n_metadata = None

    # Traditional U-Net model
    in_channel = 1

    if context['multichannel']:
        in_channel = len(context['multichannel'])

<<<<<<< HEAD
    if HeMIS:
          model = models.HeMISUnet(modalities=context['contrast_train_validation'],
                                     depth=context['depth'],
                                     drop_rate=context["dropout_rate"],
                                     bn_momentum=context["batch_norm_momentum"])
    else:
          model = models.Unet(in_channel=in_channel,
                                out_channel=context['out_channel'],
                                depth=context['depth'],
                                film_layers=context["film_layers"],
                                n_metadata=n_metadata,
                                drop_rate=context["dropout_rate"],
                                bn_momentum=context["batch_norm_momentum"],
                                film_bool=film_bool)
=======
    if context['retrain_model'] is None:
        model = models.Unet(in_channel=in_channel,
                            out_channel=context['out_channel'],
                            depth=context['depth'],
                            film_layers=context["film_layers"],
                            n_metadata=n_metadata,
                            drop_rate=context["dropout_rate"],
                            bn_momentum=context["batch_norm_momentum"],
                            film_bool=film_bool)
    else:
        model = torch.load(context['retrain_model'])

        # Freeze model weights
        for param in model.parameters():
            param.requires_grad = False

        # Replace the last conv layer
        # Note: Parameters of newly constructed layer have requires_grad=True by default
        model.decoder.last_conv = nn.Conv2d(model.decoder.last_conv.in_channels,
                                               context['out_channel'], kernel_size=3, padding=1)
        if film_bool and context["film_layers"][-1]:
            model.decoder.last_film = models.FiLMlayer(n_metadata, 1)
>>>>>>> 9d912e70

    if cuda_available:
        model.cuda()

    num_epochs = context["num_epochs"]
    initial_lr = context["initial_lr"]

    # Using Adam
    step_scheduler_batch = False
    # filter out the parameters you are going to fine-tuing
    params_to_opt = filter(lambda p: p.requires_grad, model.parameters())
    optimizer = optim.Adam(params_to_opt, lr=initial_lr)
    if context["lr_scheduler"]["name"] == "CosineAnnealingLR":
        scheduler = optim.lr_scheduler.CosineAnnealingLR(optimizer, num_epochs)
    elif context["lr_scheduler"]["name"] == "CosineAnnealingWarmRestarts":
        T_0 = context["lr_scheduler"]["T_0"]
        T_mult = context["lr_scheduler"]["T_mult"]
        scheduler = optim.lr_scheduler.CosineAnnealingWarmRestarts(optimizer, T_0, T_mult)
    elif context["lr_scheduler"]["name"] == "CyclicLR":
        base_lr, max_lr = context["lr_scheduler"]["base_lr"], context["lr_scheduler"]["max_lr"]
        scheduler = optim.lr_scheduler.CyclicLR(optimizer, base_lr, max_lr, mode="triangular2", cycle_momentum=False)
        step_scheduler_batch = True
    else:
        print(
            "Unknown LR Scheduler name, please choose between 'CosineAnnealingLR', 'CosineAnnealingWarmRestarts', or 'CyclicLR'")
        exit()

    # Create dict containing gammas and betas after each FiLM layer.
    depth = context["depth"]
    gammas_dict = {i: [] for i in range(1, 2 * depth + 3)}
    betas_dict = {i: [] for i in range(1, 2 * depth + 3)}

    # Create a list containing the contrast of all batch images
    var_contrast_list = []

    # Loss
    if context["loss"]["name"] in ["dice", "cross_entropy", "focal", "gdl", "focal_dice"]:
        if context["loss"]["name"] == "cross_entropy":
            loss_fct = nn.BCELoss()

        elif context["loss"]["name"] == "focal":
            loss_fct = losses.FocalLoss(gamma=context["loss"]["params"]["gamma"],
                                        alpha=context["loss"]["params"]["alpha"])
            print("\nLoss function: {}, with gamma={}, alpha={}.\n".format(context["loss"]["name"],
                                                                           context["loss"]["params"]["gamma"],
                                                                           context["loss"]["params"]["alpha"]))
        elif context["loss"]["name"] == "gdl":
            loss_fct = losses.GeneralizedDiceLoss()

        elif context["loss"]["name"] == "focal_dice":
            loss_fct = losses.FocalDiceLoss(beta=context["loss"]["params"]["beta"],
                                            gamma=context["loss"]["params"]["gamma"],
                                            alpha=context["loss"]["params"]["alpha"])
            print("\nLoss function: {}, with beta={}, gamma={} and alpha={}.\n".format(context["loss"]["name"],
                                                                                       context["loss"]["params"][
                                                                                           "beta"],
                                                                                       context["loss"]["params"][
                                                                                           "gamma"],
                                                                                       context["loss"]["params"][
                                                                                           "alpha"]))

        if not context["loss"]["name"].startswith("focal"):
            print("\nLoss function: {}.\n".format(context["loss"]["name"]))

    else:
        print("Unknown Loss function, please choose between 'dice', 'focal', 'focal_dice', 'gdl' or 'cross_entropy'")
        exit()

    # Training loop -----------------------------------------------------------

    best_training_dice, best_training_loss, best_validation_loss, best_validation_dice = float("inf"), float(
        "inf"), float("inf"), float("inf")

    patience = context["early_stopping_patience"]
    patience_count = 0
    epsilon = context["early_stopping_epsilon"]
    val_losses = []

    for epoch in tqdm(range(1, num_epochs + 1), desc="Training"):
        start_time = time.time()

        lr = scheduler.get_lr()[0]
        writer.add_scalar('learning_rate', lr, epoch)

        model.train()
        train_loss_total, dice_train_loss_total = 0.0, 0.0

        num_steps = 0
        for i, batch in enumerate(train_loader):
            input_samples, gt_samples = batch["input"], batch["gt"]

            # mixup data
            if mixup_bool and not film_bool:
                input_samples, gt_samples, lambda_tensor = mixup(input_samples, gt_samples, mixup_alpha)

                # if debugging and first epoch, then save samples as png in ofolder
                if context["debugging"] and epoch == 1 and random.random() < 0.1:
                    mixup_folder = os.path.join(context["log_directory"], 'mixup')
                    if not os.path.isdir(mixup_folder):
                        os.makedirs(mixup_folder)
                    random_idx = np.random.randint(0, input_samples.size()[0])
                    val_gt = np.unique(gt_samples.data.numpy()[random_idx, 0, :, :])
                    mixup_fname_pref = os.path.join(mixup_folder, str(i).zfill(3) + '_' + str(
                        lambda_tensor.data.numpy()[0]) + '_' + str(random_idx).zfill(3) + '.png')
                    save_mixup_sample(input_samples.data.numpy()[random_idx, 0, :, :],
                                      gt_samples.data.numpy()[random_idx, 0, :, :],
                                      mixup_fname_pref)

            # The variable sample_metadata is where the MRI physics parameters are

            if cuda_available:
                var_input = input_samples.cuda()
                var_gt = gt_samples.cuda(non_blocking=True)
            else:
                var_input = input_samples
                var_gt = gt_samples

            if film_bool:
                # var_contrast is the list of the batch sample's contrasts (eg T2w, T1w).
                sample_metadata = batch["input_metadata"]
                var_contrast = [sample_metadata[k]['contrast'] for k in range(len(sample_metadata))]

                var_metadata = [train_onehotencoder.transform([sample_metadata[k]['film_input']]).tolist()[0] for k in
                                range(len(sample_metadata))]
                preds = model(var_input, var_metadata)  # Input the metadata related to the input samples
            else:
                preds = model(var_input)

            if context["loss"]["name"] == "dice":
                loss = - losses.dice_loss(preds, var_gt)
            else:
                loss = loss_fct(preds, var_gt)
                dice_train_loss_total += losses.dice_loss(preds, var_gt).item()
            train_loss_total += loss.item()

            optimizer.zero_grad()
            loss.backward()

            optimizer.step()
            if step_scheduler_batch:
                scheduler.step()

            num_steps += 1

            # Only write sample at the first step
            if i == 0:
                # take only one modality for grid
                if input_samples.shape[1] > 1:
                    tensor = input_samples[:, 0, :, :][:, None, :, :]
                    input_samples = torch.cat((tensor, tensor, tensor), 1)
                grid_img = vutils.make_grid(input_samples,
                                            normalize=True,
                                            scale_each=True)
                writer.add_image('Train/Input', grid_img, epoch)

                grid_img = vutils.make_grid(preds.data.cpu(),
                                            normalize=True,
                                            scale_each=True)
                writer.add_image('Train/Predictions', grid_img, epoch)

                grid_img = vutils.make_grid(gt_samples,
                                            normalize=True,
                                            scale_each=True)
                writer.add_image('Train/Ground Truth', grid_img, epoch)

        train_loss_total_avg = train_loss_total / num_steps
        if not step_scheduler_batch:
            scheduler.step()

        tqdm.write(f"Epoch {epoch} training loss: {train_loss_total_avg:.4f}.")
        if context["loss"]["name"] != 'dice':
            dice_train_loss_total_avg = dice_train_loss_total / num_steps
            tqdm.write(f"\tDice training loss: {dice_train_loss_total_avg:.4f}.")

        # Validation loop -----------------------------------------------------
        model.eval()
        val_loss_total, dice_val_loss_total = 0.0, 0.0
        num_steps = 0

        metric_fns = [dice_score,  # from ivadomed/utils.py
                      mt_metrics.hausdorff_score,
                      mt_metrics.precision_score,
                      mt_metrics.recall_score,
                      mt_metrics.specificity_score,
                      mt_metrics.intersection_over_union,
                      mt_metrics.accuracy_score]

        metric_mgr = IvadoMetricManager(metric_fns)

        for i, batch in enumerate(val_loader):
            input_samples, gt_samples = batch["input"], batch["gt"]

            with torch.no_grad():
                if cuda_available:
                    var_input = input_samples.cuda()
                    var_gt = gt_samples.cuda(non_blocking=True)
                else:
                    var_input = input_samples
                    var_gt = gt_samples

                if film_bool:
                    sample_metadata = batch["input_metadata"]
                    # var_contrast is the list of the batch sample's contrasts (eg T2w, T1w).
                    var_contrast = [sample_metadata[k]['contrast'] for k in range(len(sample_metadata))]

                    var_metadata = [train_onehotencoder.transform([sample_metadata[k]['film_input']]).tolist()[0] for k
                                    in range(len(sample_metadata))]
                    preds = model(var_input, var_metadata)  # Input the metadata related to the input samples
                else:
                    preds = model(var_input)

                if context["loss"]["name"] == "dice":
                    loss = - losses.dice_loss(preds, var_gt)
                else:
                    loss = loss_fct(preds, var_gt)
                    dice_val_loss_total += losses.dice_loss(preds, var_gt).item()
                val_loss_total += loss.item()

            # Metrics computation
            gt_npy = gt_samples.numpy().astype(np.uint8)
            gt_npy = gt_npy.squeeze(axis=1)

            preds_npy = preds.data.cpu().numpy()
            preds_npy = threshold_predictions(preds_npy)
            preds_npy = preds_npy.astype(np.uint8)
            preds_npy = preds_npy.squeeze(axis=1)

            metric_mgr(preds_npy, gt_npy)

            num_steps += 1

            # Only write sample at the first step
            if i == 0:
                # take only one modality for grid
                if input_samples.shape[1] > 1:
                    tensor = input_samples[:, 0, :, :][:, None, :, :]
                    input_samples = torch.cat((tensor, tensor, tensor), 1)
                grid_img = vutils.make_grid(input_samples,
                                            normalize=True,
                                            scale_each=True)
                writer.add_image('Validation/Input', grid_img, epoch)

                grid_img = vutils.make_grid(preds.data.cpu(),
                                            normalize=True,
                                            scale_each=True)
                writer.add_image('Validation/Predictions', grid_img, epoch)

                grid_img = vutils.make_grid(gt_samples,
                                            normalize=True,
                                            scale_each=True)
                writer.add_image('Validation/Ground Truth', grid_img, epoch)

            # Store the values of gammas and betas after the last epoch for each batch
            if film_bool and epoch == num_epochs and i < int(len(ds_val) / context["batch_size"]) + 1:

                # Get all the contrasts of all batches
                var_contrast_list.append(var_contrast)

                # Get the list containing the number of film layers
                film_layers = context["film_layers"]

                # Fill the lists of gammas and betas
                for idx in [i for i, x in enumerate(film_layers) if x]:
                    if idx < depth:
                        layer_cur = model.encoder.down_path[idx * 3 + 1]
                    elif idx == depth:
                        layer_cur = model.encoder.film_bottom
                    elif idx == depth * 2 + 1:
                        layer_cur = model.decoder.last_film
                    else:
                        layer_cur = model.decoder.up_path[(idx - depth - 1) * 2 + 1]

                    gammas_dict[idx + 1].append(layer_cur.gammas[:, :, 0, 0].cpu().numpy())
                    betas_dict[idx + 1].append(layer_cur.betas[:, :, 0, 0].cpu().numpy())

        metrics_dict = metric_mgr.get_results()
        metric_mgr.reset()

        writer.add_scalars('Validation/Metrics', metrics_dict, epoch)
        val_loss_total_avg = val_loss_total / num_steps
        writer.add_scalars('losses', {
            'train_loss': train_loss_total_avg,
            'val_loss': val_loss_total_avg,
        }, epoch)

        tqdm.write(f"Epoch {epoch} validation loss: {val_loss_total_avg:.4f}.")
        if context["loss"]["name"] != 'dice':
            dice_val_loss_total_avg = dice_val_loss_total / num_steps
            tqdm.write(f"\tDice validation loss: {dice_val_loss_total_avg:.4f}.")

        end_time = time.time()
        total_time = end_time - start_time
        tqdm.write("Epoch {} took {:.2f} seconds.".format(epoch, total_time))

        if val_loss_total_avg < best_validation_loss:
            best_validation_loss = val_loss_total_avg
            best_training_loss = train_loss_total_avg

            if context["loss"]["name"] != 'dice':
                best_validation_dice = dice_val_loss_total_avg
                best_training_dice = dice_train_loss_total_avg
            else:
                best_validation_dice = best_validation_loss
                best_training_dice = best_training_loss
            torch.save(model, "./" + context["log_directory"] + "/best_model.pt")

        # Early stopping : break if val loss doesn't improve by at least epsilon percent for N=patience epochs
        val_losses.append(val_loss_total_avg)

        if epoch > 1:
            if (val_losses[-2] - val_losses[-1]) * 100 / abs(val_losses[-1]) < epsilon:
                patience_count += 1
        if patience_count >= patience:
            print(f"Stopping training due to {patience} epochs without improvements")
            break

    # Save final model
    torch.save(model, "./" + context["log_directory"] + "/final_model.pt")
    if film_bool:  # save clustering and OneHotEncoding models
        joblib.dump(metadata_clustering_models, "./" + context["log_directory"] + "/clustering_models.joblib")
        joblib.dump(train_onehotencoder, "./" + context["log_directory"] + "/one_hot_encoder.joblib")

        # Convert list of gammas/betas into numpy arrays
        gammas_dict = {i: np.array(gammas_dict[i]) for i in range(1, 2 * depth + 3)}
        betas_dict = {i: np.array(betas_dict[i]) for i in range(1, 2 * depth + 3)}

        # Save the numpy arrays for gammas/betas inside files.npy in log_directory
        for i in range(1, 2 * depth + 3):
            np.save(context["log_directory"] + f"/gamma_layer_{i}.npy", gammas_dict[i])
            np.save(context["log_directory"] + f"/beta_layer_{i}.npy", betas_dict[i])

        # Convert into numpy and save the contrasts of all batch images
        contrast_images = np.array(var_contrast_list)
        np.save(context["log_directory"] + "/contrast_images.npy", contrast_images)

    writer.close()
    return best_training_dice, best_training_loss, best_validation_dice, best_validation_loss


def cmd_test(context):
    ##### DEFINE DEVICE #####
    device = torch.device("cuda:0" if torch.cuda.is_available() else "cpu")
    cuda_available = torch.cuda.is_available()
    if not cuda_available:
        print("cuda is not available.")
        print("Working on {}.".format(device))
    if cuda_available:
        # Set the GPU
        gpu_number = int(context["gpu"])
        torch.cuda.set_device(gpu_number)
        print("using GPU number {}".format(gpu_number))
    HeMIS = context['missing_modality']
    # Boolean which determines if the selected architecture is FiLMedUnet or Unet
    film_bool = bool(sum(context["film_layers"]))
    print('\nArchitecture: {}\n'.format('FiLMedUnet' if film_bool else 'Unet'))
    if context["metadata"] == "mri_params":
        print('\tInclude subjects with acquisition metadata available only.\n')
    else:
        print('\tInclude all subjects, with or without acquisition metadata.\n')

    # These are the validation/testing transformations
    validation_transform_list = []
    for transform in context["transformation_validation"].keys():
        parameters = context["transformation_validation"][transform]
        if transform in ivadomed_transforms.get_transform_names():
            validation_transform_list.append(getattr(ivadomed_transforms, transform)(**parameters))
        else:
            validation_transform_list.append(getattr(mt_transforms, transform)(**parameters))

    val_transform = transforms.Compose(validation_transform_list)

    # inverse transformations
    val_undo_transform = ivadomed_transforms.UndoCompose(val_transform)

    if context.get("split_path") is None:
        test_lst = joblib.load("./" + context["log_directory"] + "/split_datasets.joblib")['test']
    else:
        test_lst = joblib.load(context["split_path"])['test']

    axis_dct = {'sagittal': 0, 'coronal': 1, 'axial': 2}
    ds_test = loader.BidsDataset(context["bids_path"],
                                 subject_lst=test_lst,
                                 target_suffix=context["target_suffix"],
                                 roi_suffix=context["roi_suffix"],
                                 contrast_lst=context["contrast_test"],
                                 metadata_choice=context["metadata"],
                                 contrast_balance=context["contrast_balance"],
                                 slice_axis=axis_dct[context["slice_axis"]],
                                 transform=val_transform,
                                 slice_filter_fn=SliceFilter(**context["slice_filter"]),
<<<<<<< HEAD
                                 multichannel=True if context["multichannel"] else False,
                                 missing_modality=HeMIS)

=======
                                 multichannel=True if context["multichannel"] else False)
>>>>>>> 9d912e70
    # if ROICrop2D in transform, then apply SliceFilter to ROI slices
    if 'ROICrop2D' in context["transformation_validation"].keys():
        ds_test.filter_roi(nb_nonzero_thr=context["slice_filter_roi"])

    if film_bool:  # normalize metadata before sending to network
        metadata_clustering_models = joblib.load("./" + context["log_directory"] + "/clustering_models.joblib")
        ds_test = loader.normalize_metadata(ds_test,
                                            metadata_clustering_models,
                                            context["debugging"],
                                            context["metadata"],
                                            False)

        one_hot_encoder = joblib.load("./" + context["log_directory"] + "/one_hot_encoder.joblib")

    print(f"Loaded {len(ds_test)} {context['slice_axis']} slices for the test set.")
    test_loader = DataLoader(ds_test, batch_size=context["batch_size"],
                             shuffle=False, pin_memory=True,
                             collate_fn=mt_datasets.mt_collate,
                             num_workers=0)

    model = torch.load("./" + context["log_directory"] + "/best_model.pt", map_location=device)

    if cuda_available:
        model.cuda()
    model.eval()

    # create output folder for 3D prediction masks
    path_3Dpred = os.path.join(context['log_directory'], 'pred_masks')
    if not os.path.isdir(path_3Dpred):
        os.makedirs(path_3Dpred)

    metric_fns = [dice_score,  # from ivadomed/utils.py
                  mt_metrics.hausdorff_score,
                  mt_metrics.precision_score,
                  mt_metrics.recall_score,
                  mt_metrics.specificity_score,
                  mt_metrics.intersection_over_union,
                  mt_metrics.accuracy_score]

    metric_mgr = IvadoMetricManager(metric_fns)

    pred_tmp_lst, z_tmp_lst, fname_tmp = [], [], ''
    for i, batch in enumerate(test_loader):
        input_samples, gt_samples = batch["input"], batch["gt"]

        with torch.no_grad():
            if cuda_available:
                test_input = input_samples.cuda()
                test_gt = gt_samples.cuda(non_blocking=True)
            else:
                test_input = input_samples
                test_gt = gt_samples

            if film_bool:
                sample_metadata = batch["input_metadata"]
                test_contrast = [sample_metadata[k]['contrast'] for k in range(len(sample_metadata))]

                test_metadata = [one_hot_encoder.transform([sample_metadata[k]["film_input"]]).tolist()[0] for k in
                                 range(len(sample_metadata))]
                preds = model(test_input, test_metadata)  # Input the metadata related to the input samples
            else:
                preds = model(test_input)

        # WARNING: sample['gt'] is actually the pred in the return sample
        # implementation justification: the other option: rdict['pred'] = preds would require to largely modify mt_transforms
        rdict = {}
        rdict['gt'] = preds.cpu()
        batch.update(rdict)

        if batch["input"].shape[1] > 1:
            batch["input_metadata"] = batch["input_metadata"][1] # Take only second channel

        # reconstruct 3D image
        for smp_idx in range(len(batch['gt'])):
            # undo transformations
            rdict = {}
            for k in batch.keys():
                rdict[k] = batch[k][smp_idx]
            if rdict["input"].shape[0] > 1:
                rdict["input"] = rdict["input"][1, :, :][None, :, :]
            rdict_undo = val_undo_transform(rdict)

            fname_ref = rdict_undo['input_metadata']['gt_filename']
            if pred_tmp_lst and (fname_ref != fname_tmp or (i == len(test_loader)-1 and smp_idx == len(batch['gt'])-1)):  # new processed file
                # save the completely processed file as a nii
                fname_pred = os.path.join(path_3Dpred, fname_tmp.split('/')[-1])
                fname_pred = fname_pred.split(context['target_suffix'])[0] + '_pred.nii.gz'
                save_nii(pred_tmp_lst, z_tmp_lst, fname_tmp, fname_pred, axis_dct[context['slice_axis']])
                # re-init pred_stack_lst
                pred_tmp_lst, z_tmp_lst = [], []

            # add new sample to pred_tmp_lst
            pred_tmp_lst.append(np.array(rdict_undo['gt']))
            z_tmp_lst.append(int(rdict_undo['input_metadata']['slice_index']))
            fname_tmp = fname_ref

        # Metrics computation
        gt_npy = gt_samples.numpy().astype(np.uint8)
        gt_npy = gt_npy.squeeze(axis=1)

        preds_npy = preds.data.cpu().numpy()
        preds_npy = threshold_predictions(preds_npy)
        preds_npy = preds_npy.astype(np.uint8)
        preds_npy = preds_npy.squeeze(axis=1)

        metric_mgr(preds_npy, gt_npy)

    metrics_dict = metric_mgr.get_results()
    metric_mgr.reset()
    print(metrics_dict)


def run_main():
    if len(sys.argv) <= 1:
        print("\nivadomed [config.json]\n")
        return

    with open(sys.argv[1], "r") as fhandle:
        context = json.load(fhandle)

    command = context["command"]

    if command == 'train':
        cmd_train(context)
        shutil.copyfile(sys.argv[1], "./" + context["log_directory"] + "/config_file.json")
    elif command == 'test':
        cmd_test(context)


if __name__ == "__main__":
    run_main()<|MERGE_RESOLUTION|>--- conflicted
+++ resolved
@@ -212,31 +212,21 @@
     if context['multichannel']:
         in_channel = len(context['multichannel'])
 
-<<<<<<< HEAD
-    if HeMIS:
-          model = models.HeMISUnet(modalities=context['contrast_train_validation'],
-                                     depth=context['depth'],
-                                     drop_rate=context["dropout_rate"],
-                                     bn_momentum=context["batch_norm_momentum"])
-    else:
-          model = models.Unet(in_channel=in_channel,
-                                out_channel=context['out_channel'],
-                                depth=context['depth'],
-                                film_layers=context["film_layers"],
-                                n_metadata=n_metadata,
-                                drop_rate=context["dropout_rate"],
-                                bn_momentum=context["batch_norm_momentum"],
-                                film_bool=film_bool)
-=======
     if context['retrain_model'] is None:
-        model = models.Unet(in_channel=in_channel,
-                            out_channel=context['out_channel'],
-                            depth=context['depth'],
-                            film_layers=context["film_layers"],
-                            n_metadata=n_metadata,
-                            drop_rate=context["dropout_rate"],
-                            bn_momentum=context["batch_norm_momentum"],
-                            film_bool=film_bool)
+        if HeMIS:
+              model = models.HeMISUnet(modalities=context['contrast_train_validation'],
+                                         depth=context['depth'],
+                                         drop_rate=context["dropout_rate"],
+                                         bn_momentum=context["batch_norm_momentum"])
+        else:
+              model = models.Unet(in_channel=in_channel,
+                                    out_channel=context['out_channel'],
+                                    depth=context['depth'],
+                                    film_layers=context["film_layers"],
+                                    n_metadata=n_metadata,
+                                    drop_rate=context["dropout_rate"],
+                                    bn_momentum=context["batch_norm_momentum"],
+                                    film_bool=film_bool)
     else:
         model = torch.load(context['retrain_model'])
 
@@ -250,7 +240,6 @@
                                                context['out_channel'], kernel_size=3, padding=1)
         if film_bool and context["film_layers"][-1]:
             model.decoder.last_film = models.FiLMlayer(n_metadata, 1)
->>>>>>> 9d912e70
 
     if cuda_available:
         model.cuda()
@@ -641,13 +630,10 @@
                                  slice_axis=axis_dct[context["slice_axis"]],
                                  transform=val_transform,
                                  slice_filter_fn=SliceFilter(**context["slice_filter"]),
-<<<<<<< HEAD
                                  multichannel=True if context["multichannel"] else False,
                                  missing_modality=HeMIS)
 
-=======
-                                 multichannel=True if context["multichannel"] else False)
->>>>>>> 9d912e70
+
     # if ROICrop2D in transform, then apply SliceFilter to ROI slices
     if 'ROICrop2D' in context["transformation_validation"].keys():
         ds_test.filter_roi(nb_nonzero_thr=context["slice_filter_roi"])
