--- conflicted
+++ resolved
@@ -291,16 +291,6 @@
         save_config_file(context, log_directory)
 
     if command == 'train':
-<<<<<<< HEAD
-        # Save config file within log_directory and log_directory/model_name
-        # Done after the threshold_analysis to propagate this info in the config files
-        with open(os.path.join(log_directory, "config_file.json"), 'w') as fp:
-            json.dump(context, fp, indent=4)
-        with open(os.path.join(log_directory, context["model_name"], context["model_name"] + ".json"), 'w') as fp:
-            json.dump(context, fp, indent=4)
-
-=======
->>>>>>> 6b371894
         return best_training_dice, best_training_loss, best_validation_dice, best_validation_loss
 
     if command == 'test':
