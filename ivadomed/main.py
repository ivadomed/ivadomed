import json
import os
import random
import shutil
import sys
import time
<<<<<<< HEAD

=======
>>>>>>> d5d0cdc7
import joblib
import nibabel as nib
import numpy as np
import pandas as pd
from tqdm import tqdm
import nibabel as nib

import torch
import torch.backends.cudnn as cudnn
<<<<<<< HEAD
=======
import nibabel as nib
import torch.nn as nn
>>>>>>> d5d0cdc7
from torch import optim, nn
from torch.utils.data import DataLoader
from torch.utils.tensorboard import SummaryWriter

from ivadomed import loader as imed_loader
from ivadomed import losses as imed_losses
from ivadomed import models as imed_models
from ivadomed import metrics as imed_metrics
from ivadomed import postprocessing as imed_postpro
from ivadomed import transforms as imed_transforms
from ivadomed import utils as imed_utils

from medicaltorch import datasets as mt_datasets

import ivadomed.transforms as ivadomed_transforms
from ivadomed import losses
from ivadomed import metrics
from ivadomed import models
from ivadomed import utils as imed_utils
from ivadomed.FiLM import utils as film_utils
from ivadomed.loader import utils as imed_loader_utils

cudnn.benchmark = True


def cmd_train(context):
    """Main command to train the network.

    :param context: this is a dictionary with all data from the
                    configuration file
    """
    ##### DEFINE DEVICE #####
    device = torch.device("cuda:" + str(context['gpu']) if torch.cuda.is_available() else "cpu")
    cuda_available = torch.cuda.is_available()
    if not cuda_available:
        print("Cuda is not available.")
        print("Working on {}.".format(device))
    if cuda_available:
        # Set the GPU
        gpu_number = int(context["gpu"])
        torch.cuda.set_device(gpu_number)
        print("Using GPU number {}".format(gpu_number))

    # Boolean which determines if the selected architecture is FiLMed-Unet or Unet or Mixup-Unet
    metadata_bool = False if context["metadata"] == "without" else True
    film_bool = (bool(sum(context["film_layers"])) and metadata_bool)

    unet_3D = context["unet_3D"]
    HeMIS = context['HeMIS']
    attention = context["attention_unet"]
    if film_bool:
        context["multichannel"] = False
        HeMIS = False
    elif context["multichannel"]:
        HeMIS = False
    if HeMIS:
        # Initializing the probability of missing modalities for HeMIS.
        # Higher probability means a more missing modalities
        p = context["missing_probability"]

    if bool(sum(context["film_layers"])) and not (metadata_bool):
        print('\tWarning FiLM disabled since metadata is disabled')
    else:

        print('\nArchitecture: {} with a depth of {}.\n' \
              .format('FiLMedUnet' if film_bool else 'HeMIS-Unet' if HeMIS else "Attention UNet" if attention else
                      '3D Unet' if unet_3D else "Unet", context['depth']))

    mixup_bool = False if film_bool else bool(context["mixup_bool"])
    mixup_alpha = float(context["mixup_alpha"])

    if not film_bool and mixup_bool:
        print('\twith Mixup (alpha={})\n'.format(mixup_alpha))
    if context["metadata"] == "mri_params":
        print('\tInclude subjects with acquisition metadata available only.\n')
    else:
        print('\tInclude all subjects, with or without acquisition metadata.\n')
    if context['multichannel']:
        print('\tUsing multichannel model with modalities {}.\n'.format(context['contrast_train_validation']))

    # Write the metrics, images, etc to TensorBoard format
    writer = SummaryWriter(log_dir=context["log_directory"])

    # Compose training transforms
    train_transform = imed_transforms.compose_transforms(context["transformation_training"])

    # Compose validation transforms
    val_transform = imed_transforms.compose_transforms(context["transformation_validation"])

    # Randomly split dataset between training / validation / testing
    if context.get("split_path") is None:
<<<<<<< HEAD
        train_lst, valid_lst, test_lst = imed_loader_utils.split_dataset(path_folder=context["bids_path"],
                                                                         center_test_lst=context["center_test"],
                                                                         split_method=context["split_method"],
                                                                         random_seed=context["random_seed"],
                                                                         train_frac=context["train_fraction"],
                                                                         test_frac=context["test_fraction"])
=======
        train_lst, valid_lst, test_lst = imed_loader.split_dataset(path_folder=context["bids_path"],
                                                                   center_test_lst=context["center_test"],
                                                                   split_method=context["split_method"],
                                                                   random_seed=context["random_seed"],
                                                                   train_frac=context["train_fraction"],
                                                                   test_frac=context["test_fraction"])
>>>>>>> d5d0cdc7

        # save the subject distribution
        split_dct = {'train': train_lst, 'valid': valid_lst, 'test': test_lst}
        joblib.dump(split_dct, "./" + context["log_directory"] + "/split_datasets.joblib")

    else:
        train_lst = joblib.load(context["split_path"])['train']
        valid_lst = joblib.load(context["split_path"])['valid']

    # This code will iterate over the folders and load the data, filtering
    # the slices without labels and then concatenating all the datasets together
    ds_train = imed_loader_utils.load_dataset(train_lst, train_transform, context)

    # if ROICrop2D in transform, then apply SliceFilter to ROI slices
    # todo: not supported by the adaptative loader
    if 'ROICrop2D' in context["transformation_training"].keys():
        ds_train = imed_loader_utils.filter_roi(ds_train, nb_nonzero_thr=context["slice_filter_roi"])

    if film_bool:  # normalize metadata before sending to the network
        if context["metadata"] == "mri_params":
            metadata_vector = ["RepetitionTime", "EchoTime", "FlipAngle"]
            metadata_clustering_models = film_utils.clustering_fit(ds_train.metadata, metadata_vector)
        else:
            metadata_clustering_models = None
<<<<<<< HEAD
        ds_train, train_onehotencoder = film_utils.normalize_metadata(ds_train,
                                                                      metadata_clustering_models,
                                                                      context["debugging"],
                                                                      context["metadata"],
                                                                      True)
=======
        ds_train, train_onehotencoder = imed_loader.normalize_metadata(ds_train,
                                                                       metadata_clustering_models,
                                                                       context["debugging"],
                                                                       context["metadata"],
                                                                       True)
>>>>>>> d5d0cdc7

    if not unet_3D:
        print(f"Loaded {len(ds_train)} {context['slice_axis']} slices for the training set.")
    else:
        print(
            f"Loaded {len(ds_train)} volumes of size {context['length_3D']} for the training set.")

    if context['balance_samples'] and not HeMIS:
        sampler_train = imed_loader_utils.BalancedSampler(ds_train)
        shuffle_train = False
    else:
        sampler_train, shuffle_train = None, True

    train_loader = DataLoader(ds_train, batch_size=context["batch_size"],
                              shuffle=shuffle_train, pin_memory=True, sampler=sampler_train,
                              collate_fn=imed_loader_utils.mt_collate,
                              num_workers=0)
    print("Validation")

    # Validation dataset ------------------------------------------------------
    ds_val = imed_loader_utils.load_dataset(valid_lst, val_transform, context)

    # if ROICrop2D in transform, then apply SliceFilter to ROI slices
    if 'ROICrop2D' in context["transformation_validation"].keys():
        ds_val = imed_loader_utils.filter_roi(ds_val, nb_nonzero_thr=context["slice_filter_roi"])

    if film_bool:  # normalize metadata before sending to network
<<<<<<< HEAD
        ds_val = film_utils.normalize_metadata(ds_val,
                                               metadata_clustering_models,
                                               context["debugging"],
                                               context["metadata"],
                                               False)
=======
        ds_val = imed_loader.normalize_metadata(ds_val,
                                                metadata_clustering_models,
                                                context["debugging"],
                                                context["metadata"],
                                                False)
>>>>>>> d5d0cdc7

    if not unet_3D:
        print(f"Loaded {len(ds_val)} {context['slice_axis']} slices for the validation set.")
    else:
        print(
            f"Loaded {len(ds_val)} volumes of size {context['length_3D']} for the validation set.")

    if context['balance_samples'] and not HeMIS:
        sampler_val = imed_loader_utils.BalancedSampler(ds_val)
        shuffle_val = False
    else:
        sampler_val, shuffle_val = None, True

    val_loader = DataLoader(ds_val, batch_size=context["batch_size"],
                            shuffle=shuffle_val, pin_memory=True, sampler=sampler_val,
                            collate_fn=imed_loader_utils.mt_collate,
                            num_workers=0)
    if film_bool:
        n_metadata = len([ll for l in train_onehotencoder.categories_ for ll in l])
    else:
        n_metadata = None

    # Traditional U-Net model
    if context['multichannel']:
        in_channel = len(context['contrast_train_validation'])
    else:
        in_channel = 1

    if len(context['target_suffix']) > 1:
        # + 1 for background class
        out_channel = len(context["target_suffix"]) + 1
    else:
        out_channel = 1

    if context['retrain_model'] is None:
        if HeMIS:
            model = imed_models.HeMISUnet(modalities=context['contrast_train_validation'],
                                          out_channel=out_channel,
                                          depth=context['depth'],
                                          drop_rate=context["dropout_rate"],
                                          bn_momentum=context["batch_norm_momentum"])
        elif unet_3D:
            model = imed_models.UNet3D(in_channels=in_channel,
                                       n_classes=out_channel,
                                       attention=attention)
        else:
            model = imed_models.Unet(in_channel=in_channel,
                                     out_channel=out_channel,
                                     depth=context['depth'],
                                     film_layers=context["film_layers"],
                                     n_metadata=n_metadata,
                                     drop_rate=context["dropout_rate"],
                                     bn_momentum=context["batch_norm_momentum"],
                                     film_bool=film_bool)
    else:
        # Load pretrained model
        model = torch.load(context['retrain_model'])
<<<<<<< HEAD

        # Freeze model weights
        for param in model.parameters():
            param.requires_grad = False

        # TMP
        model.decoder = models.Decoder(out_channel=context['out_channel'],
                                       depth=context['depth'],
                                       n_metadata=n_metadata,
                                       film_layers=[0] * (2 * context['depth'] + 2),
                                       drop_rate=context["dropout_rate"],
                                       bn_momentum=context["batch_norm_momentum"])

        # Replace the last conv layer
        # Note: Parameters of newly constructed layer have requires_grad=True by default
        # model.decoder.last_conv = nn.Conv2d(model.decoder.last_conv.in_channels,
        #                                    context['out_channel'], kernel_size=3, padding=1)
        # if film_bool and context["film_layers"][-1]:
        #    model.decoder.last_film = models.FiLMlayer(n_metadata, 1)
=======
        # Freeze first layers and reset last layers
        model = imed_models.set_model_for_retrain(model,
                                                  retrain_fraction=context['retrain_fraction'])
>>>>>>> d5d0cdc7

    if cuda_available:
        model.cuda()

    num_epochs = context["num_epochs"]
    initial_lr = context["initial_lr"]

    # Using Adam
    step_scheduler_batch = False
    # filter out the parameters you are going to fine-tuning
    params_to_opt = filter(lambda p: p.requires_grad, model.parameters())
    optimizer = optim.Adam(params_to_opt, lr=initial_lr)
    if context["lr_scheduler"]["name"] == "CosineAnnealingLR":
        scheduler = optim.lr_scheduler.CosineAnnealingLR(optimizer, num_epochs)
    elif context["lr_scheduler"]["name"] == "CosineAnnealingWarmRestarts":
        T_0 = context["lr_scheduler"]["T_0"]
        T_mult = context["lr_scheduler"]["T_mult"]
        scheduler = optim.lr_scheduler.CosineAnnealingWarmRestarts(optimizer, T_0, T_mult)
    elif context["lr_scheduler"]["name"] == "CyclicLR":
        base_lr, max_lr = context["lr_scheduler"]["base_lr"], context["lr_scheduler"]["max_lr"]
        scheduler = optim.lr_scheduler.CyclicLR(
            optimizer, base_lr, max_lr, mode="triangular2", cycle_momentum=False)
        step_scheduler_batch = True
    else:
        print(
            "Unknown LR Scheduler name, please choose between 'CosineAnnealingLR', 'CosineAnnealingWarmRestarts', or 'CyclicLR'")
        exit()

    # Create dict containing gammas and betas after each FiLM layer.
    depth = context["depth"]
    gammas_dict = {i: [] for i in range(1, 2 * depth + 3)}
    betas_dict = {i: [] for i in range(1, 2 * depth + 3)}

    # Create a list containing the contrast of all batch images
    var_contrast_list = []

    # Loss
    if context["loss"]["name"] in ["dice", "cross_entropy", "focal", "gdl", "focal_dice", "multi_class_dice"]:
        if context["loss"]["name"] == "cross_entropy":
            loss_fct = nn.BCELoss()

        elif context["loss"]["name"] == "focal":
            loss_fct = imed_losses.FocalLoss(gamma=context["loss"]["params"]["gamma"],
                                             alpha=context["loss"]["params"]["alpha"])
            print("\nLoss function: {}, with gamma={}, alpha={}.\n".format(context["loss"]["name"],
                                                                           context["loss"]["params"]["gamma"],
                                                                           context["loss"]["params"]["alpha"]))
        elif context["loss"]["name"] == "gdl":
            loss_fct = imed_losses.GeneralizedDiceLoss()

        elif context["loss"]["name"] == "focal_dice":
            loss_fct = imed_losses.FocalDiceLoss(beta=context["loss"]["params"]["beta"],
                                                 gamma=context["loss"]["params"]["gamma"],
                                                 alpha=context["loss"]["params"]["alpha"])
            print("\nLoss function: {}, with beta={}, gamma={} and alpha={}.\n".format(context["loss"]["name"],
                                                                                       context["loss"]["params"][
                                                                                           "beta"],
                                                                                       context["loss"]["params"][
                                                                                           "gamma"],
                                                                                       context["loss"]["params"][
                                                                                           "alpha"]))
        elif context["loss"]["name"] == "multi_class_dice":
            loss_fct = imed_losses.MultiClassDiceLoss(classes_of_interest=context["loss"]["params"]["classes_of_interest"])

        if not context["loss"]["name"].startswith("focal"):
            print("\nLoss function: {}.\n".format(context["loss"]["name"]))

    else:
        print("Unknown Loss function, please choose between 'dice', 'focal', 'focal_dice', 'gdl', 'cross_entropy' "
              "or 'multi_class_dice'")
        exit()

    # Training loop -----------------------------------------------------------

    best_training_dice, best_training_loss, best_validation_loss, best_validation_dice = float("inf"), float(
        "inf"), float("inf"), float("inf")

    patience = context["early_stopping_patience"]
    patience_count = 0
    epsilon = context["early_stopping_epsilon"]
    val_losses = []

    metric_fns = [imed_metrics.dice_score,
                  imed_metrics.multi_class_dice_score,
                  imed_metrics.hausdorff_3D_score,
                  imed_metrics.precision_score,
                  imed_metrics.recall_score,
                  imed_metrics.specificity_score,
                  imed_metrics.intersection_over_union,
                  imed_metrics.accuracy_score]

    for epoch in tqdm(range(1, num_epochs + 1), desc="Training"):
        start_time = time.time()

        lr = scheduler.get_lr()[0]
        writer.add_scalar('learning_rate', lr, epoch)

        model.train()
        train_loss_total, dice_train_loss_total = 0.0, 0.0

        num_steps = 0
        for i, batch in enumerate(train_loader):
            input_samples, gt_samples = batch["input"], batch["gt"]

            # mixup data
            if mixup_bool and not film_bool:
                input_samples, gt_samples, lambda_tensor = imed_utils.mixup(
                    input_samples, gt_samples, mixup_alpha)

                # if debugging and first epoch, then save samples as png in log folder
                if context["debugging"] and epoch == 1 and random.random() < 0.1:
                    mixup_folder = os.path.join(context["log_directory"], 'mixup')
                    if not os.path.isdir(mixup_folder):
                        os.makedirs(mixup_folder)
                    random_idx = np.random.randint(0, input_samples.size()[0])
                    val_gt = np.unique(gt_samples.data.numpy()[random_idx, 0, :, :])
                    mixup_fname_pref = os.path.join(mixup_folder, str(i).zfill(3) + '_' + str(
                        lambda_tensor.data.numpy()[0]) + '_' + str(random_idx).zfill(3) + '.png')
                    imed_utils.save_mixup_sample(input_samples.data.numpy()[random_idx, 0, :, :],
                                                 gt_samples.data.numpy()[random_idx, 0, :, :],
                                                 mixup_fname_pref)

            # The variable sample_metadata is where the MRI physics parameters are

            if cuda_available:
                var_input = imed_utils.cuda(input_samples)
                var_gt = imed_utils.cuda(gt_samples, non_blocking=True)
            else:
                var_input = input_samples
                var_gt = gt_samples

            if film_bool:
                # var_contrast is the list of the batch sample's contrasts (eg T2w, T1w).
                sample_metadata = batch["input_metadata"]
                var_contrast = [sample_metadata[0][k]['contrast'] for k in range(len(sample_metadata[0]))]
                var_metadata = [train_onehotencoder.transform([sample_metadata[0][k]['film_input']]).tolist()[0]
                                for k in range(len(sample_metadata[0]))]

                # Input the metadata related to the input samples
                preds = model(var_input, var_metadata)
            elif HeMIS:
                missing_mod = batch["Missing_mod"]
                preds = model(var_input, missing_mod)
            else:
                preds = model(var_input)

            if context["loss"]["name"] == "dice":
                loss = - imed_losses.dice_loss(preds, var_gt)

            else:
                loss = loss_fct(preds, var_gt)
                dice_train_loss_total += imed_losses.dice_loss(preds, var_gt).item()
            train_loss_total += loss.item()

            optimizer.zero_grad()
            loss.backward()

            optimizer.step()
            if step_scheduler_batch:
                scheduler.step()

            num_steps += 1

            if i == 0:
                imed_utils.save_tensorboard_img(writer, epoch, "Train", input_samples, gt_samples, preds, unet_3D)

        train_loss_total_avg = train_loss_total / num_steps
        if not step_scheduler_batch:
            scheduler.step()

        tqdm.write(f"Epoch {epoch} training loss: {train_loss_total_avg:.4f}.")
        if context["loss"]["name"] != 'dice':
            dice_train_loss_total_avg = dice_train_loss_total / num_steps
            tqdm.write(f"\tDice training loss: {dice_train_loss_total_avg:.4f}.")

        # In case of curriculum Learning we need to update the loader
        if HeMIS:
            # Increase the probability of a missing modality
            p = p ** (context["missing_probability_growth"])
            ds_train.update(p=p)
            train_loader = DataLoader(ds_train, batch_size=context["batch_size"],
                                      shuffle=shuffle_train, pin_memory=True, sampler=sampler_train,
                                      collate_fn=imed_loader_utils.mt_collate,
                                      num_workers=0)

        # Validation loop -----------------------------------------------------
        model.eval()
        val_loss_total, dice_val_loss_total = 0.0, 0.0
        num_steps = 0

        metric_mgr = imed_metrics.MetricManager(metric_fns)

        for i, batch in enumerate(val_loader):
            input_samples, gt_samples = batch["input"], batch["gt"]

            with torch.no_grad():
                if cuda_available:
                    var_input = imed_utils.cuda(input_samples)
                    var_gt = imed_utils.cuda(gt_samples, non_blocking=True)
                else:
                    var_input = input_samples
                    var_gt = gt_samples

                if film_bool:
                    sample_metadata = batch["input_metadata"]
                    # var_contrast is the list of the batch sample's contrasts (eg T2w, T1w).
                    var_contrast = [sample_metadata[0][k]['contrast']
                                    for k in range(len(sample_metadata[0]))]

                    var_metadata = [train_onehotencoder.transform([sample_metadata[0][k]['film_input']]).tolist()[0]
                                    for k in range(len(sample_metadata[0]))]

                    # Input the metadata related to the input samples
                    preds = model(var_input, var_metadata)
                elif HeMIS:
                    missing_mod = batch["Missing_mod"]
                    preds = model(var_input, missing_mod)

                else:
                    preds = model(var_input)

                if context["loss"]["name"] == "dice":
                    loss = - imed_losses.dice_loss(preds, var_gt)

                else:
                    loss = loss_fct(preds, var_gt)
                    dice_val_loss_total += imed_losses.dice_loss(preds, var_gt).item()
                val_loss_total += loss.item()

            # Metrics computation
            gt_npy = gt_samples.numpy().astype(np.uint8)

            preds_npy = preds.data.cpu().numpy()
            if context["binarize_prediction"]:
                preds_npy = imed_postpro.threshold_predictions(preds_npy)
            preds_npy = preds_npy.astype(np.uint8)

            metric_mgr(preds_npy, gt_npy)

            num_steps += 1

            # Only write sample at the first step
            if i == 0:
                imed_utils.save_tensorboard_img(writer, epoch, "Validation", input_samples, gt_samples, preds, unet_3D)

            # Store the values of gammas and betas after the last epoch for each batch
            if film_bool and epoch == num_epochs and i < int(len(ds_val) / context["batch_size"]) + 1:

                # Get all the contrasts of all batches
                var_contrast_list.append(var_contrast)

                # Get the list containing the number of film layers
                film_layers = context["film_layers"]

                # Fill the lists of gammas and betas
                for idx in [i for i, x in enumerate(film_layers) if x]:
                    if idx < depth:
                        layer_cur = model.encoder.down_path[idx * 3 + 1]
                    elif idx == depth:
                        layer_cur = model.encoder.film_bottom
                    elif idx == depth * 2 + 1:
                        layer_cur = model.decoder.last_film
                    else:
                        layer_cur = model.decoder.up_path[(idx - depth - 1) * 2 + 1]

                    gammas_dict[idx + 1].append(layer_cur.gammas[:, :, 0, 0].cpu().numpy())
                    betas_dict[idx + 1].append(layer_cur.betas[:, :, 0, 0].cpu().numpy())

        metrics_dict = metric_mgr.get_results()
        metric_mgr.reset()

        writer.add_scalars('Validation/Metrics', metrics_dict, epoch)
        val_loss_total_avg = val_loss_total / num_steps
        writer.add_scalars('losses', {
            'train_loss': train_loss_total_avg,
            'val_loss': val_loss_total_avg,
        }, epoch)

        tqdm.write(f"Epoch {epoch} validation loss: {val_loss_total_avg:.4f}.")
        if context["loss"]["name"] != 'dice':
            dice_val_loss_total_avg = dice_val_loss_total / num_steps
            tqdm.write(f"\tDice validation loss: {dice_val_loss_total_avg:.4f}.")

        end_time = time.time()
        total_time = end_time - start_time
        tqdm.write("Epoch {} took {:.2f} seconds.".format(epoch, total_time))

        if val_loss_total_avg < best_validation_loss:
            best_validation_loss = val_loss_total_avg
            best_training_loss = train_loss_total_avg

            if context["loss"]["name"] != 'dice':
                best_validation_dice = dice_val_loss_total_avg
                best_training_dice = dice_train_loss_total_avg
            else:
                best_validation_dice = best_validation_loss
                best_training_dice = best_training_loss
            torch.save(model, "./" + context["log_directory"] + "/best_model.pt")

        # Early stopping : break if val loss doesn't improve by at least epsilon percent for N=patience epochs
        val_losses.append(val_loss_total_avg)

        if epoch > 1:
            if (val_losses[-2] - val_losses[-1]) * 100 / abs(val_losses[-1]) < epsilon:
                patience_count += 1
        if patience_count >= patience:
            print(f"Stopping training due to {patience} epochs without improvements")
            break

    # Save final model
    torch.save(model, "./" + context["log_directory"] + "/final_model.pt")
    if film_bool:  # save clustering and OneHotEncoding models
        joblib.dump(metadata_clustering_models, "./" +
                    context["log_directory"] + "/clustering_models.joblib")
        joblib.dump(train_onehotencoder, "./" +
                    context["log_directory"] + "/one_hot_encoder.joblib")

        # Convert list of gammas/betas into numpy arrays
        gammas_dict = {i: np.array(gammas_dict[i]) for i in range(1, 2 * depth + 3)}
        betas_dict = {i: np.array(betas_dict[i]) for i in range(1, 2 * depth + 3)}

        # Save the numpy arrays for gammas/betas inside files.npy in log_directory
        for i in range(1, 2 * depth + 3):
            np.save(context["log_directory"] + f"/gamma_layer_{i}.npy", gammas_dict[i])
            np.save(context["log_directory"] + f"/beta_layer_{i}.npy", betas_dict[i])

        # Convert into numpy and save the contrasts of all batch images
        contrast_images = np.array(var_contrast_list)
        np.save(context["log_directory"] + "/contrast_images.npy", contrast_images)

    writer.close()
    return best_training_dice, best_training_loss, best_validation_dice, best_validation_loss


def cmd_test(context):
    ##### DEFINE DEVICE #####
    device = torch.device("cuda:" + str(context['gpu']) if torch.cuda.is_available() else "cpu")
    cuda_available = torch.cuda.is_available()
    if not cuda_available:
        print("cuda is not available.")
        print("Working on {}.".format(device))
    if cuda_available:
        # Set the GPU
        gpu_number = int(context["gpu"])
        torch.cuda.set_device(gpu_number)
        print("using GPU number {}".format(gpu_number))
    HeMIS = context['HeMIS']
    # Boolean which determines if the selected architecture is FiLMedUnet or Unet
    film_bool = bool(sum(context["film_layers"]))
    print('\nArchitecture: {}\n'.format('FiLMedUnet' if film_bool else 'Unet'))
    if context["metadata"] == "mri_params":
        print('\tInclude subjects with acquisition metadata available only.\n')
    else:
        print('\tInclude all subjects, with or without acquisition metadata.\n')

    # Aleatoric uncertainty
    if context['uncertainty']['aleatoric'] and context['uncertainty']['n_it'] > 0:
        transformation_dict = context["transformation_testing"]
    else:
        transformation_dict = context["transformation_validation"]

    # Compose Testing transforms
    val_transform = imed_transforms.compose_transforms(transformation_dict, requires_undo=True)

    # inverse transformations
    val_undo_transform = imed_transforms.UndoCompose(val_transform)

    if context.get("split_path") is None:
        test_lst = joblib.load("./" + context["log_directory"] + "/split_datasets.joblib")['test']
    else:
        test_lst = joblib.load(context["split_path"])['test']

    ds_test = imed_loader_utils.load_dataset(test_lst, val_transform, context)

    # if ROICrop2D in transform, then apply SliceFilter to ROI slices
    if 'ROICrop2D' in context["transformation_validation"].keys():
        ds_test = imed_loader_utils.filter_roi(ds_test, nb_nonzero_thr=context["slice_filter_roi"])

    if film_bool:  # normalize metadata before sending to network
        metadata_clustering_models = joblib.load(
            "./" + context["log_directory"] + "/clustering_models.joblib")
<<<<<<< HEAD
        ds_test = film_utils.normalize_metadata(ds_test,
                                                metadata_clustering_models,
                                                context["debugging"],
                                                context["metadata"],
                                                False)
=======
        ds_test = imed_loader.normalize_metadata(ds_test,
                                                 metadata_clustering_models,
                                                 context["debugging"],
                                                 context["metadata"],
                                                 False)
>>>>>>> d5d0cdc7

        one_hot_encoder = joblib.load("./" + context["log_directory"] + "/one_hot_encoder.joblib")

    if not context["unet_3D"]:
        print(f"\nLoaded {len(ds_test)} {context['slice_axis']} slices for the test set.")
    else:
        print(f"\nLoaded {len(ds_test)} volumes of size {context['length_3D']} for the test set.")

    test_loader = DataLoader(ds_test, batch_size=context["batch_size"],
                             shuffle=False, pin_memory=True,
                             collate_fn=imed_loader_utils.mt_collate,
                             num_workers=0)

    model = torch.load("./" + context["log_directory"] + "/best_model.pt", map_location=device)

    if cuda_available:
        model.cuda()
    model.eval()

    # create output folder for 3D prediction masks
    path_3Dpred = os.path.join(context['log_directory'], 'pred_masks')
    if not os.path.isdir(path_3Dpred):
        os.makedirs(path_3Dpred)

    metric_fns = [imed_metrics.dice_score,
                  imed_metrics.multi_class_dice_score,
                  imed_metrics.hausdorff_3D_score,
                  imed_metrics.precision_score,
                  imed_metrics.recall_score,
                  imed_metrics.specificity_score,
                  imed_metrics.intersection_over_union,
                  imed_metrics.accuracy_score]

    metric_mgr = imed_metrics.MetricManager(metric_fns)

    # number of Monte Carlo simulation
    if (context['uncertainty']['epistemic'] or context['uncertainty']['aleatoric']) and \
            context['uncertainty']['n_it'] > 0:
        n_monteCarlo = context['uncertainty']['n_it']
    else:
        n_monteCarlo = 1

    # Epistemic uncertainty
    if context['uncertainty']['epistemic'] and context['uncertainty']['n_it'] > 0:
        for m in model.modules():
            if m.__class__.__name__.startswith('Dropout'):
                m.train()

    for i_monteCarlo in range(n_monteCarlo):
        pred_tmp_lst, z_tmp_lst, fname_tmp = [], [], ''
        for i, batch in enumerate(test_loader):
            input_samples, gt_samples = batch["input"], batch["gt"]

            with torch.no_grad():
                if cuda_available:
                    test_input = imed_utils.cuda(input_samples)
                    test_gt = imed_utils.cuda(gt_samples, non_blocking=True)

                else:
                    test_input = input_samples
                    test_gt = gt_samples

                # Epistemic uncertainty
                if context['uncertainty']['epistemic'] and context['uncertainty']['n_it'] > 0:
                    for m in model.modules():
                        if m.__class__.__name__.startswith('Dropout'):
                            m.train()

                if film_bool:
                    sample_metadata = batch["input_metadata"]
                    test_contrast = [sample_metadata[0][k]['contrast']
                                     for k in range(len(sample_metadata[0]))]

                    test_metadata = [one_hot_encoder.transform([sample_metadata[0][k]["film_input"]]).tolist()[0]
                                     for k in range(len(sample_metadata[0]))]

                    # Input the metadata related to the input samples
                    preds = model(test_input, test_metadata)
                elif HeMIS:
                    missing_mod = batch["Missing_mod"]
                    preds = model(test_input, missing_mod)

                    # Reconstruct image with only one modality
                    batch['input'] = batch['input'][0]
                    batch['input_metadata'] = batch['input_metadata'][0]

                else:
                    preds = model(test_input)
                    if context["attention_unet"]:
                        imed_utils.save_feature_map(batch, "attentionblock2", context, model, test_input,
                                                    imed_utils.AXIS_DCT[context["slice_axis"]])

            # WARNING: sample['gt'] is actually the pred in the return sample implementation justification: the other
            # option: rdict['pred'] = preds would require to largely modify mt_transforms
            rdict = {}
            rdict['gt'] = preds.cpu()
            batch.update(rdict)

            if not i_monteCarlo:
                batch["input_metadata"] = batch["input_metadata"][0]  # Take only metadata from one input
                batch["gt_metadata"] = batch["gt_metadata"][0]  # Take only metadata from one label
                if batch["roi"][0] is not None:
                    batch["roi"] = batch["roi"][0]
                    batch["roi_metadata"] = batch["roi_metadata"][0]

            # reconstruct 3D image
            for smp_idx in range(len(batch['gt'])):
                # undo transformations
                rdict = {}
                for k in batch.keys():
                    rdict[k] = batch[k][smp_idx]
                if rdict["input"].shape[0] > 1:
                    rdict["input"] = rdict["input"][1,][None,]

                # If multiclass merge labels
                rdict_undo = val_undo_transform(rdict)

                fname_ref = rdict_undo['gt_metadata']['gt_filenames'][0]

                if not context['unet_3D']:
                    if pred_tmp_lst and (fname_ref != fname_tmp or (
                            i == len(test_loader) - 1 and smp_idx == len(batch['gt']) - 1)):  # new processed file
                        # save the completely processed file as a nifti file
                        fname_pred = os.path.join(path_3Dpred, fname_tmp.split('/')[-1])
                        fname_pred = fname_pred.split(context['target_suffix'][0])[0] + '_pred.nii.gz'

                        # If MonteCarlo, then we save each simulation result
                        if n_monteCarlo > 1:
                            fname_pred = fname_pred.split('.nii.gz')[0] + '_' + str(i_monteCarlo).zfill(2) + '.nii.gz'

                        output_nii = imed_utils.pred_to_nib(data_lst=pred_tmp_lst,
                                                            z_lst=z_tmp_lst,
                                                            fname_ref=fname_tmp,
                                                            fname_out=fname_pred,
                                                            slice_axis=imed_utils.AXIS_DCT[context['slice_axis']],
                                                            kernel_dim='2d',
                                                            bin_thr=0.5 if context["binarize_prediction"] else -1)

<<<<<<< HEAD
                        output_nii_shape = output_nii.get_data().shape
                        if len(output_nii_shape) == 4 and output_nii_shape[-1] > 1:
                            imed_utils.save_color_labels(output_nii.get_data(),
=======
                        output_nii_shape = output_nii.get_fdata().shape
                        if len(output_nii_shape) == 4 and output_nii_shape[-1] > 1:
                            imed_utils.save_color_labels(output_nii.get_fdata(),
>>>>>>> d5d0cdc7
                                                         context["binarize_prediction"],
                                                         fname_tmp,
                                                         fname_pred.split(".nii.gz")[0] + '_color.nii.gz',
                                                         imed_utils.AXIS_DCT[context['slice_axis']])

                        # re-init pred_stack_lst
                        pred_tmp_lst, z_tmp_lst = [], []

                    # add new sample to pred_tmp_lst
                    pred_tmp_lst.append(imed_utils.pil_list_to_numpy(rdict_undo['gt']))
                    z_tmp_lst.append(int(rdict_undo['input_metadata']['slice_index']))
                    fname_tmp = fname_ref

                else:
                    # TODO: Add reconstruction for subvolumes
                    fname_pred = os.path.join(path_3Dpred, fname_ref.split('/')[-1])
                    fname_pred = fname_pred.split(context['target_suffix'][0])[0] + '_pred.nii.gz'
                    # If MonteCarlo, then we save each simulation result
                    if n_monteCarlo > 1:
                        fname_pred = fname_pred.split('.nii.gz')[0] + '_' + str(i_monteCarlo).zfill(2) + '.nii.gz'

                    # Choose only one modality
                    output_nii = imed_utils.pred_to_nib(data_lst=rdict_undo['gt'].transpose((2, 3, 1, 0)),
                                                        z_lst=[],
                                                        fname_ref=fname_ref,
                                                        fname_out=fname_pred,
                                                        slice_axis=imed_utils.AXIS_DCT[context['slice_axis']],
                                                        kernel_dim='3d',
                                                        bin_thr=0.5 if context["binarize_prediction"] else -1)

                    # Save merged labels with color
                    output_nii_shape = output_nii.get_fdata().shape
                    if len(output_nii_shape) == 4 and output_nii_shape[-1] > 1:
<<<<<<< HEAD
                        imed_utils.save_color_labels(output_nii.get_data(),
=======
                        imed_utils.save_color_labels(output_nii.get_fdata(),
>>>>>>> d5d0cdc7
                                                     context['binarize_prediction'],
                                                     rdict_undo['input_metadata']['gt_filenames'][0],
                                                     fname_pred.split(".nii.gz")[0] + '_color.nii.gz',
                                                     imed_utils.AXIS_DCT[context['slice_axis']])

            # Metrics computation
            gt_npy = gt_samples.numpy().astype(np.uint8)

            preds_npy = preds.data.cpu().numpy()
            if context["binarize_prediction"]:
                preds_npy = imed_postpro.threshold_predictions(preds_npy)
            preds_npy = preds_npy.astype(np.uint8)

            metric_mgr(preds_npy, gt_npy)

    # COMPUTE UNCERTAINTY MAPS
    if (context['uncertainty']['epistemic'] or context['uncertainty']['aleatoric']) and context['uncertainty'][
            'n_it'] > 0:
        imed_utils.run_uncertainty(ifolder=path_3Dpred)

    metrics_dict = metric_mgr.get_results()
    metric_mgr.reset()
    print(metrics_dict)
    return metrics_dict


def cmd_eval(context):
    path_pred = os.path.join(context['log_directory'], 'pred_masks')
    if not os.path.isdir(path_pred):
        print('\nRun Inference\n')
        metrics_dict = cmd_test(context)
    print('\nRun Evaluation on {}\n'.format(path_pred))

    ##### DEFINE DEVICE #####
    device = torch.device("cpu")
    print("Working on {}.".format(device))

    # create output folder for results
    path_results = os.path.join(context['log_directory'], 'results_eval')
    if not os.path.isdir(path_results):
        os.makedirs(path_results)

    # init data frame
    df_results = pd.DataFrame()

    # list subject_acquisition
    subj_acq_lst = [f.split('_pred')[0]
                    for f in os.listdir(path_pred) if f.endswith('_pred.nii.gz')]

    # loop across subj_acq
    for subj_acq in tqdm(subj_acq_lst, desc="Evaluation"):
        subj, acq = subj_acq.split('_')[0], '_'.join(subj_acq.split('_')[1:])

        fname_pred = os.path.join(path_pred, subj_acq + '_pred.nii.gz')
        fname_gt = []
        for suffix in context['target_suffix']:
            fname_gt.append(os.path.join(context['bids_path'], 'derivatives', 'labels', subj, 'anat',
                                         subj_acq + suffix + '.nii.gz'))

        # 3D evaluation
        nib_pred = nib.load(fname_pred)
        data_pred = nib_pred.get_fdata()

        h, w, d = data_pred.shape[:3]
        n_classes = len(fname_gt)
        data_gt = np.zeros((h, w, d, n_classes))
        for idx, file in enumerate(fname_gt):
            if os.path.exists(file):
                data_gt[..., idx] = nib.load(file).get_fdata()
            else:
                data_gt[..., idx] = np.zeros((h, w, d), dtype='u1')

        eval = imed_utils.Evaluation3DMetrics(data_pred=data_pred,
                                              data_gt=data_gt,
                                              dim_lst=nib_pred.header['pixdim'][1:4],
                                              params=context['eval_params'])

        # run eval
        results_pred, data_painted = eval.run_eval()
        # save painted data, TP FP FN
        fname_paint = fname_pred.split('.nii.gz')[0] + '_painted.nii.gz'
        nib_painted = nib.Nifti1Image(data_painted, nib_pred.affine)
        nib.save(nib_painted, fname_paint)

        # save results of this fname_pred
        results_pred['image_id'] = subj_acq
        df_results = df_results.append(results_pred, ignore_index=True)

    df_results = df_results.set_index('image_id')
    df_results.to_csv(os.path.join(path_results, 'evaluation_3Dmetrics.csv'))

    print(df_results.head(5))
    return metrics_dict, df_results


def run_main():
    if len(sys.argv) <= 1:
        print("\nivadomed [config.json]\n")
        return

    with open(sys.argv[1], "r") as fhandle:
        context = json.load(fhandle)

    command = context["command"]

    if command == 'train':
        cmd_train(context)
        shutil.copyfile(sys.argv[1], "./" + context["log_directory"] + "/config_file.json")
    elif command == 'test':
        cmd_test(context)
    elif command == 'eval':
        cmd_eval(context)


if __name__ == "__main__":
    run_main()<|MERGE_RESOLUTION|>--- conflicted
+++ resolved
@@ -4,42 +4,23 @@
 import shutil
 import sys
 import time
-<<<<<<< HEAD
-
-=======
->>>>>>> d5d0cdc7
+
 import joblib
 import nibabel as nib
 import numpy as np
 import pandas as pd
-from tqdm import tqdm
-import nibabel as nib
-
 import torch
 import torch.backends.cudnn as cudnn
-<<<<<<< HEAD
-=======
-import nibabel as nib
-import torch.nn as nn
->>>>>>> d5d0cdc7
 from torch import optim, nn
 from torch.utils.data import DataLoader
 from torch.utils.tensorboard import SummaryWriter
-
-from ivadomed import loader as imed_loader
+from tqdm import tqdm
+
 from ivadomed import losses as imed_losses
+from ivadomed import metrics as imed_metrics
 from ivadomed import models as imed_models
-from ivadomed import metrics as imed_metrics
 from ivadomed import postprocessing as imed_postpro
 from ivadomed import transforms as imed_transforms
-from ivadomed import utils as imed_utils
-
-from medicaltorch import datasets as mt_datasets
-
-import ivadomed.transforms as ivadomed_transforms
-from ivadomed import losses
-from ivadomed import metrics
-from ivadomed import models
 from ivadomed import utils as imed_utils
 from ivadomed.FiLM import utils as film_utils
 from ivadomed.loader import utils as imed_loader_utils
@@ -88,7 +69,7 @@
 
         print('\nArchitecture: {} with a depth of {}.\n' \
               .format('FiLMedUnet' if film_bool else 'HeMIS-Unet' if HeMIS else "Attention UNet" if attention else
-                      '3D Unet' if unet_3D else "Unet", context['depth']))
+        '3D Unet' if unet_3D else "Unet", context['depth']))
 
     mixup_bool = False if film_bool else bool(context["mixup_bool"])
     mixup_alpha = float(context["mixup_alpha"])
@@ -113,21 +94,12 @@
 
     # Randomly split dataset between training / validation / testing
     if context.get("split_path") is None:
-<<<<<<< HEAD
         train_lst, valid_lst, test_lst = imed_loader_utils.split_dataset(path_folder=context["bids_path"],
                                                                          center_test_lst=context["center_test"],
                                                                          split_method=context["split_method"],
                                                                          random_seed=context["random_seed"],
                                                                          train_frac=context["train_fraction"],
                                                                          test_frac=context["test_fraction"])
-=======
-        train_lst, valid_lst, test_lst = imed_loader.split_dataset(path_folder=context["bids_path"],
-                                                                   center_test_lst=context["center_test"],
-                                                                   split_method=context["split_method"],
-                                                                   random_seed=context["random_seed"],
-                                                                   train_frac=context["train_fraction"],
-                                                                   test_frac=context["test_fraction"])
->>>>>>> d5d0cdc7
 
         # save the subject distribution
         split_dct = {'train': train_lst, 'valid': valid_lst, 'test': test_lst}
@@ -152,19 +124,12 @@
             metadata_clustering_models = film_utils.clustering_fit(ds_train.metadata, metadata_vector)
         else:
             metadata_clustering_models = None
-<<<<<<< HEAD
+
         ds_train, train_onehotencoder = film_utils.normalize_metadata(ds_train,
                                                                       metadata_clustering_models,
                                                                       context["debugging"],
                                                                       context["metadata"],
                                                                       True)
-=======
-        ds_train, train_onehotencoder = imed_loader.normalize_metadata(ds_train,
-                                                                       metadata_clustering_models,
-                                                                       context["debugging"],
-                                                                       context["metadata"],
-                                                                       True)
->>>>>>> d5d0cdc7
 
     if not unet_3D:
         print(f"Loaded {len(ds_train)} {context['slice_axis']} slices for the training set.")
@@ -192,19 +157,11 @@
         ds_val = imed_loader_utils.filter_roi(ds_val, nb_nonzero_thr=context["slice_filter_roi"])
 
     if film_bool:  # normalize metadata before sending to network
-<<<<<<< HEAD
         ds_val = film_utils.normalize_metadata(ds_val,
                                                metadata_clustering_models,
                                                context["debugging"],
                                                context["metadata"],
                                                False)
-=======
-        ds_val = imed_loader.normalize_metadata(ds_val,
-                                                metadata_clustering_models,
-                                                context["debugging"],
-                                                context["metadata"],
-                                                False)
->>>>>>> d5d0cdc7
 
     if not unet_3D:
         print(f"Loaded {len(ds_val)} {context['slice_axis']} slices for the validation set.")
@@ -262,31 +219,10 @@
     else:
         # Load pretrained model
         model = torch.load(context['retrain_model'])
-<<<<<<< HEAD
-
-        # Freeze model weights
-        for param in model.parameters():
-            param.requires_grad = False
-
-        # TMP
-        model.decoder = models.Decoder(out_channel=context['out_channel'],
-                                       depth=context['depth'],
-                                       n_metadata=n_metadata,
-                                       film_layers=[0] * (2 * context['depth'] + 2),
-                                       drop_rate=context["dropout_rate"],
-                                       bn_momentum=context["batch_norm_momentum"])
-
-        # Replace the last conv layer
-        # Note: Parameters of newly constructed layer have requires_grad=True by default
-        # model.decoder.last_conv = nn.Conv2d(model.decoder.last_conv.in_channels,
-        #                                    context['out_channel'], kernel_size=3, padding=1)
-        # if film_bool and context["film_layers"][-1]:
-        #    model.decoder.last_film = models.FiLMlayer(n_metadata, 1)
-=======
+
         # Freeze first layers and reset last layers
         model = imed_models.set_model_for_retrain(model,
                                                   retrain_fraction=context['retrain_fraction'])
->>>>>>> d5d0cdc7
 
     if cuda_available:
         model.cuda()
@@ -349,7 +285,8 @@
                                                                                        context["loss"]["params"][
                                                                                            "alpha"]))
         elif context["loss"]["name"] == "multi_class_dice":
-            loss_fct = imed_losses.MultiClassDiceLoss(classes_of_interest=context["loss"]["params"]["classes_of_interest"])
+            loss_fct = imed_losses.MultiClassDiceLoss(
+                classes_of_interest=context["loss"]["params"]["classes_of_interest"])
 
         if not context["loss"]["name"].startswith("focal"):
             print("\nLoss function: {}.\n".format(context["loss"]["name"]))
@@ -668,19 +605,12 @@
     if film_bool:  # normalize metadata before sending to network
         metadata_clustering_models = joblib.load(
             "./" + context["log_directory"] + "/clustering_models.joblib")
-<<<<<<< HEAD
+
         ds_test = film_utils.normalize_metadata(ds_test,
                                                 metadata_clustering_models,
                                                 context["debugging"],
                                                 context["metadata"],
                                                 False)
-=======
-        ds_test = imed_loader.normalize_metadata(ds_test,
-                                                 metadata_clustering_models,
-                                                 context["debugging"],
-                                                 context["metadata"],
-                                                 False)
->>>>>>> d5d0cdc7
 
         one_hot_encoder = joblib.load("./" + context["log_directory"] + "/one_hot_encoder.joblib")
 
@@ -819,15 +749,9 @@
                                                             kernel_dim='2d',
                                                             bin_thr=0.5 if context["binarize_prediction"] else -1)
 
-<<<<<<< HEAD
-                        output_nii_shape = output_nii.get_data().shape
-                        if len(output_nii_shape) == 4 and output_nii_shape[-1] > 1:
-                            imed_utils.save_color_labels(output_nii.get_data(),
-=======
                         output_nii_shape = output_nii.get_fdata().shape
                         if len(output_nii_shape) == 4 and output_nii_shape[-1] > 1:
                             imed_utils.save_color_labels(output_nii.get_fdata(),
->>>>>>> d5d0cdc7
                                                          context["binarize_prediction"],
                                                          fname_tmp,
                                                          fname_pred.split(".nii.gz")[0] + '_color.nii.gz',
@@ -861,11 +785,7 @@
                     # Save merged labels with color
                     output_nii_shape = output_nii.get_fdata().shape
                     if len(output_nii_shape) == 4 and output_nii_shape[-1] > 1:
-<<<<<<< HEAD
                         imed_utils.save_color_labels(output_nii.get_data(),
-=======
-                        imed_utils.save_color_labels(output_nii.get_fdata(),
->>>>>>> d5d0cdc7
                                                      context['binarize_prediction'],
                                                      rdict_undo['input_metadata']['gt_filenames'][0],
                                                      fname_pred.split(".nii.gz")[0] + '_color.nii.gz',
@@ -883,7 +803,7 @@
 
     # COMPUTE UNCERTAINTY MAPS
     if (context['uncertainty']['epistemic'] or context['uncertainty']['aleatoric']) and context['uncertainty'][
-            'n_it'] > 0:
+        'n_it'] > 0:
         imed_utils.run_uncertainty(ifolder=path_3Dpred)
 
     metrics_dict = metric_mgr.get_results()
