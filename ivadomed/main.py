import sys
import json
import os
import time
import shutil
import random
import joblib
from math import exp
import numpy as np

import torch.nn as nn
import torch.backends.cudnn as cudnn
from torch.utils.data import DataLoader
from torchvision import transforms
import torchvision.utils as vutils
from torch.utils.tensorboard import SummaryWriter
from torch import optim

from medicaltorch.filters import SliceFilter
from medicaltorch import datasets as mt_datasets
from medicaltorch import transforms as mt_transforms

from tqdm import tqdm

from ivadomed import loader as loader
from ivadomed import models
from ivadomed import losses
from ivadomed.utils import *
import ivadomed.transforms as ivadomed_transforms

cudnn.benchmark = True


def cmd_train(context):
    """Main command to train the network.

    :param context: this is a dictionary with all data from the
                    configuration file
    """
    ##### DEFINE DEVICE #####
    device = torch.device("cuda:0" if torch.cuda.is_available() else "cpu")
    cuda_available = torch.cuda.is_available()
    if not cuda_available:
        print("Cuda is not available.")
        print("Working on {}.".format(device))
    if cuda_available:
        # Set the GPU
        gpu_number = int(context["gpu"])
        torch.cuda.set_device(gpu_number)
        print("Using GPU number {}".format(gpu_number))

    # Boolean which determines if the selected architecture is FiLMedUnet or Unet or MixupUnet
    metadata_bool = False if context["metadata"] == "without" else True
    film_bool = (bool(sum(context["film_layers"])) and metadata_bool)

    HeMIS = context['missing_modality']
    if film_bool:
        context["multichannel"] = False
        HeMIS = False
    elif context["multichannel"]:
        HeMIS = False

    if bool(sum(context["film_layers"])) and not (metadata_bool):
        print('\tWarning FiLM disabled since metadata is disabled')

    print('\nArchitecture: {} with a depth of {}.\n' \
          .format('FiLMedUnet' if film_bool else 'HeMIS-Unet' if HeMIS else 'Unet', context['depth']))

    mixup_bool = False if film_bool else bool(context["mixup_bool"])
    mixup_alpha = float(context["mixup_alpha"])

    if not film_bool and mixup_bool:
        print('\twith Mixup (alpha={})\n'.format(mixup_alpha))
    if context["metadata"] == "mri_params":
        print('\tInclude subjects with acquisition metadata available only.\n')
    else:
        print('\tInclude all subjects, with or without acquisition metadata.\n')

    # Write the metrics, images, etc to TensorBoard format
    writer = SummaryWriter(log_dir=context["log_directory"])

    # These are the training transformations
    training_transform_list = []
    for transform in context["transformation_training"].keys():
        parameters = context["transformation_training"][transform]
        if transform in ivadomed_transforms.get_transform_names():
            training_transform_list.append(getattr(ivadomed_transforms, transform)(**parameters))
        else:
            training_transform_list.append(getattr(mt_transforms, transform)(**parameters))

    train_transform = transforms.Compose(training_transform_list)

    # These are the validation/testing transformations
    validation_transform_list = []
    for transform in context["transformation_validation"].keys():
        parameters = context["transformation_validation"][transform]
        if transform in ivadomed_transforms.get_transform_names():
            validation_transform_list.append(getattr(ivadomed_transforms, transform)(**parameters))
        else:
            validation_transform_list.append(getattr(mt_transforms, transform)(**parameters))

    val_transform = transforms.Compose(validation_transform_list)

    # Randomly split dataset between training / validation / testing
    if context.get("split_path") is None:
        train_lst, valid_lst, test_lst = loader.split_dataset(path_folder=context["bids_path"],
                                                              center_test_lst=context["center_test"],
                                                              split_method=context["split_method"],
                                                              random_seed=context["random_seed"],
                                                              train_frac=context["train_fraction"],
                                                              test_frac=context["test_fraction"])

        # save the subject distribution
        split_dct = {'train': train_lst, 'valid': valid_lst, 'test': test_lst}
        joblib.dump(split_dct, "./" + context["log_directory"] + "/split_datasets.joblib")

    else:
        train_lst = joblib.load(context["split_path"])['train']
        valid_lst = joblib.load(context["split_path"])['valid']

    axis_dct = {'sagittal': 0, 'coronal': 1, 'axial': 2}
    # This code will iterate over the folders and load the data, filtering
    # the slices without labels and then concatenating all the datasets together
    ds_train = loader.BidsDataset(context["bids_path"],
                                  subject_lst=train_lst,
                                  target_suffix=context["target_suffix"],
                                  roi_suffix=context["roi_suffix"],
                                  contrast_lst=context["contrast_train_validation"],
                                  metadata_choice=context["metadata"],
                                  contrast_balance=context["contrast_balance"],
                                  slice_axis=axis_dct[context["slice_axis"]],
                                  transform=train_transform,
                                  multichannel=True if context['multichannel'] else False,
                                  missing_modality=HeMIS,
                                  slice_filter_fn=SliceFilter(**context["slice_filter"]))

    # if ROICrop2D in transform, then apply SliceFilter to ROI slices
    if 'ROICrop2D' in context["transformation_training"].keys():
        ds_train.filter_roi(nb_nonzero_thr=context["slice_filter_roi"])

    if film_bool:  # normalize metadata before sending to the network
        if context["metadata"] == "mri_params":
            metadata_vector = ["RepetitionTime", "EchoTime", "FlipAngle"]
            metadata_clustering_models = loader.clustering_fit(ds_train.metadata, metadata_vector)
        else:
            metadata_clustering_models = None
        ds_train, train_onehotencoder = loader.normalize_metadata(ds_train,
                                                                  metadata_clustering_models,
                                                                  context["debugging"],
                                                                  context["metadata"],
                                                                  True)

    print(f"Loaded {len(ds_train)} {context['slice_axis']} slices for the training set.")

    if context['balance_samples']:
        sampler_train = loader.BalancedSampler(ds_train)
        shuffle_train = False
    else:
        sampler_train, shuffle_train = None, True

    train_loader = DataLoader(ds_train, batch_size=context["batch_size"],
                              shuffle=shuffle_train, pin_memory=True, sampler=sampler_train,
                              collate_fn=mt_datasets.mt_collate,
                              num_workers=0)

    # Validation dataset ------------------------------------------------------
    ds_val = loader.BidsDataset(context["bids_path"],
                                subject_lst=valid_lst,
                                target_suffix=context["target_suffix"],
                                roi_suffix=context["roi_suffix"],
                                contrast_lst=context["contrast_train_validation"],
                                metadata_choice=context["metadata"],
                                contrast_balance=context["contrast_balance"],
                                slice_axis=axis_dct[context["slice_axis"]],
                                transform=val_transform,
                                multichannel=True if context['multichannel'] else False,
                                missing_modality=HeMIS,
                                slice_filter_fn=SliceFilter(**context["slice_filter"]))

    # if ROICrop2D in transform, then apply SliceFilter to ROI slices
    if 'ROICrop2D' in context["transformation_validation"].keys():
        ds_val.filter_roi(nb_nonzero_thr=context["slice_filter_roi"])

    if film_bool:  # normalize metadata before sending to network
        ds_val = loader.normalize_metadata(ds_val,
                                           metadata_clustering_models,
                                           context["debugging"],
                                           context["metadata"],
                                           False)

    print(f"Loaded {len(ds_val)} {context['slice_axis']} slices for the validation set.")

    if context['balance_samples']:
        sampler_val = loader.BalancedSampler(ds_val)
        shuffle_val = False
    else:
        sampler_val, shuffle_val = None, True

    val_loader = DataLoader(ds_val, batch_size=context["batch_size"],
                            shuffle=shuffle_val, pin_memory=True, sampler=sampler_val,
                            collate_fn=mt_datasets.mt_collate,
                            num_workers=0)

    if film_bool:
        n_metadata = len([ll for l in train_onehotencoder.categories_ for ll in l])
    else:
<<<<<<< HEAD
        # Traditional U-Net model
        in_channel = 1
        if context['multichannel']:
            in_channel = len(context['multichannel'])
        if HeMIS:
            model = models.HeMISUnet(modalities=context['contrast_train_validation'],
                                     depth=context['depth'],
                                     drop_rate=context["dropout_rate"],
                                     bn_momentum=context["batch_norm_momentum"])
        else:
            model = models.Unet(in_channel=in_channel,
                                out_channel=context['out_channel'],
                                depth=context['depth'],
                                drop_rate=context["dropout_rate"],
                                bn_momentum=context["batch_norm_momentum"])
=======
        n_metadata = None

    # Traditional U-Net model
    in_channel = 1

    if context['multichannel']:
        in_channel = len(context['multichannel'])

    model = models.Unet(in_channel=in_channel,
                        out_channel=context['out_channel'],
                        depth=context['depth'],
                        film_layers=context["film_layers"],
                        n_metadata=n_metadata,
                        drop_rate=context["dropout_rate"],
                        bn_momentum=context["batch_norm_momentum"],
                        film_bool=film_bool)
>>>>>>> 96fe3c92

    if cuda_available:
        model.cuda()

    num_epochs = context["num_epochs"]
    initial_lr = context["initial_lr"]

    # Using Adam
    step_scheduler_batch = False
    optimizer = optim.Adam(model.parameters(), lr=initial_lr)
    if context["lr_scheduler"]["name"] == "CosineAnnealingLR":
        scheduler = optim.lr_scheduler.CosineAnnealingLR(optimizer, num_epochs)
    elif context["lr_scheduler"]["name"] == "CosineAnnealingWarmRestarts":
        T_0 = context["lr_scheduler"]["T_0"]
        T_mult = context["lr_scheduler"]["T_mult"]
        scheduler = optim.lr_scheduler.CosineAnnealingWarmRestarts(optimizer, T_0, T_mult)
    elif context["lr_scheduler"]["name"] == "CyclicLR":
        base_lr, max_lr = context["lr_scheduler"]["base_lr"], context["lr_scheduler"]["max_lr"]
        scheduler = optim.lr_scheduler.CyclicLR(optimizer, base_lr, max_lr, mode="triangular2", cycle_momentum=False)
        step_scheduler_batch = True
    else:
        print(
            "Unknown LR Scheduler name, please choose between 'CosineAnnealingLR', 'CosineAnnealingWarmRestarts', or 'CyclicLR'")
        exit()

    # Create dict containing gammas and betas after each FiLM layer.
    depth = context["depth"]
    gammas_dict = {i: [] for i in range(1, 2 * depth + 3)}
    betas_dict = {i: [] for i in range(1, 2 * depth + 3)}

    # Create a list containing the contrast of all batch images
    var_contrast_list = []

    # Loss
    if context["loss"]["name"] in ["dice", "cross_entropy", "focal", "gdl", "focal_dice"]:
        if context["loss"]["name"] == "cross_entropy":
            loss_fct = nn.BCELoss()

        elif context["loss"]["name"] == "focal":
            loss_fct = losses.FocalLoss(gamma=context["loss"]["params"]["gamma"],
                                        alpha=context["loss"]["params"]["alpha"])
            print("\nLoss function: {}, with gamma={}, alpha={}.\n".format(context["loss"]["name"],
                                                                           context["loss"]["params"]["gamma"],
                                                                           context["loss"]["params"]["alpha"]))
        elif context["loss"]["name"] == "gdl":
            loss_fct = losses.GeneralizedDiceLoss()

        elif context["loss"]["name"] == "focal_dice":
            loss_fct = losses.FocalDiceLoss(beta=context["loss"]["params"]["beta"],
                                            gamma=context["loss"]["params"]["gamma"],
                                            alpha=context["loss"]["params"]["alpha"])
            print("\nLoss function: {}, with beta={}, gamma={} and alpha={}.\n".format(context["loss"]["name"],
                                                                                       context["loss"]["params"][
                                                                                           "beta"],
                                                                                       context["loss"]["params"][
                                                                                           "gamma"],
                                                                                       context["loss"]["params"][
                                                                                           "alpha"]))

        if not context["loss"]["name"].startswith("focal"):
            print("\nLoss function: {}.\n".format(context["loss"]["name"]))

    else:
        print("Unknown Loss function, please choose between 'dice', 'focal', 'focal_dice', 'gdl' or 'cross_entropy'")
        exit()

    # Training loop -----------------------------------------------------------

    best_training_dice, best_training_loss, best_validation_loss, best_validation_dice = float("inf"), float(
        "inf"), float("inf"), float("inf")

    patience = context["early_stopping_patience"]
    patience_count = 0
    epsilon = context["early_stopping_epsilon"]
    val_losses = []

    for epoch in tqdm(range(1, num_epochs + 1), desc="Training"):
        start_time = time.time()

        lr = scheduler.get_lr()[0]
        writer.add_scalar('learning_rate', lr, epoch)

        model.train()
        train_loss_total, dice_train_loss_total = 0.0, 0.0

        num_steps = 0
        for i, batch in enumerate(train_loader):
            input_samples, gt_samples = batch["input"], batch["gt"]

            # mixup data
            if mixup_bool and not film_bool:
                input_samples, gt_samples, lambda_tensor = mixup(input_samples, gt_samples, mixup_alpha)

                # if debugging and first epoch, then save samples as png in ofolder
                if context["debugging"] and epoch == 1 and random.random() < 0.1:
                    mixup_folder = os.path.join(context["log_directory"], 'mixup')
                    if not os.path.isdir(mixup_folder):
                        os.makedirs(mixup_folder)
                    random_idx = np.random.randint(0, input_samples.size()[0])
                    val_gt = np.unique(gt_samples.data.numpy()[random_idx, 0, :, :])
                    mixup_fname_pref = os.path.join(mixup_folder, str(i).zfill(3) + '_' + str(
                        lambda_tensor.data.numpy()[0]) + '_' + str(random_idx).zfill(3) + '.png')
                    save_mixup_sample(input_samples.data.numpy()[random_idx, 0, :, :],
                                      gt_samples.data.numpy()[random_idx, 0, :, :],
                                      mixup_fname_pref)

            # The variable sample_metadata is where the MRI physics parameters are

            if cuda_available:
                var_input = input_samples.cuda()
                var_gt = gt_samples.cuda(non_blocking=True)
            else:
                var_input = input_samples
                var_gt = gt_samples

            if film_bool:
                # var_contrast is the list of the batch sample's contrasts (eg T2w, T1w).
                sample_metadata = batch["input_metadata"]
                var_contrast = [sample_metadata[k]['contrast'] for k in range(len(sample_metadata))]

                var_metadata = [train_onehotencoder.transform([sample_metadata[k]['film_input']]).tolist()[0] for k in
                                range(len(sample_metadata))]
                preds = model(var_input, var_metadata)  # Input the metadata related to the input samples
            else:
                preds = model(var_input)

            if context["loss"]["name"] == "dice":
                loss = - losses.dice_loss(preds, var_gt)
            else:
                loss = loss_fct(preds, var_gt)
                dice_train_loss_total += losses.dice_loss(preds, var_gt).item()
            train_loss_total += loss.item()

            optimizer.zero_grad()
            loss.backward()

            optimizer.step()
            if step_scheduler_batch:
                scheduler.step()

            num_steps += 1

            # Only write sample at the first step
            if i == 0:
                # take only one modality for grid
                if input_samples.shape[1] > 1:
                    tensor = input_samples[:, 0, :, :][:, None, :, :]
                    input_samples = torch.cat((tensor, tensor, tensor), 1)
                grid_img = vutils.make_grid(input_samples,
                                            normalize=True,
                                            scale_each=True)
                writer.add_image('Train/Input', grid_img, epoch)

                grid_img = vutils.make_grid(preds.data.cpu(),
                                            normalize=True,
                                            scale_each=True)
                writer.add_image('Train/Predictions', grid_img, epoch)

                grid_img = vutils.make_grid(gt_samples,
                                            normalize=True,
                                            scale_each=True)
                writer.add_image('Train/Ground Truth', grid_img, epoch)

        train_loss_total_avg = train_loss_total / num_steps
        if not step_scheduler_batch:
            scheduler.step()

        tqdm.write(f"Epoch {epoch} training loss: {train_loss_total_avg:.4f}.")
        if context["loss"]["name"] != 'dice':
            dice_train_loss_total_avg = dice_train_loss_total / num_steps
            tqdm.write(f"\tDice training loss: {dice_train_loss_total_avg:.4f}.")

        # Validation loop -----------------------------------------------------
        model.eval()
        val_loss_total, dice_val_loss_total = 0.0, 0.0
        num_steps = 0

        metric_fns = [dice_score,  # from ivadomed/utils.py
                      mt_metrics.hausdorff_score,
                      mt_metrics.precision_score,
                      mt_metrics.recall_score,
                      mt_metrics.specificity_score,
                      mt_metrics.intersection_over_union,
                      mt_metrics.accuracy_score]

        metric_mgr = IvadoMetricManager(metric_fns)

        for i, batch in enumerate(val_loader):
            input_samples, gt_samples = batch["input"], batch["gt"]

            with torch.no_grad():
                if cuda_available:
                    var_input = input_samples.cuda()
                    var_gt = gt_samples.cuda(non_blocking=True)
                else:
                    var_input = input_samples
                    var_gt = gt_samples

                if film_bool:
                    sample_metadata = batch["input_metadata"]
                    # var_contrast is the list of the batch sample's contrasts (eg T2w, T1w).
                    var_contrast = [sample_metadata[k]['contrast'] for k in range(len(sample_metadata))]

                    var_metadata = [train_onehotencoder.transform([sample_metadata[k]['film_input']]).tolist()[0] for k
                                    in range(len(sample_metadata))]
                    preds = model(var_input, var_metadata)  # Input the metadata related to the input samples
                else:
                    preds = model(var_input)

                if context["loss"]["name"] == "dice":
                    loss = - losses.dice_loss(preds, var_gt)
                else:
                    loss = loss_fct(preds, var_gt)
                    dice_val_loss_total += losses.dice_loss(preds, var_gt).item()
                val_loss_total += loss.item()

            # Metrics computation
            gt_npy = gt_samples.numpy().astype(np.uint8)
            gt_npy = gt_npy.squeeze(axis=1)

            preds_npy = preds.data.cpu().numpy()
            preds_npy = threshold_predictions(preds_npy)
            preds_npy = preds_npy.astype(np.uint8)
            preds_npy = preds_npy.squeeze(axis=1)

            metric_mgr(preds_npy, gt_npy)

            num_steps += 1

            # Only write sample at the first step
            if i == 0:
                # take only one modality for grid
                if input_samples.shape[1] > 1:
                    tensor = input_samples[:, 0, :, :][:, None, :, :]
                    input_samples = torch.cat((tensor, tensor, tensor), 1)
                grid_img = vutils.make_grid(input_samples,
                                            normalize=True,
                                            scale_each=True)
                writer.add_image('Validation/Input', grid_img, epoch)

                grid_img = vutils.make_grid(preds.data.cpu(),
                                            normalize=True,
                                            scale_each=True)
                writer.add_image('Validation/Predictions', grid_img, epoch)

                grid_img = vutils.make_grid(gt_samples,
                                            normalize=True,
                                            scale_each=True)
                writer.add_image('Validation/Ground Truth', grid_img, epoch)

            # Store the values of gammas and betas after the last epoch for each batch
            if film_bool and epoch == num_epochs and i < int(len(ds_val) / context["batch_size"]) + 1:

                # Get all the contrasts of all batches
                var_contrast_list.append(var_contrast)

                # Get the list containing the number of film layers
                film_layers = context["film_layers"]

                # Fill the lists of gammas and betas
                for idx in [i for i, x in enumerate(film_layers) if x]:
                    if idx < depth:
                        layer_cur = model.encoder.down_path[idx * 3 + 1]
                    elif idx == depth:
                        layer_cur = model.encoder.film_bottom
                    elif idx == depth * 2 + 1:
                        layer_cur = model.decoder.last_film
                    else:
                        layer_cur = model.decoder.up_path[(idx - depth - 1) * 2 + 1]

                    gammas_dict[idx + 1].append(layer_cur.gammas[:, :, 0, 0].cpu().numpy())
                    betas_dict[idx + 1].append(layer_cur.betas[:, :, 0, 0].cpu().numpy())

        metrics_dict = metric_mgr.get_results()
        metric_mgr.reset()

        writer.add_scalars('Validation/Metrics', metrics_dict, epoch)
        val_loss_total_avg = val_loss_total / num_steps
        writer.add_scalars('losses', {
            'train_loss': train_loss_total_avg,
            'val_loss': val_loss_total_avg,
        }, epoch)

        tqdm.write(f"Epoch {epoch} validation loss: {val_loss_total_avg:.4f}.")
        if context["loss"]["name"] != 'dice':
            dice_val_loss_total_avg = dice_val_loss_total / num_steps
            tqdm.write(f"\tDice validation loss: {dice_val_loss_total_avg:.4f}.")

        end_time = time.time()
        total_time = end_time - start_time
        tqdm.write("Epoch {} took {:.2f} seconds.".format(epoch, total_time))

        if val_loss_total_avg < best_validation_loss:
            best_validation_loss = val_loss_total_avg
            best_training_loss = train_loss_total_avg

            if context["loss"]["name"] != 'dice':
                best_validation_dice = dice_val_loss_total_avg
                best_training_dice = dice_train_loss_total_avg
            else:
                best_validation_dice = best_validation_loss
                best_training_dice = best_training_loss
            torch.save(model, "./" + context["log_directory"] + "/best_model.pt")

        # Early stopping : break if val loss doesn't improve by at least epsilon percent for N=patience epochs
        val_losses.append(val_loss_total_avg)

        if epoch > 1:
            if (val_losses[-2] - val_losses[-1]) * 100 / abs(val_losses[-1]) < epsilon:
                patience_count += 1
        if patience_count >= patience:
            print(f"Stopping training due to {patience} epochs without improvements")
            break

    # Save final model
    torch.save(model, "./" + context["log_directory"] + "/final_model.pt")
    if film_bool:  # save clustering and OneHotEncoding models
        joblib.dump(metadata_clustering_models, "./" + context["log_directory"] + "/clustering_models.joblib")
        joblib.dump(train_onehotencoder, "./" + context["log_directory"] + "/one_hot_encoder.joblib")

        # Convert list of gammas/betas into numpy arrays
        gammas_dict = {i: np.array(gammas_dict[i]) for i in range(1, 2 * depth + 3)}
        betas_dict = {i: np.array(betas_dict[i]) for i in range(1, 2 * depth + 3)}

        # Save the numpy arrays for gammas/betas inside files.npy in log_directory
        for i in range(1, 2 * depth + 3):
            np.save(context["log_directory"] + f"/gamma_layer_{i}.npy", gammas_dict[i])
            np.save(context["log_directory"] + f"/beta_layer_{i}.npy", betas_dict[i])

        # Convert into numpy and save the contrasts of all batch images
        contrast_images = np.array(var_contrast_list)
        np.save(context["log_directory"] + "/contrast_images.npy", contrast_images)

    writer.close()
    return best_training_dice, best_training_loss, best_validation_dice, best_validation_loss


def cmd_test(context):
    ##### DEFINE DEVICE #####
    device = torch.device("cuda:0" if torch.cuda.is_available() else "cpu")
    cuda_available = torch.cuda.is_available()
    if not cuda_available:
        print("cuda is not available.")
        print("Working on {}.".format(device))
    if cuda_available:
        # Set the GPU
        gpu_number = int(context["gpu"])
        torch.cuda.set_device(gpu_number)
        print("using GPU number {}".format(gpu_number))
    HeMIS = context['missing_modality']
    # Boolean which determines if the selected architecture is FiLMedUnet or Unet
    film_bool = bool(sum(context["film_layers"]))
    print('\nArchitecture: {}\n'.format('FiLMedUnet' if film_bool else 'Unet'))
    if context["metadata"] == "mri_params":
        print('\tInclude subjects with acquisition metadata available only.\n')
    else:
        print('\tInclude all subjects, with or without acquisition metadata.\n')

    # These are the validation/testing transformations
    validation_transform_list = []
    for transform in context["transformation_validation"].keys():
        parameters = context["transformation_validation"][transform]
        if transform in ivadomed_transforms.get_transform_names():
            validation_transform_list.append(getattr(ivadomed_transforms, transform)(**parameters))
        else:
            validation_transform_list.append(getattr(mt_transforms, transform)(**parameters))

    val_transform = transforms.Compose(validation_transform_list)

    if context.get("split_path") is None:
        test_lst = joblib.load("./" + context["log_directory"] + "/split_datasets.joblib")['test']
    else:
        test_lst = joblib.load(context["split_path"])['test']

    axis_dct = {'sagittal': 0, 'coronal': 1, 'axial': 2}
    ds_test = loader.BidsDataset(context["bids_path"],
                                 subject_lst=test_lst,
                                 target_suffix=context["target_suffix"],
                                 roi_suffix=context["roi_suffix"],
                                 contrast_lst=context["contrast_test"],
                                 metadata_choice=context["metadata"],
                                 contrast_balance=context["contrast_balance"],
                                 slice_axis=axis_dct[context["slice_axis"]],
                                 transform=val_transform,
                                 slice_filter_fn=SliceFilter(**context["slice_filter"]),
                                 multichannel=True if context["multichannel"] else False,
                                 missing_modality=HeMIS)

    # if ROICrop2D in transform, then apply SliceFilter to ROI slices
    if 'ROICrop2D' in context["transformation_validation"].keys():
        ds_test.filter_roi(nb_nonzero_thr=context["slice_filter_roi"])

    if film_bool:  # normalize metadata before sending to network
        metadata_clustering_models = joblib.load("./" + context["log_directory"] + "/clustering_models.joblib")
        ds_test = loader.normalize_metadata(ds_test,
                                            metadata_clustering_models,
                                            context["debugging"],
                                            context["metadata"],
                                            False)

        one_hot_encoder = joblib.load("./" + context["log_directory"] + "/one_hot_encoder.joblib")

    print(f"Loaded {len(ds_test)} {context['slice_axis']} slices for the test set.")
    test_loader = DataLoader(ds_test, batch_size=context["batch_size"],
                             shuffle=True, pin_memory=True,
                             collate_fn=mt_datasets.mt_collate,
                             num_workers=0)

    model = torch.load("./" + context["log_directory"] + "/best_model.pt")

    if cuda_available:
        model.cuda()
    model.eval()

    metric_fns = [dice_score,  # from ivadomed/utils.py
                  mt_metrics.hausdorff_score,
                  mt_metrics.precision_score,
                  mt_metrics.recall_score,
                  mt_metrics.specificity_score,
                  mt_metrics.intersection_over_union,
                  mt_metrics.accuracy_score]

    metric_mgr = IvadoMetricManager(metric_fns)

    for i, batch in enumerate(test_loader):
        input_samples, gt_samples = batch["input"], batch["gt"]

        with torch.no_grad():
            if cuda_available:
                test_input = input_samples.cuda()
                test_gt = gt_samples.cuda(non_blocking=True)
            else:
                test_input = input_samples
                test_gt = gt_samples

            if film_bool:
                sample_metadata = batch["input_metadata"]
                test_contrast = [sample_metadata[k]['contrast'] for k in range(len(sample_metadata))]

                test_metadata = [one_hot_encoder.transform([sample_metadata[k]["film_input"]]).tolist()[0] for k in
                                 range(len(sample_metadata))]
                preds = model(test_input, test_metadata)  # Input the metadata related to the input samples
            else:
                preds = model(test_input)

        # Metrics computation
        gt_npy = gt_samples.numpy().astype(np.uint8)
        gt_npy = gt_npy.squeeze(axis=1)

        preds_npy = preds.data.cpu().numpy()
        preds_npy = threshold_predictions(preds_npy)
        preds_npy = preds_npy.astype(np.uint8)
        preds_npy = preds_npy.squeeze(axis=1)

        metric_mgr(preds_npy, gt_npy)

    metrics_dict = metric_mgr.get_results()
    metric_mgr.reset()
    print(metrics_dict)


def run_main():
    if len(sys.argv) <= 1:
        print("\nivadomed [config.json]\n")
        return

    with open(sys.argv[1], "r") as fhandle:
        context = json.load(fhandle)

    command = context["command"]

    if command == 'train':
        cmd_train(context)
        shutil.copyfile(sys.argv[1], "./" + context["log_directory"] + "/config_file.json")
    elif command == 'test':
        cmd_test(context)


if __name__ == "__main__":
    run_main()<|MERGE_RESOLUTION|>--- conflicted
+++ resolved
@@ -204,40 +204,28 @@
     if film_bool:
         n_metadata = len([ll for l in train_onehotencoder.categories_ for ll in l])
     else:
-<<<<<<< HEAD
-        # Traditional U-Net model
-        in_channel = 1
-        if context['multichannel']:
-            in_channel = len(context['multichannel'])
-        if HeMIS:
-            model = models.HeMISUnet(modalities=context['contrast_train_validation'],
+        n_metadata = None
+
+    # Traditional U-Net model
+    in_channel = 1
+
+    if context['multichannel']:
+        in_channel = len(context['multichannel'])
+
+    if HeMIS:
+          model = models.HeMISUnet(modalities=context['contrast_train_validation'],
                                      depth=context['depth'],
                                      drop_rate=context["dropout_rate"],
                                      bn_momentum=context["batch_norm_momentum"])
-        else:
-            model = models.Unet(in_channel=in_channel,
+    else:
+          model = models.Unet(in_channel=in_channel,
                                 out_channel=context['out_channel'],
                                 depth=context['depth'],
+                                film_layers=context["film_layers"],
+                                n_metadata=n_metadata,
                                 drop_rate=context["dropout_rate"],
-                                bn_momentum=context["batch_norm_momentum"])
-=======
-        n_metadata = None
-
-    # Traditional U-Net model
-    in_channel = 1
-
-    if context['multichannel']:
-        in_channel = len(context['multichannel'])
-
-    model = models.Unet(in_channel=in_channel,
-                        out_channel=context['out_channel'],
-                        depth=context['depth'],
-                        film_layers=context["film_layers"],
-                        n_metadata=n_metadata,
-                        drop_rate=context["dropout_rate"],
-                        bn_momentum=context["batch_norm_momentum"],
-                        film_bool=film_bool)
->>>>>>> 96fe3c92
+                                bn_momentum=context["batch_norm_momentum"],
+                                film_bool=film_bool)
 
     if cuda_available:
         model.cuda()
