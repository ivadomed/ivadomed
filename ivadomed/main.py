--- conflicted
+++ resolved
@@ -237,17 +237,14 @@
         exit()
 
     # Training loop -----------------------------------------------------------
-<<<<<<< HEAD
-    best_validation_loss, best_validation_dice = float("inf"),float("inf")
+
+    best_training_dice, best_training_loss, best_validation_loss, best_validation_dice = float("inf"),float("inf"), float("inf"),float("inf")
 
     patience = context["early_stopping_patience"]
     patience_count = 0
     epsilon = context["early_stopping_epsilon"]
     val_losses = []
 
-=======
-    best_training_dice, best_training_loss, best_validation_loss, best_validation_dice = float("inf"),float("inf"), float("inf"),float("inf")
->>>>>>> 4d29c887
     for epoch in tqdm(range(1, num_epochs+1), desc="Training"):
         start_time = time.time()
 
