import json
import argparse
import copy
import joblib
import torch.backends.cudnn as cudnn
import nibabel as nib
import sys
import platform
import multiprocessing
import re
import numpy as np

from ivadomed.loader.bids_dataframe import BidsDataframe
from ivadomed import evaluation as imed_evaluation
from ivadomed import config_manager as imed_config_manager
from ivadomed import testing as imed_testing
from ivadomed import training as imed_training
from ivadomed import transforms as imed_transforms
from ivadomed import utils as imed_utils
from ivadomed import metrics as imed_metrics
from ivadomed import inference as imed_inference
from ivadomed.loader import utils as imed_loader_utils, loader as imed_loader, film as imed_film
from ivadomed.keywords import ConfigKW, ModelParamsKW, LoaderParamsKW, ContrastParamsKW, BalanceSamplesKW, \
    TrainingParamsKW, ObjectDetectionParamsKW, UncertaintyKW, PostprocessingKW, BinarizeProdictionKW, MetricsKW, \
<<<<<<< HEAD
    MetadataKW, OptionKW, BidsDataFrameKW
=======
    MetadataKW, OptionKW, SplitDatasetKW
>>>>>>> a5889844
from loguru import logger
from pathlib import Path

cudnn.benchmark = True

# List of not-default available models i.e. different from Unet
MODEL_LIST = ['Modified3DUNet', 'HeMISUnet', 'FiLMedUnet', 'resnet18', 'densenet121', 'Countception']


def get_parser():
    parser = argparse.ArgumentParser(add_help=False)

    command_group = parser.add_mutually_exclusive_group(required=False)

    command_group.add_argument("--train", dest='train', action='store_true',
                               help="Perform training on data.")
    command_group.add_argument("--test", dest='test', action='store_true',
                               help="Perform testing on trained model.")
    command_group.add_argument("--segment", dest='segment', action='store_true',
                               help="Perform segmentation on data.")

    parser.add_argument("-c", "--config", required=True, type=str,
                        help="Path to configuration file.")

    # OPTIONAL ARGUMENTS
    optional_args = parser.add_argument_group('OPTIONAL ARGUMENTS')

    optional_args.add_argument("-pd", "--path-data", dest="path_data", required=False, type=str,
                               nargs="*", help="""Path to data in BIDs format. You may list one
                               or more paths; separate each path with a space, e.g.
                               --path-data some/path/a some/path/b""")
    optional_args.add_argument("-po", "--path-output", required=False, type=str, dest="path_output",
                               help="Path to output directory.")
    optional_args.add_argument('-g', '--gif', required=False, type=int, default=0,
                               help='Number of GIF files to output. Each GIF file corresponds to a 2D slice showing the '
                                    'prediction over epochs (one frame per epoch). The prediction is run on the '
                                    'validation dataset. GIF files are saved in the output path.')
    optional_args.add_argument('-t', '--thr-increment', dest="thr_increment", required=False, type=float,
                               help='A threshold analysis is performed at the end of the training using the trained '
                                    'model and the training+validation sub-datasets to find the optimal binarization '
                                    'threshold. The specified value indicates the increment between 0 and 1 used during '
                                    'the analysis (e.g. 0.1). Plot is saved under "[PATH_OUTPUT]/thr.png" and the '
                                    'optimal threshold in "[PATH_OUTPUT]/config_file.json as "binarize_prediction" '
                                    'parameter.')
    optional_args.add_argument('--resume-training', dest="resume_training", required=False, action='store_true',
                               help='Load a saved model ("checkpoint.pth.tar" in the output directory specified either with flag "--path-output" or via the config file "output_path" argument)  '
                                    'for resume training. This training state is saved everytime a new best model is saved in the output directory specified with flag "--path-output"')
    optional_args.add_argument('-h', '--help', action='help', default=argparse.SUPPRESS,
                               help='Shows function documentation.')

    return parser


def create_path_model(context, model_params, ds_train, path_output, train_onehotencoder):
    path_model = Path(path_output, context[ConfigKW.MODEL_NAME])
    if not path_model.is_dir():
        logger.info(f'Creating model directory: {path_model}')
        path_model.mkdir(parents=True)
        if ModelParamsKW.FILM_LAYERS in model_params and any(model_params[ModelParamsKW.FILM_LAYERS]):
            joblib.dump(train_onehotencoder, path_model.joinpath("one_hot_encoder.joblib"))
            if MetadataKW.METADATA_DICT in ds_train[0][MetadataKW.INPUT_METADATA][0]:
                metadata_dict = ds_train[0][MetadataKW.INPUT_METADATA][0][MetadataKW.METADATA_DICT]
                joblib.dump(metadata_dict, path_model.joinpath("metadata_dict.joblib"))

    else:
        logger.info(f'Model directory already exists: {path_model}')


def check_multiple_raters(is_train, loader_params):
    if any([isinstance(class_suffix, list) for class_suffix in loader_params[LoaderParamsKW.TARGET_SUFFIX]]):
        logger.info(
            "Annotations from multiple raters will be used during model training, one annotation from one rater "
            "randomly selected at each iteration.\n")
        if not is_train:
            logger.error(
                "Please provide only one annotation per class in 'target_suffix' when not training a model.\n")
            sys.exit()


def film_normalize_data(context, model_params, ds_train, ds_valid, path_output):
    # Normalize metadata before sending to the FiLM network
    results = imed_film.get_film_metadata_models(ds_train=ds_train,
                                                 metadata_type=model_params[ModelParamsKW.METADATA],
                                                 debugging=context[ConfigKW.DEBUGGING])
    ds_train, train_onehotencoder, metadata_clustering_models = results
    ds_valid = imed_film.normalize_metadata(ds_valid, metadata_clustering_models, context[ConfigKW.DEBUGGING],
                                            model_params[ModelParamsKW.METADATA])
    model_params.update({ModelParamsKW.FILM_ONEHOTENCODER: train_onehotencoder,
                         ModelParamsKW.N_METADATA: len([ll for l in train_onehotencoder.categories_ for ll in l])})
    joblib.dump(metadata_clustering_models, Path(path_output, "clustering_models.joblib"))
    joblib.dump(train_onehotencoder, Path(path_output + "one_hot_encoder.joblib"))

    return model_params, ds_train, ds_valid, train_onehotencoder


def get_dataset(bids_df, loader_params, data_lst, transform_params, cuda_available, device, ds_type):
    ds = imed_loader.load_dataset(bids_df, **{**loader_params, **{'data_list': data_lst,
                                                                  'transforms_params': transform_params,
                                                                  'dataset_type': ds_type}}, device=device,
                                  cuda_available=cuda_available)
    return ds


def save_config_file(context, path_output):
    # Save config file within path_output and path_output/model_name
    # Done after the threshold_analysis to propate this info in the config files
    with Path(path_output, "config_file.json").open(mode='w') as fp:
        json.dump(context, fp, indent=4)
    with Path(path_output, context[ConfigKW.MODEL_NAME], context[ConfigKW.MODEL_NAME] + ".json").open(mode='w') as fp:
        json.dump(context, fp, indent=4)


def set_loader_params(context: dict, is_train: bool):
    """
    Depending on if training vs other scenarios, SET the proper contrast list.
    """
    loader_params = copy.deepcopy(context[ConfigKW.LOADER_PARAMETERS])
    # Set the contrast list variable in the loader contrast_params sub dictionary
    if is_train:
        loader_params[LoaderParamsKW.CONTRAST_PARAMS][ContrastParamsKW.CONTRAST_LIST] = \
            loader_params[LoaderParamsKW.CONTRAST_PARAMS][ContrastParamsKW.TRAINING_VALIDATION]
    else:
        loader_params[LoaderParamsKW.CONTRAST_PARAMS][ContrastParamsKW.CONTRAST_LIST] =\
            loader_params[LoaderParamsKW.CONTRAST_PARAMS][ContrastParamsKW.TESTING]

    # FILMED U NET specific meta data type
    if ConfigKW.FILMED_UNET in context and context[ConfigKW.FILMED_UNET][ModelParamsKW.APPLIED]:
        loader_params.update({
            LoaderParamsKW.METADATA_TYPE: context[ConfigKW.FILMED_UNET][ModelParamsKW.METADATA]
        })

    # Training Balance type, if load metadata is necessary to balance the loader
    if context[ConfigKW.TRAINING_PARAMETERS][TrainingParamsKW.BALANCE_SAMPLES][BalanceSamplesKW.APPLIED] and \
            context[ConfigKW.TRAINING_PARAMETERS][TrainingParamsKW.BALANCE_SAMPLES][BalanceSamplesKW.TYPE] != 'gt':
        loader_params.update({
            LoaderParamsKW.METADATA_TYPE:
                context[ConfigKW.TRAINING_PARAMETERS][TrainingParamsKW.BALANCE_SAMPLES][BalanceSamplesKW.TYPE]
        })
    return loader_params


def set_model_params(context, loader_params):
    model_params = copy.deepcopy(context[ConfigKW.DEFAULT_MODEL])
    model_params[ModelParamsKW.FOLDER_NAME] = copy.deepcopy(context[ConfigKW.MODEL_NAME])
    model_context_list = [model_name for model_name in MODEL_LIST
                          if model_name in context and context[model_name][ModelParamsKW.APPLIED]]
    if len(model_context_list) == 1:
        model_params[ModelParamsKW.NAME] = model_context_list[0]
        model_params.update(context[model_context_list[0]])
    elif ConfigKW.MODIFIED_3D_UNET in model_context_list and ConfigKW.FILMED_UNET in model_context_list \
            and len(model_context_list) == 2:
        model_params[ModelParamsKW.NAME] = ConfigKW.MODIFIED_3D_UNET
        for i in range(len(model_context_list)):
            model_params.update(context[model_context_list[i]])
    elif len(model_context_list) > 1:
        logger.error(f'ERROR: Several models are selected in the configuration file: {model_context_list}.'
              'Please select only one (i.e. only one where: "applied": true).')
        exit()

    model_params[ModelParamsKW.IS_2D] = False if ConfigKW.MODIFIED_3D_UNET in model_params[ModelParamsKW.NAME] \
        else model_params[ModelParamsKW.IS_2D]
    # Get in_channel from contrast_lst

    # Multi Channels + Multi Sessions
    if loader_params[LoaderParamsKW.MULTICHANNEL] and loader_params.get(LoaderParamsKW.TARGET_SESSIONS):
        model_params[ModelParamsKW.IN_CHANNEL] = len(loader_params.get(LoaderParamsKW.TARGET_SESSIONS)) * \
        len(loader_params.get(LoaderParamsKW.CONTRAST_PARAMS).get(ContrastParamsKW.CONTRAST_LIST))
    # Multi Channels Only + Single Session
    elif loader_params[LoaderParamsKW.MULTICHANNEL] and not loader_params.get(LoaderParamsKW.TARGET_SESSIONS):
        model_params[ModelParamsKW.IN_CHANNEL] = len(loader_params.get(LoaderParamsKW.CONTRAST_PARAMS).get(ContrastParamsKW.CONTRAST_LIST))
    # Single Channel + Single Session
    else:
        model_params[ModelParamsKW.IN_CHANNEL] = 1

    # Get out_channel from target_suffix
    model_params[ModelParamsKW.OUT_CHANNEL] = len(loader_params[LoaderParamsKW.TARGET_SUFFIX])
    # If multi-class output, then add background class
    if model_params[ModelParamsKW.OUT_CHANNEL] > 1:
        model_params.update({ModelParamsKW.OUT_CHANNEL: model_params[ModelParamsKW.OUT_CHANNEL] + 1})
    # Display for spec' check
    imed_utils.display_selected_model_spec(params=model_params)
    # Update loader params
    if ConfigKW.OBJECT_DETECTION_PARAMS in context:
        object_detection_params = context[ConfigKW.OBJECT_DETECTION_PARAMS]
        object_detection_params.update({ObjectDetectionParamsKW.GPU_IDS: context[ConfigKW.GPU_IDS][0],
                                        ObjectDetectionParamsKW.PATH_OUTPUT: context[ConfigKW.PATH_OUTPUT]})
        loader_params.update({ConfigKW.OBJECT_DETECTION_PARAMS: object_detection_params})

    loader_params.update({LoaderParamsKW.MODEL_PARAMS: model_params})

    return model_params, loader_params


def set_output_path(context):
    path_output = copy.deepcopy(context[ConfigKW.PATH_OUTPUT])
    if not Path(path_output).is_dir():
        logger.info(f'Creating output path: {path_output}')
        Path(path_output).mkdir(parents=True)
    else:
        logger.info(f'Output path already exists: {path_output}')

    return path_output


def update_film_model_params(context, ds_test, model_params, path_output):
    clustering_path = Path(path_output, "clustering_models.joblib")
    metadata_clustering_models = joblib.load(clustering_path)
    # Model directory
    ohe_path = Path(path_output, context[ConfigKW.MODEL_NAME], "one_hot_encoder.joblib")
    one_hot_encoder = joblib.load(ohe_path)
    ds_test = imed_film.normalize_metadata(ds_test, metadata_clustering_models, context[ConfigKW.DEBUGGING],
                                           model_params[ModelParamsKW.METADATA])
    model_params.update({ModelParamsKW.FILM_ONEHOTENCODER: one_hot_encoder,
                         ModelParamsKW.N_METADATA: len([ll for l in one_hot_encoder.categories_ for ll in l])})

    return ds_test, model_params


def run_segment_command(context, model_params):
    # BIDSDataframe of all image files
    # Indexing of derivatives is False for command segment
    # split_method is unused for command segment
    bids_df = BidsDataframe(
        context.get(ConfigKW.LOADER_PARAMETERS),
        context.get(ConfigKW.PATH_OUTPUT),
        derivatives=False,
        split_method=None
    )

    # Append subjects filenames into a list
    bids_subjects = sorted(bids_df.df.get(BidsDataFrameKW.FILENAME).to_list())

    # Add postprocessing to packaged model
    path_model = Path(context[ConfigKW.PATH_OUTPUT], context[ConfigKW.MODEL_NAME])
    path_model_config = Path(path_model, context[ConfigKW.MODEL_NAME] + ".json")
    model_config = imed_config_manager.load_json(str(path_model_config))
    model_config[ConfigKW.POSTPROCESSING] = context.get(ConfigKW.POSTPROCESSING)
    with path_model_config.open(mode='w') as fp:
        json.dump(model_config, fp, indent=4)
    options = {}

    # Initialize a list of already seen subject ids for multichannel
    seen_subj_ids = []

    for subject in bids_subjects:
        if context.get(ConfigKW.LOADER_PARAMETERS).get(LoaderParamsKW.MULTICHANNEL):
            # Get subject_id for multichannel
            df_sub = bids_df.df.loc[bids_df.df[BidsDataFrameKW.FILENAME] == subject]
            subj_id = re.sub(r'_' + df_sub['suffix'].values[0] + '.*', '', subject)

            if "ses-" in subj_id:
                has_sessions = True
                subj_id = subj_id.split("_")[0]
            else:
                has_sessions = False

            if subj_id not in seen_subj_ids:
                # if subj_id has not been seen yet
                fname_img = []
                provided_contrasts = []
                contrasts = context[ConfigKW.LOADER_PARAMETERS][LoaderParamsKW.CONTRAST_PARAMS][ContrastParamsKW.TESTING]

                if has_sessions:
                    all_subject_images = [d for d in bids_df.df[BidsDataFrameKW.FILENAME] if subj_id in d]
                    session_list = np.unique([d.split("_")[1] for d in all_subject_images])
                    for session in session_list:
                        # Keep contrast order
                        for c in contrasts:
                            df_tmp = bids_df.df[
                                bids_df.df[BidsDataFrameKW.FILENAME].str.contains(subj_id) &
                                bids_df.df[BidsDataFrameKW.SUFFIX].str.contains(c) &
                                bids_df.df[BidsDataFrameKW.FILENAME].str.contains(session)]
                            if ~df_tmp.empty:
                                provided_contrasts.append(c)
                                fname_img.append(df_tmp[BidsDataFrameKW.PATH].values[0])
                    seen_subj_ids.append(subj_id)

                else:
                    # Keep contrast order
                    for c in contrasts:
                        df_tmp = bids_df.df[
                            bids_df.df[BidsDataFrameKW.FILENAME].str.contains(subj_id) & bids_df.df[BidsDataFrameKW.SUFFIX].str.contains(c)]
                        if ~df_tmp.empty:
                            provided_contrasts.append(c)
                            fname_img.append(df_tmp[BidsDataFrameKW.PATH].values[0])
                    seen_subj_ids.append(subj_id)
                    if len(fname_img) != len(contrasts):
                        logger.warning(f"Missing contrast for subject {subj_id}. {provided_contrasts} were provided but {contrasts} are required. "
                                       f"Skipping subject.")
                        continue

            else:
                # Returns an empty list for subj_id already seen
                fname_img = []
        else:
            fname_img = bids_df.df[bids_df.df[BidsDataFrameKW.FILENAME] == subject][BidsDataFrameKW.PATH].to_list()

        # Add film metadata to options for segment_volume
        if ModelParamsKW.FILM_LAYERS in model_params and any(model_params[ModelParamsKW.FILM_LAYERS]) \
                and model_params[ModelParamsKW.METADATA]:
            metadata = bids_df.df[bids_df.df[BidsDataFrameKW.FILENAME] == subject][model_params[ModelParamsKW.METADATA]].values[0]
            options[OptionKW.METADATA] = metadata

        # Add microscopy pixel size and pixel size units metadata to options for segment_volume
        if MetadataKW.PIXEL_SIZE in bids_df.df.columns:
<<<<<<< HEAD
            options[OptionKW.PIXEL_SIZE] = bids_df.df.loc[bids_df.df[BidsDataFrameKW.FILENAME] == subject][MetadataKW.PIXEL_SIZE].values[0]
=======
            options[OptionKW.PIXEL_SIZE] = \
                bids_df.df.loc[bids_df.df['filename'] == subject][MetadataKW.PIXEL_SIZE].values[0]
        if MetadataKW.PIXEL_SIZE_UNITS in bids_df.df.columns:
            options[OptionKW.PIXEL_SIZE_UNITS] = \
                bids_df.df.loc[bids_df.df['filename'] == subject][MetadataKW.PIXEL_SIZE_UNITS].values[0]
>>>>>>> a5889844

        if fname_img:
            pred_list, target_list = imed_inference.segment_volume(str(path_model),
                                                                   fname_images=fname_img,
                                                                   gpu_id=context[ConfigKW.GPU_IDS][0],
                                                                   options=options)
            pred_path = Path(context[ConfigKW.PATH_OUTPUT], "pred_masks")
            if not pred_path.exists():
                pred_path.mkdir(parents=True)

            # Reformat target list to include class index and be compatible with multiple raters
            target_list = ["_class-%d" % i for i in range(len(target_list))]

            for pred, target in zip(pred_list, target_list):
                filename = subject.split('.')[0] + target + "_pred" + ".nii.gz"
                nib.save(pred, Path(pred_path, filename))

            # For Microscopy PNG/TIF files (TODO: implement OMETIFF behavior)
            extension = imed_loader_utils.get_file_extension(subject)
            if "nii" not in extension:
                imed_inference.pred_to_png(pred_list,
                                           target_list,
                                           str(Path(pred_path, subject)).replace(extension, ''),
                                           suffix="_pred.png")


def run_command(context, n_gif=0, thr_increment=None, resume_training=False):
    """Run main command.

    This function is central in the ivadomed project as training / testing / evaluation commands
    are run via this function. All the process parameters are defined in the config.

    Args:
        context (dict): Dictionary containing all parameters that are needed for a given process. See
            :doc:`configuration_file` for more details.
        n_gif (int): Generates a GIF during training if larger than zero, one frame per epoch for a given slice. The
            parameter indicates the number of 2D slices used to generate GIFs, one GIF per slice. A GIF shows
            predictions of a given slice from the validation sub-dataset. They are saved within the output path.
        thr_increment (float): A threshold analysis is performed at the end of the training using the trained model and
            the training + validation sub-dataset to find the optimal binarization threshold. The specified value
            indicates the increment between 0 and 1 used during the ROC analysis (e.g. 0.1).
        resume_training (bool): Load a saved model ("checkpoint.pth.tar" in the output directory specified with flag "--path-output" or via the config file "output_path" '            This training state is saved everytime a new best model is saved in the log
            argument) for resume training directory.

    Returns:
        float or pandas.DataFrame or None:
            * If "train" command: Returns floats: best loss score for both training and validation.
            * If "test" command: Returns a pandas Dataframe: of metrics computed for each subject of
              the testing sub-dataset and return the prediction metrics before evaluation.
            * If "segment" command: No return value.

    """
    command = copy.deepcopy(context[ConfigKW.COMMAND])
    path_output = set_output_path(context)
    path_log = Path(context.get('path_output'), context.get('log_file'))
    logger.remove()
    logger.add(str(path_log))
    logger.add(sys.stdout)

    # Create a log with the version of the Ivadomed software and the version of the Annexed dataset (if present)
    create_dataset_and_ivadomed_version_log(context)

    cuda_available, device = imed_utils.define_device(context[ConfigKW.GPU_IDS][0])

    # BACKWARDS COMPATIBILITY: If bids_path is string, assign to list - Do this here so it propagates to all functions
    context[ConfigKW.LOADER_PARAMETERS][LoaderParamsKW.PATH_DATA] =\
        imed_utils.format_path_data(context[ConfigKW.LOADER_PARAMETERS][LoaderParamsKW.PATH_DATA])

    # Loader params
    loader_params = set_loader_params(context, command == "train")

    # Get transforms for each subdataset
    transform_train_params, transform_valid_params, transform_test_params = \
        imed_transforms.get_subdatasets_transforms(context[ConfigKW.TRANSFORMATION])

    # MODEL PARAMETERS
    model_params, loader_params = set_model_params(context, loader_params)

    if command == 'segment':
        run_segment_command(context, model_params)
        return

    # BIDSDataframe of all image files
    # Indexing of derivatives is True for commands train and test
    # split_method is used for removing unused subject files in bids_df for commands train and test
    bids_df = BidsDataframe(loader_params, path_output, derivatives=True,
        split_method=context.get(ConfigKW.SPLIT_DATASET).get(SplitDatasetKW.SPLIT_METHOD))

    # Get subject filenames lists. "segment" command uses all participants of data path, hence no need to split
    train_lst, valid_lst, test_lst = imed_loader_utils.get_subdatasets_subject_files_list(context[ConfigKW.SPLIT_DATASET],
                                                                                          bids_df.df,
                                                                                          path_output,
                                                                                          context.get(ConfigKW.LOADER_PARAMETERS).get(
                                                                                              LoaderParamsKW.SUBJECT_SELECTION))

    # Generating sha256 for the training files
    imed_utils.generate_sha_256(context, bids_df.df, train_lst)

    # TESTING PARAMS
    # Aleatoric uncertainty
    if context[ConfigKW.UNCERTAINTY][UncertaintyKW.ALEATORIC] \
            and context[ConfigKW.UNCERTAINTY][UncertaintyKW.N_IT] > 0:
        transformation_dict = transform_train_params
    else:
        transformation_dict = transform_test_params
    undo_transforms = imed_transforms.UndoCompose(imed_transforms.Compose(transformation_dict, requires_undo=True))
    testing_params = copy.deepcopy(context[ConfigKW.TRAINING_PARAMETERS])
    testing_params.update({ConfigKW.UNCERTAINTY: context[ConfigKW.UNCERTAINTY]})
    testing_params.update({LoaderParamsKW.TARGET_SUFFIX: loader_params[LoaderParamsKW.TARGET_SUFFIX],
                           ConfigKW.UNDO_TRANSFORMS: undo_transforms,
                           LoaderParamsKW.SLICE_AXIS: loader_params[LoaderParamsKW.SLICE_AXIS]})

    if command == "train":
        imed_utils.display_selected_transfoms(transform_train_params, dataset_type=["training"])
        imed_utils.display_selected_transfoms(transform_valid_params, dataset_type=["validation"])
    elif command == "test":
        imed_utils.display_selected_transfoms(transformation_dict, dataset_type=["testing"])

    # Check if multiple raters
    check_multiple_raters(command == "train", loader_params)

    if command == 'train':
        # Get Validation dataset
        ds_valid = get_dataset(bids_df, loader_params, valid_lst, transform_valid_params, cuda_available, device,
                               'validation')

        # Get Training dataset
        ds_train = get_dataset(bids_df, loader_params, train_lst, transform_train_params, cuda_available, device,
                               'training')
        metric_fns = imed_metrics.get_metric_fns(ds_train.task)

        # If FiLM, normalize data
        if ModelParamsKW.FILM_LAYERS in model_params and any(model_params[ModelParamsKW.FILM_LAYERS]):
            model_params, ds_train, ds_valid, train_onehotencoder = \
                film_normalize_data(context, model_params, ds_train, ds_valid, path_output)
        else:
            train_onehotencoder = None

        # Model directory
        create_path_model(context, model_params, ds_train, path_output, train_onehotencoder)

        save_config_file(context, path_output)

        # RUN TRAINING
        best_training_dice, best_training_loss, best_validation_dice, best_validation_loss = imed_training.train(
            model_params=model_params,
            dataset_train=ds_train,
            dataset_val=ds_valid,
            training_params=context[ConfigKW.TRAINING_PARAMETERS],
            wandb_params=context.get(ConfigKW.WANDB),
            path_output=path_output,
            device=device,
            cuda_available=cuda_available,
            metric_fns=metric_fns,
            n_gif=n_gif,
            resume_training=resume_training,
            debugging=context[ConfigKW.DEBUGGING])

    if thr_increment:
        # LOAD DATASET
        if command != 'train':  # If command == train, then ds_valid already load
            # Get Validation dataset
            ds_valid = get_dataset(bids_df, loader_params, valid_lst, transform_valid_params, cuda_available, device,
                                   'validation')

        # Get Training dataset with no Data Augmentation
        ds_train = get_dataset(bids_df, loader_params, train_lst, transform_valid_params, cuda_available, device,
                               'training')

        # Choice of optimisation metric
        if model_params[ModelParamsKW.NAME] in imed_utils.CLASSIFIER_LIST:
            metric = MetricsKW.RECALL_SPECIFICITY
        else:
            metric = MetricsKW.DICE

        # Model path
        model_path = Path(path_output, "best_model.pt")

        # Run analysis
        thr = imed_testing.threshold_analysis(model_path=str(model_path),
                                              ds_lst=[ds_train, ds_valid],
                                              model_params=model_params,
                                              testing_params=testing_params,
                                              metric=metric,
                                              increment=thr_increment,
                                              fname_out=str(Path(path_output, "roc.png")),
                                              cuda_available=cuda_available)

        # Update threshold in config file
        context[ConfigKW.POSTPROCESSING][PostprocessingKW.BINARIZE_PREDICTION] = {BinarizeProdictionKW.THR: thr}
        save_config_file(context, path_output)

    if command == 'train':
        return best_training_dice, best_training_loss, best_validation_dice, best_validation_loss

    if command == 'test':
        # LOAD DATASET
        # Warn user that the input-level dropout is set during inference
        if loader_params[LoaderParamsKW.IS_INPUT_DROPOUT]:
            logger.warning("Input-level dropout is set during testing. To turn this option off, set 'is_input_dropout'"
                           "to 'false' in the configuration file.")
        ds_test = imed_loader.load_dataset(bids_df, **{**loader_params, **{'data_list': test_lst,
                                                                           'transforms_params': transformation_dict,
                                                                           'dataset_type': 'testing',
                                                                           'requires_undo': True}}, device=device,
                                           cuda_available=cuda_available)

        metric_fns = imed_metrics.get_metric_fns(ds_test.task)

        if ModelParamsKW.FILM_LAYERS in model_params and any(model_params[ModelParamsKW.FILM_LAYERS]):
            ds_test, model_params = update_film_model_params(context, ds_test, model_params, path_output)

        # RUN INFERENCE
        pred_metrics = imed_testing.test(model_params=model_params,
                                         dataset_test=ds_test,
                                         testing_params=testing_params,
                                         path_output=path_output,
                                         device=device,
                                         cuda_available=cuda_available,
                                         metric_fns=metric_fns,
                                         postprocessing=context[ConfigKW.POSTPROCESSING])

        # RUN EVALUATION
        df_results = imed_evaluation.evaluate(bids_df, path_output=path_output,
                                              target_suffix=loader_params[LoaderParamsKW.TARGET_SUFFIX],
                                              eval_params=context[ConfigKW.EVALUATION_PARAMETERS])
        return df_results, pred_metrics


def create_dataset_and_ivadomed_version_log(context):
    path_data = context.get(ConfigKW.LOADER_PARAMETERS).get(LoaderParamsKW.PATH_DATA)

    ivadomed_version = imed_utils._version_string()
    datasets_version = []

    if isinstance(path_data, str):
        datasets_version = [imed_utils.__get_commit(path_to_git_folder=path_data)]
    elif isinstance(path_data, list):
        for Dataset in path_data:
            datasets_version.append(imed_utils.__get_commit(path_to_git_folder=Dataset))

    path_log = Path(context.get(ConfigKW.PATH_OUTPUT), 'version_info.log')

    try:
        f = path_log.open(mode="w")
    except OSError as err:
        logger.error(f"OS error: {err}")
        raise Exception("Have you selected a log folder, and do you have write permissions for that folder?")

    # IVADOMED
    f.write('IVADOMED TOOLBOX\n----------------\n(' + ivadomed_version + ')')

    # DATASETS
    path_data = imed_utils.format_path_data(path_data)
    f.write('\n\n\nDATASET VERSION\n---------------\n')

    f.write('The following BIDS dataset(s) were used for training.\n')

    for i_dataset in range(len(path_data)):
        if datasets_version[i_dataset] not in ['', '?!?']:
            f.write(str(i_dataset + 1) + '. ' + path_data[i_dataset] + ' - Dataset Annex version: ' + datasets_version[
                i_dataset] + '\n')
        else:
            f.write(str(i_dataset + 1) + '. ' + path_data[i_dataset] + ' - Dataset is not Annexed.\n')

    # SYSTEM INFO
    f.write('\n\nSYSTEM INFO\n-------------\n')
    platform_running = sys.platform
    if platform_running.find('darwin') != -1:
        os_running = 'osx'
    elif platform_running.find('linux') != -1:
        os_running = 'linux'
    elif platform_running.find('win32') or platform_running.find('win64'):
        os_running = 'windows'
    else:
        os_running = 'NA'

    f.write('OS: ' + os_running + ' (' + platform.platform() + ')\n')

    # Display number of CPU cores
    f.write('CPU cores: Available: {}\n\n\n\n\n'.format(multiprocessing.cpu_count()))

    # USER INPUTS
    f.write('CONFIG INPUTS\n-------------\n')
    if sys.version_info[0] > 2:
        for k, v in context.items():
            f.write(str(k) + ': ' + str(v) + '\n')  # Making sure all numbers are converted to strings
    else:
        for k, v in context.viewitems():  # Python2
            f.write(str(k) + ': ' + str(v) + '\n')

    f.close()


def run_main():
    imed_utils.init_ivadomed()

    parser = get_parser()
    args = parser.parse_args()

    # Get context from configuration file
    path_config_file = args.config
    context = imed_config_manager.ConfigurationManager(path_config_file).get_config()

    context[ConfigKW.COMMAND] = imed_utils.get_command(args, context)
    context[ConfigKW.PATH_OUTPUT] = imed_utils.get_path_output(args, context)
    context[ConfigKW.LOADER_PARAMETERS][LoaderParamsKW.PATH_DATA] = imed_utils.get_path_data(args, context)

    # Run command
    run_command(context=context,
                n_gif=args.gif if args.gif is not None else 0,
                thr_increment=args.thr_increment if args.thr_increment else None,
                resume_training=bool(args.resume_training))


if __name__ == "__main__":
    run_main()<|MERGE_RESOLUTION|>--- conflicted
+++ resolved
@@ -22,11 +22,7 @@
 from ivadomed.loader import utils as imed_loader_utils, loader as imed_loader, film as imed_film
 from ivadomed.keywords import ConfigKW, ModelParamsKW, LoaderParamsKW, ContrastParamsKW, BalanceSamplesKW, \
     TrainingParamsKW, ObjectDetectionParamsKW, UncertaintyKW, PostprocessingKW, BinarizeProdictionKW, MetricsKW, \
-<<<<<<< HEAD
-    MetadataKW, OptionKW, BidsDataFrameKW
-=======
-    MetadataKW, OptionKW, SplitDatasetKW
->>>>>>> a5889844
+    MetadataKW, OptionKW, BidsDataFrameKW, ObjectDetectionParamsKW
 from loguru import logger
 from pathlib import Path
 
@@ -332,15 +328,11 @@
 
         # Add microscopy pixel size and pixel size units metadata to options for segment_volume
         if MetadataKW.PIXEL_SIZE in bids_df.df.columns:
-<<<<<<< HEAD
-            options[OptionKW.PIXEL_SIZE] = bids_df.df.loc[bids_df.df[BidsDataFrameKW.FILENAME] == subject][MetadataKW.PIXEL_SIZE].values[0]
-=======
             options[OptionKW.PIXEL_SIZE] = \
-                bids_df.df.loc[bids_df.df['filename'] == subject][MetadataKW.PIXEL_SIZE].values[0]
+            options[OptionKW.PIXEL_SIZE] = bids_df.df.loc[bids_df.df['filename'] == subject][MetadataKW.PIXEL_SIZE].values[0]
         if MetadataKW.PIXEL_SIZE_UNITS in bids_df.df.columns:
             options[OptionKW.PIXEL_SIZE_UNITS] = \
                 bids_df.df.loc[bids_df.df['filename'] == subject][MetadataKW.PIXEL_SIZE_UNITS].values[0]
->>>>>>> a5889844
 
         if fname_img:
             pred_list, target_list = imed_inference.segment_volume(str(path_model),
