--- conflicted
+++ resolved
@@ -115,7 +115,7 @@
     axis_dct = {'sagittal': 0, 'coronal': 1, 'axial': 2}
     # This code will iterate over the folders and load the data, filtering
     # the slices without labels and then concatenating all the datasets together
-<<<<<<< HEAD
+
     if context["unet_3D"]:
         ds_train = loader.Bids3DDataset(context["bids_path"],
                                       subject_lst=train_lst,
@@ -138,21 +138,9 @@
                                       contrast_balance=context["contrast_balance"],
                                       slice_axis=axis_dct[context["slice_axis"]],
                                       transform=train_transform,
-                                      multichannel=context['multichannel'],
+                                      multichannel=True if context['multichannel'] else False,
                                       slice_filter_fn=SliceFilter(**context["slice_filter"]))
-=======
-    ds_train = loader.BidsDataset(context["bids_path"],
-                                  subject_lst=train_lst,
-                                  target_suffix=context["target_suffix"],
-                                  roi_suffix=context["roi_suffix"],
-                                  contrast_lst=context["contrast_train_validation"],
-                                  metadata_choice=context["metadata"],
-                                  contrast_balance=context["contrast_balance"],
-                                  slice_axis=axis_dct[context["slice_axis"]],
-                                  transform=train_transform,
-                                  multichannel=True if context['multichannel'] else False,
-                                  slice_filter_fn=SliceFilter(**context["slice_filter"]))
->>>>>>> 9d912e70
+
 
     # if ROICrop2D in transform, then apply SliceFilter to ROI slices
     if 'ROICrop2D' in context["transformation_training"].keys():
@@ -184,7 +172,7 @@
                               num_workers=0)
 
     # Validation dataset ------------------------------------------------------
-<<<<<<< HEAD
+
     if context["unet_3D"]:
         ds_val = loader.Bids3DDataset(context["bids_path"],
                                     subject_lst=valid_lst,
@@ -207,21 +195,9 @@
                                     contrast_balance=context["contrast_balance"],
                                     slice_axis=axis_dct[context["slice_axis"]],
                                     transform=val_transform,
-                                    multichannel=context['multichannel'],
+                                    multichannel=True if context['multichannel'] else False,
                                     slice_filter_fn=SliceFilter(**context["slice_filter"]))
-=======
-    ds_val = loader.BidsDataset(context["bids_path"],
-                                subject_lst=valid_lst,
-                                target_suffix=context["target_suffix"],
-                                roi_suffix=context["roi_suffix"],
-                                contrast_lst=context["contrast_train_validation"],
-                                metadata_choice=context["metadata"],
-                                contrast_balance=context["contrast_balance"],
-                                slice_axis=axis_dct[context["slice_axis"]],
-                                transform=val_transform,
-                                multichannel=True if context['multichannel'] else False,
-                                slice_filter_fn=SliceFilter(**context["slice_filter"]))
->>>>>>> 9d912e70
+
 
     # if ROICrop2D in transform, then apply SliceFilter to ROI slices
     if 'ROICrop2D' in context["transformation_validation"].keys():
@@ -250,17 +226,6 @@
     if context['multichannel']:
         in_channel = len(context['contrast_train_validation'])
     if film_bool:
-<<<<<<< HEAD
-        # Modulated U-net model with FiLM layers
-        model = models.FiLMedUnet(n_metadata=len([ll for l in train_onehotencoder.categories_ for ll in l]),
-                            film_bool=context["film_layers"],
-                            drop_rate=context["dropout_rate"],
-                            bn_momentum=context["batch_norm_momentum"])
-    elif context["unet_3D"]:
-        model = models.UNet3D(in_channel, context["n_classes"])
-    else:
-        # Traditional U-Net model
-=======
         n_metadata = len([ll for l in train_onehotencoder.categories_ for ll in l])
     else:
         n_metadata = None
@@ -272,7 +237,6 @@
         in_channel = len(context['multichannel'])
 
     if context['retrain_model'] is None:
->>>>>>> 9d912e70
         model = models.Unet(in_channel=in_channel,
                             out_channel=context['out_channel'],
                             depth=context['depth'],
@@ -439,15 +403,11 @@
             num_steps += 1
 
             # Only write sample at the first step
-<<<<<<< HEAD
-            if i == 0 and not context["unet_3D"]:
-=======
             if i == 0:
                 # take only one modality for grid
                 if input_samples.shape[1] > 1:
                     tensor = input_samples[:, 0, :, :][:, None, :, :]
                     input_samples = torch.cat((tensor, tensor, tensor), 1)
->>>>>>> 9d912e70
                 grid_img = vutils.make_grid(input_samples,
                                             normalize=True,
                                             scale_each=True)
@@ -532,15 +492,12 @@
             num_steps += 1
 
             # Only write sample at the first step
-<<<<<<< HEAD
-            if i == 0 and not context["unet_3D"]:
-=======
             if i == 0:
                 # take only one modality for grid
                 if input_samples.shape[1] > 1:
                     tensor = input_samples[:, 0, :, :][:, None, :, :]
                     input_samples = torch.cat((tensor, tensor, tensor), 1)
->>>>>>> 9d912e70
+
                 grid_img = vutils.make_grid(input_samples,
                                             normalize=True,
                                             scale_each=True)
@@ -614,18 +571,11 @@
         val_losses.append(val_loss_total_avg)
 
         if epoch > 1:
-<<<<<<< HEAD
-            if (val_losses[-2] - val_losses[-1]) * 100 / val_losses[-1] < epsilon:
-                patience_count += 1
-            if patience_count >= patience:
-                    break
-=======
             if (val_losses[-2] - val_losses[-1]) * 100 / abs(val_losses[-1]) < epsilon:
                 patience_count += 1
         if patience_count >= patience:
             print(f"Stopping training due to {patience} epochs without improvements")
             break
->>>>>>> 9d912e70
 
     # Save final model
     torch.save(model, "./" + context["log_directory"] + "/final_model.pt")
