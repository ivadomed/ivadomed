--- conflicted
+++ resolved
@@ -437,7 +437,6 @@
         save_config_file(context, path_output)
 
         # RUN TRAINING
-<<<<<<< HEAD
         n_gpus = device_count()
         if n_gpus > 1:
             logger.info(f"Using {n_gpus} GPUs")
@@ -465,21 +464,6 @@
                 n_gif=n_gif,
                 resume_training=resume_training,
                 debugging=context["debugging"])
-=======
-        best_training_dice, best_training_loss, best_validation_dice, best_validation_loss = imed_training.train(
-            model_params=model_params,
-            dataset_train=ds_train,
-            dataset_val=ds_valid,
-            training_params=context[ConfigKW.TRAINING_PARAMETERS],
-            wandb_params=context.get(ConfigKW.WANDB),
-            path_output=path_output,
-            device=device,
-            cuda_available=cuda_available,
-            metric_fns=metric_fns,
-            n_gif=n_gif,
-            resume_training=resume_training,
-            debugging=context[ConfigKW.DEBUGGING])
->>>>>>> bd904e5e
 
     if thr_increment:
         # LOAD DATASET
@@ -516,6 +500,18 @@
         save_config_file(context, path_output)
 
     if command == 'train':
+        ddp = None  # place here for now, you need to add the conditions for DDP above
+        # if DDP is used, load the scores file
+        if ddp:
+            best_scores_path = Path(path_output, model_params[ModelParamsKW.FOLDER_NAME],
+                               model_params[ModelParamsKW.FOLDER_NAME] + "_scores.json")
+            if os.path.isfile(best_scores_path):
+                best_scores = json.loads(best_scores_path)
+                best_training_dice = best_scores["best_training_dice"]
+                best_training_loss = best_scores["best_training_loss"]
+                best_validation_dice = best_scores["best_validation_dice"]
+                best_validation_loss = best_scores["best_validation_loss"]
+
         return best_training_dice, best_training_loss, best_validation_dice, best_validation_loss
 
     if command == 'test':
