import sys
import json
import os
import time
import shutil
import random
import joblib
import pandas as pd
from math import exp
import numpy as np

import torch.nn as nn
import torch.backends.cudnn as cudnn
from torch.utils.data import DataLoader
from torchvision import transforms
import torchvision.utils as vutils
from torch.utils.tensorboard import SummaryWriter
from torch import optim

from medicaltorch.filters import SliceFilter
from medicaltorch import datasets as mt_datasets
from medicaltorch import transforms as mt_transforms

from tqdm import tqdm

from ivadomed import loader as loader
from ivadomed import models
from ivadomed import losses
from ivadomed.utils import *
import ivadomed.transforms as ivadomed_transforms

cudnn.benchmark = True

AXIS_DCT = {'sagittal': 0, 'coronal': 1, 'axial': 2}


def cmd_train(context):
    """Main command to train the network.

    :param context: this is a dictionary with all data from the
                    configuration file
    """
    ##### DEFINE DEVICE #####
    device = torch.device("cuda:" + str(context['gpu']) if torch.cuda.is_available() else "cpu")
    cuda_available = torch.cuda.is_available()
    if not cuda_available:
        print("Cuda is not available.")
        print("Working on {}.".format(device))
    if cuda_available:
        # Set the GPU
        gpu_number = int(context["gpu"])
        torch.cuda.set_device(gpu_number)
        print("Using GPU number {}".format(gpu_number))

    # Boolean which determines if the selected architecture is FiLMedUnet or Unet or MixupUnet
    metadata_bool = False if context["metadata"] == "without" else True
    film_bool = (bool(sum(context["film_layers"])) and metadata_bool)

    unet_3D = context["unet_3D"]
    HeMIS = context['missing_modality']
    if film_bool:
        context["multichannel"] = False
        HeMIS = False
    elif context["multichannel"]:
        HeMIS = False

    if bool(sum(context["film_layers"])) and not (metadata_bool):
        print('\tWarning FiLM disabled since metadata is disabled')
    else:
        print('\nArchitecture: {} with a depth of {}.\n'
              .format('FiLMedUnet' if film_bool else 'HeMIS-Unet' if HeMIS else '3D Unet' if unet_3D else
                      "Unet", context['depth']))

    mixup_bool = False if film_bool else bool(context["mixup_bool"])
    mixup_alpha = float(context["mixup_alpha"])

    if not film_bool and mixup_bool:
        print('\twith Mixup (alpha={})\n'.format(mixup_alpha))
    if context["metadata"] == "mri_params":
        print('\tInclude subjects with acquisition metadata available only.\n')
    else:
        print('\tInclude all subjects, with or without acquisition metadata.\n')
    if context['multichannel']:
        print('\tUsing multichannel model with modalities {}.\n'.format(context['multichannel']))

    # Write the metrics, images, etc to TensorBoard format
    writer = SummaryWriter(log_dir=context["log_directory"])

    # These are the training transformations
    training_transform_list = []
    for transform in context["transformation_training"].keys():
        parameters = context["transformation_training"][transform]
        if transform in ivadomed_transforms.get_transform_names():
            training_transform_list.append(getattr(ivadomed_transforms, transform)(**parameters))
        else:
            training_transform_list.append(getattr(mt_transforms, transform)(**parameters))

    train_transform = transforms.Compose(training_transform_list)

    # These are the validation/testing transformations
    validation_transform_list = []
    for transform in context["transformation_validation"].keys():
        parameters = context["transformation_validation"][transform]
        if transform in ivadomed_transforms.get_transform_names():
            validation_transform_list.append(getattr(ivadomed_transforms, transform)(**parameters))
        else:
            validation_transform_list.append(getattr(mt_transforms, transform)(**parameters))

    val_transform = transforms.Compose(validation_transform_list)

    # Randomly split dataset between training / validation / testing
    if context.get("split_path") is None:
        train_lst, valid_lst, test_lst = loader.split_dataset(path_folder=context["bids_path"],
                                                              center_test_lst=context["center_test"],
                                                              split_method=context["split_method"],
                                                              random_seed=context["random_seed"],
                                                              train_frac=context["train_fraction"],
                                                              test_frac=context["test_fraction"])

        # save the subject distribution
        split_dct = {'train': train_lst, 'valid': valid_lst, 'test': test_lst}
        joblib.dump(split_dct, "./" + context["log_directory"] + "/split_datasets.joblib")

    else:
        train_lst = joblib.load(context["split_path"])['train']
        valid_lst = joblib.load(context["split_path"])['valid']

    # This code will iterate over the folders and load the data, filtering
    # the slices without labels and then concatenating all the datasets together
    ds_train = loader.load_dataset(train_lst, train_transform, context)

    # if ROICrop2D in transform, then apply SliceFilter to ROI slices
    if 'ROICrop2D' in context["transformation_training"].keys():
        ds_train.filter_roi(nb_nonzero_thr=context["slice_filter_roi"])

    if film_bool:  # normalize metadata before sending to the network
        if context["metadata"] == "mri_params":
            metadata_vector = ["RepetitionTime", "EchoTime", "FlipAngle"]
            metadata_clustering_models = loader.clustering_fit(ds_train.metadata, metadata_vector)
        else:
            metadata_clustering_models = None
        ds_train, train_onehotencoder = loader.normalize_metadata(ds_train,
                                                                  metadata_clustering_models,
                                                                  context["debugging"],
                                                                  context["metadata"],
                                                                  True)

    if not unet_3D:
        print(f"Loaded {len(ds_train)} {context['slice_axis']} slices for the training set.")
    else:
        print(
            f"Loaded {len(ds_train)} volumes of size {context['length_3D']} for the training set.")

    if context['balance_samples']:
        sampler_train = loader.BalancedSampler(ds_train)
        shuffle_train = False
    else:
        sampler_train, shuffle_train = None, True

    train_loader = DataLoader(ds_train, batch_size=context["batch_size"],
                              shuffle=shuffle_train, pin_memory=True, sampler=sampler_train,
                              collate_fn=mt_datasets.mt_collate,
                              num_workers=0)

    # Validation dataset ------------------------------------------------------
    ds_val = loader.load_dataset(valid_lst, val_transform, context)

    # if ROICrop2D in transform, then apply SliceFilter to ROI slices
    if 'ROICrop2D' in context["transformation_validation"].keys():
        ds_val.filter_roi(nb_nonzero_thr=context["slice_filter_roi"])

    if film_bool:  # normalize metadata before sending to network
        ds_val = loader.normalize_metadata(ds_val,
                                           metadata_clustering_models,
                                           context["debugging"],
                                           context["metadata"],
                                           False)

    if not unet_3D:
        print(f"Loaded {len(ds_val)} {context['slice_axis']} slices for the validation set.")
    else:
        print(
            f"Loaded {len(ds_val)} volumes of size {context['length_3D']} for the validation set.")

    if context['balance_samples']:
        sampler_val = loader.BalancedSampler(ds_val)
        shuffle_val = False
    else:
        sampler_val, shuffle_val = None, True

    val_loader = DataLoader(ds_val, batch_size=context["batch_size"],
                            shuffle=shuffle_val, pin_memory=True, sampler=sampler_val,
                            collate_fn=mt_datasets.mt_collate,
                            num_workers=0)
    if film_bool:
        n_metadata = len([ll for l in train_onehotencoder.categories_ for ll in l])
    else:
        n_metadata = None

    # Traditional U-Net model
    if context['multichannel']:
        in_channel = len(context['contrast_train_validation'])
    else:
        in_channel = 1

    if context['retrain_model'] is None:
        if HeMIS:
            model = models.HeMISUnet(modalities=context['contrast_train_validation'],
                                     depth=context['depth'],
                                     drop_rate=context["dropout_rate"],
                                     bn_momentum=context["batch_norm_momentum"])
        elif unet_3D:
            model = models.UNet3D(in_channels=in_channel, n_classes=1)
        else:
            model = models.Unet(in_channel=in_channel,
                                out_channel=context['out_channel'],
                                depth=context['depth'],
                                film_layers=context["film_layers"],
                                n_metadata=n_metadata,
                                drop_rate=context["dropout_rate"],
                                bn_momentum=context["batch_norm_momentum"],
                                film_bool=film_bool)
    else:
        model = torch.load(context['retrain_model'])

        # Freeze model weights
        for param in model.parameters():
            param.requires_grad = False

        # Replace the last conv layer
        # Note: Parameters of newly constructed layer have requires_grad=True by default
        model.decoder.last_conv = nn.Conv2d(model.decoder.last_conv.in_channels,
                                            context['out_channel'], kernel_size=3, padding=1)
        if film_bool and context["film_layers"][-1]:
            model.decoder.last_film = models.FiLMlayer(n_metadata, 1)

    if cuda_available:
        model.cuda()

    num_epochs = context["num_epochs"]
    initial_lr = context["initial_lr"]

    # Using Adam
    step_scheduler_batch = False
    # filter out the parameters you are going to fine-tuing
    params_to_opt = filter(lambda p: p.requires_grad, model.parameters())
    optimizer = optim.Adam(params_to_opt, lr=initial_lr)
    if context["lr_scheduler"]["name"] == "CosineAnnealingLR":
        scheduler = optim.lr_scheduler.CosineAnnealingLR(optimizer, num_epochs)
    elif context["lr_scheduler"]["name"] == "CosineAnnealingWarmRestarts":
        T_0 = context["lr_scheduler"]["T_0"]
        T_mult = context["lr_scheduler"]["T_mult"]
        scheduler = optim.lr_scheduler.CosineAnnealingWarmRestarts(optimizer, T_0, T_mult)
    elif context["lr_scheduler"]["name"] == "CyclicLR":
        base_lr, max_lr = context["lr_scheduler"]["base_lr"], context["lr_scheduler"]["max_lr"]
        scheduler = optim.lr_scheduler.CyclicLR(
            optimizer, base_lr, max_lr, mode="triangular2", cycle_momentum=False)
        step_scheduler_batch = True
    else:
        print(
            "Unknown LR Scheduler name, please choose between 'CosineAnnealingLR', 'CosineAnnealingWarmRestarts', or 'CyclicLR'")
        exit()

    # Create dict containing gammas and betas after each FiLM layer.
    depth = context["depth"]
    gammas_dict = {i: [] for i in range(1, 2 * depth + 3)}
    betas_dict = {i: [] for i in range(1, 2 * depth + 3)}

    # Create a list containing the contrast of all batch images
    var_contrast_list = []

    # Loss
    if context["loss"]["name"] in ["dice", "cross_entropy", "focal", "gdl", "focal_dice"]:
        if context["loss"]["name"] == "cross_entropy":
            loss_fct = nn.BCELoss()

        elif context["loss"]["name"] == "focal":
            loss_fct = losses.FocalLoss(gamma=context["loss"]["params"]["gamma"],
                                        alpha=context["loss"]["params"]["alpha"])
            print("\nLoss function: {}, with gamma={}, alpha={}.\n".format(context["loss"]["name"],
                                                                           context["loss"]["params"]["gamma"],
                                                                           context["loss"]["params"]["alpha"]))
        elif context["loss"]["name"] == "gdl":
            loss_fct = losses.GeneralizedDiceLoss()

        elif context["loss"]["name"] == "focal_dice":
            loss_fct = losses.FocalDiceLoss(beta=context["loss"]["params"]["beta"],
                                            gamma=context["loss"]["params"]["gamma"],
                                            alpha=context["loss"]["params"]["alpha"])
            print("\nLoss function: {}, with beta={}, gamma={} and alpha={}.\n".format(context["loss"]["name"],
                                                                                       context["loss"]["params"][
                                                                                           "beta"],
                                                                                       context["loss"]["params"][
                                                                                           "gamma"],
                                                                                       context["loss"]["params"][
                                                                                           "alpha"]))

        if not context["loss"]["name"].startswith("focal"):
            print("\nLoss function: {}.\n".format(context["loss"]["name"]))

    else:
        print("Unknown Loss function, please choose between 'dice', 'focal', 'focal_dice', 'gdl' or 'cross_entropy'")
        exit()

    # Training loop -----------------------------------------------------------

    best_training_dice, best_training_loss, best_validation_loss, best_validation_dice = float("inf"), float(
        "inf"), float("inf"), float("inf")

    patience = context["early_stopping_patience"]
    patience_count = 0
    epsilon = context["early_stopping_epsilon"]
    val_losses = []

    metric_fns = [dice_score,  # from ivadomed/utils.py
                  hausdorff_score,  # from ivadomed/utils.py
                  mt_metrics.precision_score,
                  mt_metrics.recall_score,
                  mt_metrics.specificity_score,
                  mt_metrics.intersection_over_union,
                  mt_metrics.accuracy_score]

    for epoch in tqdm(range(1, num_epochs + 1), desc="Training"):
        start_time = time.time()

        lr = scheduler.get_lr()[0]
        writer.add_scalar('learning_rate', lr, epoch)

        model.train()
        train_loss_total, dice_train_loss_total = 0.0, 0.0

        num_steps = 0
        for i, batch in enumerate(train_loader):
            input_samples, gt_samples = batch["input"], batch["gt"]

            # mixup data
            if mixup_bool and not film_bool:
                input_samples, gt_samples, lambda_tensor = mixup(
                    input_samples, gt_samples, mixup_alpha)

                # if debugging and first epoch, then save samples as png in ofolder
                if context["debugging"] and epoch == 1 and random.random() < 0.1:
                    mixup_folder = os.path.join(context["log_directory"], 'mixup')
                    if not os.path.isdir(mixup_folder):
                        os.makedirs(mixup_folder)
                    random_idx = np.random.randint(0, input_samples.size()[0])
                    val_gt = np.unique(gt_samples.data.numpy()[random_idx, 0, :, :])
                    mixup_fname_pref = os.path.join(mixup_folder, str(i).zfill(3) + '_' + str(
                        lambda_tensor.data.numpy()[0]) + '_' + str(random_idx).zfill(3) + '.png')
                    save_mixup_sample(input_samples.data.numpy()[random_idx, 0, :, :],
                                      gt_samples.data.numpy()[random_idx, 0, :, :],
                                      mixup_fname_pref)

            # The variable sample_metadata is where the MRI physics parameters are

            if cuda_available:
                var_input = cuda(input_samples)
                var_gt = gt_samples.cuda(non_blocking=True)
            else:
                var_input = input_samples
                var_gt = gt_samples

            if film_bool:
                # var_contrast is the list of the batch sample's contrasts (eg T2w, T1w).
                sample_metadata = batch["input_metadata"]
                var_contrast = [sample_metadata[k]['contrast'] for k in range(len(sample_metadata))]

                var_metadata = [train_onehotencoder.transform([sample_metadata[k]['film_input']]).tolist()[0] for k in
                                range(len(sample_metadata))]
                # Input the metadata related to the input samples
                preds = model(var_input, var_metadata)
            else:
                preds = model(var_input)

            if context["loss"]["name"] == "dice":
                loss = - losses.dice_loss(preds, var_gt)
            else:
                loss = loss_fct(preds, var_gt)
                dice_train_loss_total += losses.dice_loss(preds, var_gt).item()
            train_loss_total += loss.item()

            optimizer.zero_grad()
            loss.backward()

            optimizer.step()
            if step_scheduler_batch:
                scheduler.step()

            num_steps += 1

            # Only write sample at the first step
            if i == 0:
                if context["unet_3D"]:
                    num_2d_img = input_samples.shape[3]
                else:
                    num_2d_img = 1
                input_samples_copy = input_samples.clone()
                preds_copy = preds.clone()
                gt_samples_copy = gt_samples.clone()
                for idx in range(num_2d_img):
                    if unet_3D:
                        input_samples = input_samples_copy[:, :, :, idx, :]
                        preds = preds_copy[:, :, :, idx, :]
                        gt_samples = gt_samples_copy[:, :, :, idx, :]
                        # Only display images with labels
                        if gt_samples.sum() == 0:
                            continue

                    # take only one modality for grid
                    if input_samples.shape[1] > 1:
                        tensor = input_samples[:, 0, :, :][:, None, :, :]
                        input_samples = torch.cat((tensor, tensor, tensor), 1)

                    grid_img = vutils.make_grid(input_samples,
                                                normalize=True,
                                                scale_each=True)
                    writer.add_image('Train/Input', grid_img, epoch)

                    grid_img = vutils.make_grid(preds.data.cpu(),
                                                normalize=True,
                                                scale_each=True)
                    writer.add_image('Train/Predictions', grid_img, epoch)

                    grid_img = vutils.make_grid(gt_samples,
                                                normalize=True,
                                                scale_each=True)
                    writer.add_image('Train/Ground Truth', grid_img, epoch)

        train_loss_total_avg = train_loss_total / num_steps
        if not step_scheduler_batch:
            scheduler.step()

        tqdm.write(f"Epoch {epoch} training loss: {train_loss_total_avg:.4f}.")
        if context["loss"]["name"] != 'dice':
            dice_train_loss_total_avg = dice_train_loss_total / num_steps
            tqdm.write(f"\tDice training loss: {dice_train_loss_total_avg:.4f}.")

        # Validation loop -----------------------------------------------------
        model.eval()
        val_loss_total, dice_val_loss_total = 0.0, 0.0
        num_steps = 0

        metric_mgr = IvadoMetricManager(metric_fns)

        for i, batch in enumerate(val_loader):
            input_samples, gt_samples = batch["input"], batch["gt"]

            with torch.no_grad():
                if cuda_available:
                    var_input = cuda(input_samples)
                    var_gt = gt_samples.cuda(non_blocking=True)
                else:
                    var_input = input_samples
                    var_gt = gt_samples

                if film_bool:
                    sample_metadata = batch["input_metadata"]
                    # var_contrast is the list of the batch sample's contrasts (eg T2w, T1w).
                    var_contrast = [sample_metadata[k]['contrast']
                                    for k in range(len(sample_metadata))]

                    var_metadata = [train_onehotencoder.transform([sample_metadata[k]['film_input']]).tolist()[0] for k
                                    in range(len(sample_metadata))]
                    # Input the metadata related to the input samples
                    preds = model(var_input, var_metadata)
                else:
                    preds = model(var_input)

                if context["loss"]["name"] == "dice":
                    loss = - losses.dice_loss(preds, var_gt)
                else:
                    loss = loss_fct(preds, var_gt)
                    dice_val_loss_total += losses.dice_loss(preds, var_gt).item()
                val_loss_total += loss.item()

            # Metrics computation
            gt_npy = gt_samples.numpy().astype(np.uint8)
            gt_npy = gt_npy.squeeze(axis=1)

            preds_npy = preds.data.cpu().numpy()
            if context["binarize_prediction"]:
                preds_npy = threshold_predictions(preds_npy)
            preds_npy = preds_npy.astype(np.uint8)
            preds_npy = preds_npy.squeeze(axis=1)

            metric_mgr(preds_npy, gt_npy)

            num_steps += 1

            # Only write sample at the first step
            if i == 0:
                if context["unet_3D"]:
                    num_2d_img = input_samples.shape[3]
                else:
                    num_2d_img = 1
                input_samples_copy = input_samples.clone()
                preds_copy = preds.clone()
                gt_samples_copy = gt_samples.clone()
                for idx in range(num_2d_img):
                    if context["unet_3D"]:
                        input_samples = input_samples_copy[:, :, :, idx, :]
                        preds = preds_copy[:, :, :, idx, :]
                        gt_samples = gt_samples_copy[:, :, :, idx, :]
                        # Only display images with labels
                        if gt_samples.sum() == 0:
                            continue

                    # take only one modality for grid
                    if input_samples.shape[1] > 1:
                        tensor = input_samples[:, 0, :, :][:, None, :, :]
                        input_samples = torch.cat((tensor, tensor, tensor), 1)

                    grid_img = vutils.make_grid(input_samples,
                                                normalize=True,
                                                scale_each=True)
                    writer.add_image('Validation/Input', grid_img, epoch)

                    grid_img = vutils.make_grid(preds.data.cpu(),
                                                normalize=True,
                                                scale_each=True)
                    writer.add_image('Validation/Predictions', grid_img, epoch)

                    grid_img = vutils.make_grid(gt_samples,
                                                normalize=True,
                                                scale_each=True)
                    writer.add_image('Validation/Ground Truth', grid_img, epoch)

            # Store the values of gammas and betas after the last epoch for each batch
            if film_bool and epoch == num_epochs and i < int(len(ds_val) / context["batch_size"]) + 1:

                # Get all the contrasts of all batches
                var_contrast_list.append(var_contrast)

                # Get the list containing the number of film layers
                film_layers = context["film_layers"]

                # Fill the lists of gammas and betas
                for idx in [i for i, x in enumerate(film_layers) if x]:
                    if idx < depth:
                        layer_cur = model.encoder.down_path[idx * 3 + 1]
                    elif idx == depth:
                        layer_cur = model.encoder.film_bottom
                    elif idx == depth * 2 + 1:
                        layer_cur = model.decoder.last_film
                    else:
                        layer_cur = model.decoder.up_path[(idx - depth - 1) * 2 + 1]

                    gammas_dict[idx + 1].append(layer_cur.gammas[:, :, 0, 0].cpu().numpy())
                    betas_dict[idx + 1].append(layer_cur.betas[:, :, 0, 0].cpu().numpy())

        metrics_dict = metric_mgr.get_results()
        metric_mgr.reset()

        writer.add_scalars('Validation/Metrics', metrics_dict, epoch)
        val_loss_total_avg = val_loss_total / num_steps
        writer.add_scalars('losses', {
            'train_loss': train_loss_total_avg,
            'val_loss': val_loss_total_avg,
        }, epoch)

        tqdm.write(f"Epoch {epoch} validation loss: {val_loss_total_avg:.4f}.")
        if context["loss"]["name"] != 'dice':
            dice_val_loss_total_avg = dice_val_loss_total / num_steps
            tqdm.write(f"\tDice validation loss: {dice_val_loss_total_avg:.4f}.")

        end_time = time.time()
        total_time = end_time - start_time
        tqdm.write("Epoch {} took {:.2f} seconds.".format(epoch, total_time))

        if val_loss_total_avg < best_validation_loss:
            best_validation_loss = val_loss_total_avg
            best_training_loss = train_loss_total_avg

            if context["loss"]["name"] != 'dice':
                best_validation_dice = dice_val_loss_total_avg
                best_training_dice = dice_train_loss_total_avg
            else:
                best_validation_dice = best_validation_loss
                best_training_dice = best_training_loss
            torch.save(model, "./" + context["log_directory"] + "/best_model.pt")

        # Early stopping : break if val loss doesn't improve by at least epsilon percent for N=patience epochs
        val_losses.append(val_loss_total_avg)

        if epoch > 1:
            if (val_losses[-2] - val_losses[-1]) * 100 / abs(val_losses[-1]) < epsilon:
                patience_count += 1
        if patience_count >= patience:
            print(f"Stopping training due to {patience} epochs without improvements")
            break

    # Save final model
    torch.save(model, "./" + context["log_directory"] + "/final_model.pt")
    if film_bool:  # save clustering and OneHotEncoding models
        joblib.dump(metadata_clustering_models, "./" +
                    context["log_directory"] + "/clustering_models.joblib")
        joblib.dump(train_onehotencoder, "./" +
                    context["log_directory"] + "/one_hot_encoder.joblib")

        # Convert list of gammas/betas into numpy arrays
        gammas_dict = {i: np.array(gammas_dict[i]) for i in range(1, 2 * depth + 3)}
        betas_dict = {i: np.array(betas_dict[i]) for i in range(1, 2 * depth + 3)}

        # Save the numpy arrays for gammas/betas inside files.npy in log_directory
        for i in range(1, 2 * depth + 3):
            np.save(context["log_directory"] + f"/gamma_layer_{i}.npy", gammas_dict[i])
            np.save(context["log_directory"] + f"/beta_layer_{i}.npy", betas_dict[i])

        # Convert into numpy and save the contrasts of all batch images
        contrast_images = np.array(var_contrast_list)
        np.save(context["log_directory"] + "/contrast_images.npy", contrast_images)

    writer.close()
    return best_training_dice, best_training_loss, best_validation_dice, best_validation_loss


def cmd_test(context):
    ##### DEFINE DEVICE #####
    device = torch.device("cuda:0" if torch.cuda.is_available() else "cpu")
    cuda_available = torch.cuda.is_available()
    if not cuda_available:
        print("cuda is not available.")
        print("Working on {}.".format(device))
    if cuda_available:
        # Set the GPU
        gpu_number = int(context["gpu"])
        torch.cuda.set_device(gpu_number)
        print("using GPU number {}".format(gpu_number))
    HeMIS = context['missing_modality']
    # Boolean which determines if the selected architecture is FiLMedUnet or Unet
    film_bool = bool(sum(context["film_layers"]))
    print('\nArchitecture: {}\n'.format('FiLMedUnet' if film_bool else 'Unet'))
    if context["metadata"] == "mri_params":
        print('\tInclude subjects with acquisition metadata available only.\n')
    else:
        print('\tInclude all subjects, with or without acquisition metadata.\n')

    # Aleatoric uncertainty
    if context['uncertainty']['aleatoric'] and context['uncertainty']['n_it'] > 0:
        transformation_dict = context["transformation_testing"]
    else:
        transformation_dict = context["transformation_validation"]

    # These are the validation/testing transformations
    validation_transform_list = []
    print('\nApplied transformations:')
    for transform in transformation_dict.keys():
        parameters = transformation_dict[transform]
        if transform in ivadomed_transforms.get_transform_names():
            transform_obj = getattr(ivadomed_transforms, transform)(**parameters)
        else:
            transform_obj = getattr(mt_transforms, transform)(**parameters)
        # check if undo_transform method is implemented
        if hasattr(transform_obj, 'undo_transform'):
            print('\t- {}'.format(transform))
            validation_transform_list.append(transform_obj)
        else:
            print('\t- {} NOT included (no undo_transform implemented)'.format(transform))
    print('\n')

    val_transform = transforms.Compose(validation_transform_list)

    # inverse transformations
    val_undo_transform = ivadomed_transforms.UndoCompose(val_transform)

    if context.get("split_path") is None:
        test_lst = joblib.load("./" + context["log_directory"] + "/split_datasets.joblib")['test']
    else:
        test_lst = joblib.load(context["split_path"])['test']

    ds_test = loader.load_dataset(test_lst, val_transform, context)

    # if ROICrop2D in transform, then apply SliceFilter to ROI slices
    if 'ROICrop2D' in context["transformation_validation"].keys():
        ds_test.filter_roi(nb_nonzero_thr=context["slice_filter_roi"])

    if film_bool:  # normalize metadata before sending to network
        metadata_clustering_models = joblib.load(
            "./" + context["log_directory"] + "/clustering_models.joblib")
        ds_test = loader.normalize_metadata(ds_test,
                                            metadata_clustering_models,
                                            context["debugging"],
                                            context["metadata"],
                                            False)

        one_hot_encoder = joblib.load("./" + context["log_directory"] + "/one_hot_encoder.joblib")

    if not context["unet_3D"]:
        print(f"\nLoaded {len(ds_test)} {context['slice_axis']} slices for the test set.")
    else:
        print(f"\nLoaded {len(ds_test)} volumes of size {context['length_3D']} for the test set.")

    test_loader = DataLoader(ds_test, batch_size=context["batch_size"],
                             shuffle=False, pin_memory=True,
                             collate_fn=mt_datasets.mt_collate,
                             num_workers=0)

    model = torch.load("./" + context["log_directory"] + "/best_model.pt", map_location=device)

    if cuda_available:
        model.cuda()
    model.eval()

    # create output folder for 3D prediction masks
    path_3Dpred = os.path.join(context['log_directory'], 'pred_masks')
    if not os.path.isdir(path_3Dpred):
        os.makedirs(path_3Dpred)

    metric_fns = [dice_score,  # from ivadomed/utils.py
                  hausdorff_score,  # from ivadomed/utils.py
                  mt_metrics.precision_score,
                  mt_metrics.recall_score,
                  mt_metrics.specificity_score,
                  mt_metrics.intersection_over_union,
                  mt_metrics.accuracy_score]

    metric_mgr = IvadoMetricManager(metric_fns)

    # number of Monte Carlo simulation
    if (context['uncertainty']['epistemic'] or context['uncertainty']['aleatoric']) and context['uncertainty']['n_it'] > 0:
        n_monteCarlo = context['uncertainty']['n_it']
    else:
        n_monteCarlo = 1

<<<<<<< HEAD
    pred_tmp_lst, z_tmp_lst, fname_tmp = [], [], ''
    for i, batch in enumerate([]): #test_loader):
        input_samples, gt_samples = batch["input"], batch["gt"]
=======
    # Epistemic uncertainty
    if context['uncertainty']['epistemic'] and context['uncertainty']['n_it'] > 0:
        for m in model.modules():
            if m.__class__.__name__.startswith('Dropout'):
                m.train()

    for i_monteCarlo in range(n_monteCarlo):
        pred_tmp_lst, z_tmp_lst, fname_tmp = [], [], ''
        for i, batch in enumerate(test_loader):
            input_samples, gt_samples = batch["input"], batch["gt"]
>>>>>>> 2c248653

            with torch.no_grad():
                if cuda_available:
                    test_input = cuda(input_samples)
                    test_gt = gt_samples.cuda(non_blocking=True)
                else:
                    test_input = input_samples
                    test_gt = gt_samples

                # Epistemic uncertainty
                if context['uncertainty']['epistemic'] and context['uncertainty']['n_it'] > 0:
                    for m in model.modules():
                        if m.__class__.__name__.startswith('Dropout'):
                            m.train()

                if film_bool:
                    sample_metadata = batch["input_metadata"]
                    test_contrast = [sample_metadata[k]['contrast']
                                     for k in range(len(sample_metadata))]

                    test_metadata = [one_hot_encoder.transform([sample_metadata[k]["film_input"]]).tolist()[0] for k in
                                     range(len(sample_metadata))]
                    # Input the metadata related to the input samples
                    preds = model(test_input, test_metadata)
                else:
                    preds = model(test_input)

            # WARNING: sample['gt'] is actually the pred in the return sample
            # implementation justification: the other option: rdict['pred'] = preds would require to largely modify mt_transforms
            rdict = {}
            rdict['gt'] = preds.cpu()
            batch.update(rdict)

            if batch["input"].shape[1] > 1 and not i_monteCarlo:
                batch["input_metadata"] = batch["input_metadata"][0]  # Take only second channel

            # reconstruct 3D image
            for smp_idx in range(len(batch['gt'])):
                # undo transformations
                rdict = {}
                for k in batch.keys():
                    rdict[k] = batch[k][smp_idx]
                if rdict["input"].shape[0] > 1:
                    rdict["input"] = rdict["input"][1, ][None, ]
                rdict_undo = val_undo_transform(rdict)

                fname_ref = rdict_undo['input_metadata']['gt_filename']
                if not context['unet_3D']:
                    if pred_tmp_lst and (fname_ref != fname_tmp or (
                            i == len(test_loader)-1 and smp_idx == len(batch['gt'])-1)):  # new processed file
                        # save the completely processed file as a nii
                        fname_pred = os.path.join(path_3Dpred, fname_tmp.split('/')[-1])
                        fname_pred = fname_pred.split(context['target_suffix'])[0] + '_pred.nii.gz'

                        # If MonteCarlo, then we save each simulation result
                        if n_monteCarlo > 1:
                            fname_pred = fname_pred.split(
                                '.nii.gz')[0]+'_'+str(i_monteCarlo).zfill(2)+'.nii.gz'

                        save_nii(pred_tmp_lst, z_tmp_lst, fname_tmp, fname_pred, slice_axis=AXIS_DCT[context['slice_axis']],
                                 binarize=context["binarize_prediction"])

                        # re-init pred_stack_lst
                        pred_tmp_lst, z_tmp_lst = [], []

                    # add new sample to pred_tmp_lst
                    pred_tmp_lst.append(np.array(rdict_undo['gt']))
                    z_tmp_lst.append(int(rdict_undo['input_metadata']['slice_index']))
                    fname_tmp = fname_ref

                else:
                    # TODO: Add reconstruction for subvolumes
                    fname_pred = os.path.join(path_3Dpred, fname_ref.split('/')[-1])
                    fname_pred = fname_pred.split(context['target_suffix'])[0] + '_pred.nii.gz'
                    # If MonteCarlo, then we save each simulation result
                    if n_monteCarlo > 1:
                        fname_pred = fname_pred.split('.nii.gz')[0] + '_' + str(i_monteCarlo).zfill(2) + '.nii.gz'

                    # Choose only one modality
                    save_nii(rdict_undo['gt'][0, :, :, :].transpose((1, 2, 0)), [], fname_ref, fname_pred,
                             slice_axis=AXIS_DCT[context['slice_axis']], unet_3D=True)

        # Metrics computation
        gt_npy = gt_samples.numpy().astype(np.uint8)
        gt_npy = gt_npy.squeeze(axis=1)

        preds_npy = preds.data.cpu().numpy()
        if context["binarize_prediction"]:
            preds_npy = threshold_predictions(preds_npy)
        preds_npy = preds_npy.astype(np.uint8)
        preds_npy = preds_npy.squeeze(axis=1)

        metric_mgr(preds_npy, gt_npy)

    # COMPUTE UNCERTAINTY MAPS
    if (context['uncertainty']['epistemic'] or context['uncertainty']['aleatoric']) and context['uncertainty']['n_it'] > 0:
        run_uncertainty(ifolder=path_3Dpred)

    metrics_dict = metric_mgr.get_results()
    metric_mgr.reset()
    print(metrics_dict)


def cmd_eval(context):
    path_pred = os.path.join(context['log_directory'], 'pred_masks')
    if not os.path.isdir(path_pred):
        print('\nRun Inference\n')
        cmd_test(context)
    print('\nRun Evaluation on {}\n'.format(path_pred))

    ##### DEFINE DEVICE #####
    device = torch.device("cpu")
    print("Working on {}.".format(device))

    # create output folder for results
    path_results = os.path.join(context['log_directory'], 'results_eval')
    if not os.path.isdir(path_results):
        os.makedirs(path_results)

    # init data frame
    df_results = pd.DataFrame()

    if context['eval_params']['targetSize'] is not None:
        subgroup_dct = {'df': [], 'thr_low': [], 'thr_high': [], 'unit': [], 'ofname': []}
        for i, thr in enumerate(context['eval_params']['targetSize']['thr']):
            subgroup_dct['df'].append(pd.DataFrame())

            if i == 0:
                if 'removeSmall' not in context['eval_params']:
                    thr_low = 0
                else:
                    thr_low = context['eval_params']['removeSmall']['thr']
            else:
                thr_low = context['eval_params']['targetSize']['thr'][i-1] + 1
            subgroup_dct['thr_low'].append(thr_low)

            thr_high = thr
            subgroup_dct['thr_high'].append(thr_high)

            unit = context['eval_params']['targetSize']['unit']
            subgroup_dct['unit'].append(unit)

            ofname = os.path.join(path_results,
                                    'evaluation_3Dmetrics_'+str(thr_low)+'-'+str(thr_high)+unit+'.csv')
            subgroup_dct['ofname'].append(ofname)

        # last subgroup
        subgroup_dct['df'].append(pd.DataFrame())
        thr_low = context['eval_params']['targetSize']['thr'][i] + 1
        subgroup_dct['thr_low'].append(thr_low)
        subgroup_dct['thr_high'].append(np.inf)
        subgroup_dct['unit'].append(unit)
        ofname = os.path.join(path_results,
                                 'evaluation_3Dmetrics_'+str(thr_low)+'-INF'+unit+'.csv')
        subgroup_dct['ofname'].append(ofname)

    # list subject_acquisition
    subj_acq_lst = [f.split('_pred')[0]
                    for f in os.listdir(path_pred) if f.endswith('_pred.nii.gz')]

    # loop across subj_acq
    for subj_acq in tqdm(subj_acq_lst, desc="Evaluation"):
        subj, acq = subj_acq.split('_')[0], '_'.join(subj_acq.split('_')[1:])

        fname_pred = os.path.join(path_pred, subj_acq+'_pred.nii.gz')
        fname_gt = os.path.join(context['bids_path'], 'derivatives', 'labels',
                                subj, 'anat', subj_acq+context['target_suffix']+'.nii.gz')

        # 3D evaluation on all target objects
        eval = Evaluation3DMetrics(fname_pred=fname_pred,
                                    fname_gt=fname_gt,
                                    params=context['eval_params'])
        results_pred = eval.run_eval()

        # save results of this fname_pred
        results_pred['image_id'] = subj_acq
        df_results = df_results.append(results_pred, ignore_index=True)

    df_results = df_results.set_index('image_id')

    # save results as csv
    fname_out = os.path.join(path_results, 'evaluation_3Dmetrics.csv')
    df_results.to_csv(fname_out)
    print(df_results.head(5))


def run_main():
    if len(sys.argv) <= 1:
        print("\nivadomed [config.json]\n")
        return

    with open(sys.argv[1], "r") as fhandle:
        context = json.load(fhandle)

    command = context["command"]

    if command == 'train':
        cmd_train(context)
        shutil.copyfile(sys.argv[1], "./" + context["log_directory"] + "/config_file.json")
    elif command == 'test':
        cmd_test(context)
    elif command == 'eval':
        cmd_eval(context)


if __name__ == "__main__":
    run_main()<|MERGE_RESOLUTION|>--- conflicted
+++ resolved
@@ -722,11 +722,6 @@
     else:
         n_monteCarlo = 1
 
-<<<<<<< HEAD
-    pred_tmp_lst, z_tmp_lst, fname_tmp = [], [], ''
-    for i, batch in enumerate([]): #test_loader):
-        input_samples, gt_samples = batch["input"], batch["gt"]
-=======
     # Epistemic uncertainty
     if context['uncertainty']['epistemic'] and context['uncertainty']['n_it'] > 0:
         for m in model.modules():
@@ -737,7 +732,6 @@
         pred_tmp_lst, z_tmp_lst, fname_tmp = [], [], ''
         for i, batch in enumerate(test_loader):
             input_samples, gt_samples = batch["input"], batch["gt"]
->>>>>>> 2c248653
 
             with torch.no_grad():
                 if cuda_available:
