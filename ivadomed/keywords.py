--- conflicted
+++ resolved
@@ -38,22 +38,6 @@
 
 @dataclass
 class LoaderParamsKW:
-<<<<<<< HEAD
-    PATH_DATA = "path_data"
-    BIDS_CONFIG = "bids_config"
-    TARGET_SUFFIX = "target_suffix"
-    ROI_PARAMS = "roi_params"
-    CONTRAST_PARAMS = "contrast_params"
-    MULTICHANNEL = "multichannel"  # boolean key that is used to change the configuration file ever slightly.
-    EXTENSIONS = "extensions"
-    TARGET_SESSIONS = "target_sessions"  # the sessions to focus the analyses on
-    METADATA_TYPE = "metadata_type"
-    MODEL_PARAMS = "model_params"
-    SLICE_AXIS = "slice_axis"
-    IS_INPUT_DROPOUT = "is_input_dropout"
-    SLICE_FILTER_PARAMS = "slice_filter_params"
-    SUBJECT_SELECTION = "subject_selection"
-=======
     PATH_DATA: str = "path_data"
     BIDS_CONFIG: str = "bids_config"
     TARGET_SUFFIX: str = "target_suffix"
@@ -69,7 +53,6 @@
     IS_INPUT_DROPOUT: str = "is_input_dropout"
     SLICE_FILTER_PARAMS: str = "slice_filter_params"
     SUBJECT_SELECTION: str = "subject_selection"
->>>>>>> a5889844
 
 
 @dataclass
@@ -110,17 +93,10 @@
 
 @dataclass
 class ContrastParamsKW:
-<<<<<<< HEAD
-    CONTRAST_LIST = "contrast_lst"  # The list help determine the number of model parameter inputs.
-    BALANCE = "balance"
-    TRAINING_VALIDATION = "training_validation"
-    TESTING = "testing"
-=======
-    CONTRAST_LST: str = "contrast_lst"  # The list help determine the number of model parameter inputs.
+    CONTRAST_LIST: str = "contrast_lst"  # The list help determine the number of model parameter inputs.
     BALANCE: str = "balance"
     TRAINING_VALIDATION: str = "training_validation"
     TESTING: str = "testing"
->>>>>>> a5889844
 
 
 class ModelParamsKW:
@@ -268,26 +244,13 @@
 
 @dataclass
 class MetricsKW:
-<<<<<<< HEAD
-    RECALL_SPECIFICITY = "recall_specificity"
-    DICE = "dice"
-=======
     RECALL_SPECIFICITY: str = "recall_specificity"
     DICE: str = "dice"
->>>>>>> a5889844
 
 @dataclass
 class MetadataParamsKW:
     CONTRAST = "contrast"
     BOUNDING_BOX = "bounding_box"
-<<<<<<< HEAD
-    
-@dataclass
-class MetadataChoiceKW:
-    MRI_PARAMS = "mri_params"
-    CONTRASTS = "contrasts"
-=======
-
 @dataclass
 class MetadataChoiceKW:
     MRI_PARAMS = "mri_params"
@@ -308,5 +271,4 @@
     GT_METADATA = "gt_metadata"
     INPUT_METADATA = "input_metadata"
     GT = "gt"
-    INPUT = "input"
->>>>>>> a5889844
+    INPUT = "input"