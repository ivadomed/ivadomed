--- conflicted
+++ resolved
@@ -28,7 +28,6 @@
 
 @dataclass
 class LoaderParamsKW:
-<<<<<<< HEAD
     PATH_DATA = "path_data"
     BIDS_CONFIG = "bids_config"
     TARGET_SUFFIX = "target_suffix"
@@ -45,23 +44,6 @@
     SLICE_FILTER_PARAMS = "slice_filter_params"
     SUBJECT_SELECTION = "subject_selection"
     PATCH_FILTER_PARAMS = "patch_filter_params"
-=======
-    PATH_DATA: str = "path_data"
-    BIDS_CONFIG: str = "bids_config"
-    TARGET_SUFFIX: str = "target_suffix"
-    ROI_PARAMS: str = "roi_params"
-    CONTRAST_PARAMS: str = "contrast_params"
-    MULTICHANNEL: str = "multichannel"  # boolean key that is used to change the configuration file ever slightly.
-    EXTENSIONS: str = "extensions"
-    TARGET_GROUND_TRUTH: str = "target_ground_truth"
-    TARGET_SESSIONS: str = "target_sessions"  # the sessions to focus the analyses on
-    METADATA_TYPE: str = "metadata_type"
-    MODEL_PARAMS: str = "model_params"
-    SLICE_AXIS: str = "slice_axis"
-    IS_INPUT_DROPOUT: str = "is_input_dropout"
-    SLICE_FILTER_PARAMS: str = "slice_filter_params"
-    SUBJECT_SELECTION: str = "subject_selection"
->>>>>>> f1471674
 
 
 @dataclass
@@ -89,18 +71,12 @@
 
 @dataclass
 class TransformationKW:
-<<<<<<< HEAD
     ROICROP = "ROICrop"
     CENTERCROP = "CenterCrop"
     RESAMPLE = "Resample"
     NUMPY_TO_TENSOR = "NumpyToTensor"
     W_SPACE = "wspace"
     H_SPACE = "hspace"
-=======
-    ROICROP: str = "ROICrop"
-    CENTERCROP: str = "CenterCrop"
-    RESAMPLE: str = "Resample"
->>>>>>> f1471674
 
 
 @dataclass
@@ -118,7 +94,6 @@
 
 
 class ModelParamsKW:
-<<<<<<< HEAD
     LENGTH_2D = "length_2D"
     STRIDE_2D = "stride_2D"
     LENGTH_3D = "length_3D"
@@ -145,31 +120,6 @@
     DROPOUT_RATE = "dropout_rate"
     BN_MOMENTUM = "bn_momentum"
     FINAL_ACTIVATION = "final_activation"
-=======
-    LENGTH_2D: str = "length_2D"
-    STRIDE_2D: str = "stride_2D"
-    LENGTH_3D: str = "length_3D"
-    STRIDE_3D: str = "stride_3D"
-    FILM_LAYERS: str = "film_layers"
-    FOLDER_NAME: str = "folder_name"
-    METADATA: str = "metadata"
-    FILM_ONEHOTENCODER: str = "film_onehotencoder"
-    N_METADATA: str = "n_metadata"
-    APPLIED: str = "applied"
-    NAME: str = "name"
-    IS_2D: str = "is_2d"
-    IN_CHANNEL: str = "in_channel"
-    OUT_CHANNEL: str = "out_channel"
-    TARGET_LST: str = "target_lst"
-    ROI_LST: str = "roi_lst"
-    PATH_HDF5: str = "path_hdf5"
-    CSV_PATH: str = "csv_path"
-    RAM: str = "ram"
-    ATTENTION: str = "attention"
-    DEPTH: str = "depth"
-    MISSING_PROBABILITY: str = "missing_probability"
-    MISSING_PROBABILITY_GROWTH: str = "missing_probability_growth"
->>>>>>> f1471674
 
 
 @dataclass
