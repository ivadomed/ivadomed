--- conflicted
+++ resolved
@@ -3,7 +3,6 @@
 
 @dataclass
 class ConfigKW:
-<<<<<<< HEAD
     LOADER_PARAMETERS: str = "loader_parameters"
     TRAINING_PARAMETERS: str = "training_parameters"
     MODEL_NAME: str = "model_name"
@@ -28,30 +27,6 @@
     IVADOMED_VERSION: str = "ivadomed_version"
     DATASETS_VERSION: str = "datasets_version"
 
-=======
-    LOADER_PARAMETERS = "loader_parameters"
-    TRAINING_PARAMETERS = "training_parameters"
-    MODEL_NAME = "model_name"
-    MODIFIED_3D_UNET = "Modified3DUNet"
-    DEBUGGING = "debugging"
-    WANDB = "wandb"
-    FILMED_UNET = "FiLMedUnet"
-    DEFAULT_MODEL = "default_model"
-    OBJECT_DETECTION_PARAMS = "object_detection_params"
-    GPU_IDS = "gpu_ids"
-    PATH_OUTPUT = "path_output"
-    POSTPROCESSING = "postprocessing"
-    COMMAND = "command"
-    LOG_FILE = "log_file"
-    TRANSFORMATION = "transformation"
-    SPLIT_DATASET = "split_dataset"
-    UNCERTAINTY = "uncertainty"
-    UNDO_TRANSFORMS = "undo_transforms"
-    EVALUATION_PARAMETERS = "evaluation_parameters"
-    HEMIS_UNET = "HeMISUnet"
-    SPLIT_PATH = "split_path"
-    TRAINING_SHA256 = "training_sha256"
->>>>>>> bd904e5e
 
 
 @dataclass
