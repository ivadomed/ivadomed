from dataclasses import dataclass


@dataclass(frozen=True)
class ConfigKW:
    LOADER_PARAMETERS = "loader_parameters"
    TRAINING_PARAMETERS = "training_parameters"
    MODEL_NAME = "model_name"
    MODIFIED_3D_UNET = "Modified3DUNet"
    DEBUGGING = "debugging"
    WANDB = "wandb"
    FILMED_UNET = "FiLMedUnet"
    DEFAULT_MODEL = "default_model"
    OBJECT_DETECTION_PARAMS = "object_detection_params"
    GPU_IDS = "gpu_ids"
    PATH_OUTPUT = "path_output"
    POSTPROCESSING = "postprocessing"
    COMMAND = "command"
    LOG_FILE = "log_file"
    TRANSFORMATION = "transformation"
    SPLIT_DATASET = "split_dataset"
    UNCERTAINTY = "uncertainty"
    UNDO_TRANSFORMS = "undo_transforms"
    EVALUATION_PARAMETERS = "evaluation_parameters"
    HEMIS_UNET = "HeMISUnet"
    SPLIT_PATH = "split_path"
    TRAINING_SHA256 = "training_sha256"


@dataclass(frozen=True)
class WandbKW:
    WANDB_API_KEY = "wandb_api_key"
    PROJECT_NAME = "project_name"
    GROUP_NAME = "group_name"
    RUN_NAME = "run_name"
    LOG_GRADS_EVERY = "log_grads_every"


@dataclass(frozen=True)
class LoaderParamsKW:
    PATH_DATA: str = "path_data"
    BIDS_CONFIG: str = "bids_config"
    TARGET_SUFFIX: str = "target_suffix"
    ROI_PARAMS: str = "roi_params"
    CONTRAST_PARAMS: str = "contrast_params"
    MULTICHANNEL: str = "multichannel"  # boolean key that is used to change the configuration file ever slightly.
    EXTENSIONS: str = "extensions"
    TARGET_GROUND_TRUTH: str = "target_ground_truth"
    TARGET_SESSIONS: str = "target_sessions"  # the sessions to focus the analyses on
    METADATA_TYPE: str = "metadata_type"
    MODEL_PARAMS: str = "model_params"
    SLICE_AXIS: str = "slice_axis"
    IS_INPUT_DROPOUT: str = "is_input_dropout"
    SLICE_FILTER_PARAMS: str = "slice_filter_params"
    SUBJECT_SELECTION: str = "subject_selection"
    MULTI_PATH_LOADER: str = "multi_loader"
    TRADITIONAL_BIDS_LOADER: str = "traditional_bids_loader"


@dataclass(frozen=True)
class SplitDatasetKW:
    SPLIT_METHOD: str = "split_method"
    FNAME_SPLIT: str = "fname_split"
    DATA_TESTING: str = "data_testing"
    RANDOM_SEED: str = "random_seed"
    TRAIN_FRACTION: str = "train_fraction"
    TEST_FRACTION: str = "test_fraction"
    BALANCE: str = "balance"


@dataclass(frozen=True)
class DataTestingKW:
    DATA_TYPE: str = "data_type"
    DATA_VALUE: str = "data_value"


@dataclass(frozen=True)
class TrainingParamsKW:
    BALANCE_SAMPLES: str = "balance_samples"
    BATCH_SIZE: str = "batch_size"


@dataclass(frozen=True)
class TransformationKW:
    ROICROP: str = "ROICrop"
    CENTERCROP: str = "CenterCrop"
    RESAMPLE: str = "Resample"
    RANDOM_AFFINE: str = "RandomAffine"


@dataclass(frozen=True)
class BalanceSamplesKW:
    APPLIED: str = "applied"
    TYPE: str = "type"


@dataclass(frozen=True)
class ContrastParamsKW:
    CONTRAST_LST: str = "contrast_lst"  # The list help determine the number of model parameter inputs.
    BALANCE: str = "balance"
    TRAINING_VALIDATION: str = "training_validation"
    TESTING: str = "testing"

@dataclass(frozen=True)
class ModelParamsKW:
    LENGTH_2D: str = "length_2D"
    STRIDE_2D: str = "stride_2D"
    LENGTH_3D: str = "length_3D"
    STRIDE_3D: str = "stride_3D"
    FILM_LAYERS: str = "film_layers"
    FOLDER_NAME: str = "folder_name"
    METADATA: str = "metadata"
    FILM_ONEHOTENCODER: str = "film_onehotencoder"
    N_METADATA: str = "n_metadata"
    APPLIED: str = "applied"
    NAME: str = "name"
    IS_2D: str = "is_2d"
    IN_CHANNEL: str = "in_channel"
    OUT_CHANNEL: str = "out_channel"
    TARGET_LST: str = "target_lst"
    ROI_LST: str = "roi_lst"
    PATH_HDF5: str = "path_hdf5"
    CSV_PATH: str = "csv_path"
    RAM: str = "ram"
    ATTENTION: str = "attention"
    DEPTH: str = "depth"
    MISSING_PROBABILITY: str = "missing_probability"
    MISSING_PROBABILITY_GROWTH: str = "missing_probability_growth"
<<<<<<< HEAD
    DROPOUT_RATE: str = "dropout_rate"
=======
    N_FILTERS: str = "n_filters"
>>>>>>> ab381409

@dataclass(frozen=True)
class SubjectDictKW:
    ABSOLUTE_PATHS: str = "absolute_paths"
    DERIV_PATH: str = "deriv_path"
    ROI_FILENAME: str = "roi_filename"
    METADATA: str = "metadata"
    EXTENSIONS: str = "extensions"


@dataclass(frozen=True)
class SubjectDataFrameKW:
    FILENAME: str = "filename"


@dataclass(frozen=True)
class OptionKW:
    METADATA: str = "metadata"
    FNAME_PRIOR: str = 'fname_prior'
    BINARIZE_PREDICTION: str = "binarize_prediction"
    BINARIZE_MAXPOOLING: str = "binarize_maxpooling"
    KEEP_LARGEST: str = "keep_largest"
    FILL_HOLES: str = "fill_holes"
    REMOVE_SMALL: str = "remove_small"
    OVERLAP_2D: str = "overlap_2D"
    PIXEL_SIZE: str = "pixel_size"
    PIXEL_SIZE_UNITS: str = "pixel_size_units"
    NO_PATCH: str = "no_patch"


@dataclass(frozen=True)
class BidsDataFrameKW:
    # bids layout converted to dataframe during bids dataset creation
    PATH: str = "path"   # full path.
    FILENAME: str = "filename"  # the actual file's name (base)
    PARTICIPANT_I: str = "participant_id"  # i.e.    sub-unf01
    SUBJECT: str = "subject"  # i.e.  unf01
    SUFFIX: str = "suffix"   # T1w
    SESSION: str = "session"  # session field (single int) in Bids DataFrame
    EXTENSION: str = "extension"   # .nii.gz
    DERIVATIVES: str = "derivatives"


@dataclass(frozen=True)
class ROIParamsKW:
    SUFFIX: str = "suffix"
    SLICE_FILTER_ROI: str = "slice_filter_roi"


@dataclass(frozen=True)
class MetadataKW:
    CONTRAST: str = "contrast"
    CONTRASTS: str = "contrasts"
    BOUNDING_BOX: str = "bounding_box"
    DATA_TYPE: str = "data_type"
    PRE_RESAMPLE_SHAPE: str = "preresample_shape"
    CROP_PARAMS: str = "crop_params"
    MRI_PARAMS: str = "mri_params"
    ROTATION: str = "rotation"
    TRANSLATION: str = "translation"
    SCALE: str = "scale"
    COORD: str = "coord"
    ZOOMS: str = "zooms"
    UNDO: str = "undo"
    REVERSE: str = "reverse"
    OFFSET: str = "offset"
    ELASTIC: str = "elastic"
    GAUSSIAN_NOISE: str = "gaussian_noise"
    GAMMA: str = "gamma"
    BIAS_FIELD: str = "bias_field"
    BLUR: str = "blur"
    DATA_SHAPE: str = "data_shape"
    SLICE_INDEX: str = "slice_index"
    MISSING_MOD: str = "missing_mod"
    METADATA_DICT: str = "metadata_dict"
    INDEX_SHAPE: str = "index_shape"
    GT_METADATA: str = "gt_metadata"
    GT_FILENAMES: str = "gt_filenames"
    INPUT_METADATA: str = "input_metadata"
    INPUT_FILENAMES: str = "input_filenames"
    ROI_METADATA: str = "roi_metadata"
    PIXEL_SIZE: str = "PixelSize"
    PIXEL_SIZE_UNITS: str = "PixelSizeUnits"


@dataclass(frozen=True)
class ObjectDetectionParamsKW:
    GPU_IDS: str = "gpu_ids"
    PATH_OUTPUT: str = "path_output"
    OBJECT_DETECTION_PATH: str = "object_detection_path"
    SAFETY_FACTOR: str = "safety_factor"


@dataclass(frozen=True)
class UncertaintyKW:
    ALEATORIC: str = 'aleatoric'
    N_IT: str = "n_it"


@dataclass(frozen=True)
class PostprocessingKW:
    BINARIZE_PREDICTION: str = "binarize_prediction"


@dataclass(frozen=True)
class BinarizeProdictionKW:
    THR: str = "thr"


@dataclass(frozen=True)
class SliceFilterParamsKW:
    FILTER_EMPTY_MASK: str = "filter_empty_mask"


@dataclass(frozen=True)
class IgnoredFolderKW:
    MACOSX: str = "__MACOSX"


@dataclass(frozen=True)
class MetricsKW:
    RECALL_SPECIFICITY: str = "recall_specificity"
    DICE: str = "dice"

@dataclass(frozen=True)
class MetadataParamsKW:
    CONTRAST = "contrast"
    BOUNDING_BOX = "bounding_box"

@dataclass(frozen=True)
class MetadataChoiceKW:
    MRI_PARAMS = "mri_params"
    CONTRASTS = "contrasts"

@dataclass(frozen=True)
class SegmentationDatasetKW:
    X_MIN: str = 'x_min'
    X_MAX: str = 'x_max'
    Y_MIN: str = 'y_min'
    Y_MAX: str = 'y_max'
    Z_MIN: str = 'z_min'
    Z_MAX: str = 'z_max'
    HANDLER_INDEX: str = 'handler_index'

@dataclass(frozen=True)
class SegmentationPairKW:
    GT_METADATA = "gt_metadata"
    INPUT_METADATA = "input_metadata"
    GT = "gt"
    INPUT = "input"

@dataclass(frozen=True)
class CommandKW:
    TRAIN = "train"
    SEGMENT = "segment"
    TEST = "test"

@dataclass(frozen=True)
class DataloaderKW:
    # Most of these keywords are used in V2 Dataloader to support cross BIDS/Regex/File Dataset loading.

    # AllDatasetGroups Level
    DATASET_GROUPS: str = "dataset_groups"

    # DatasetGroup Level
    DATASET_GROUP_LABEL: str = "dataset_group_label"
    TRAINING: str = "training"
    VALIDATION: str = "validation"
    TEST: str = "test"
    # Reserved DatasetGroup to be implemented
    TRAINING_VALIDATION: str = "training_validation"
    TRAINING_TEST: str = "training_test"
    TRAINING_VALIDATION_TEST: str = "training_validation_test"

    # Dataset Level
    TYPE: str = "type"
    DATASET_LABEL: str = "dataset_label"
    IMAGE_GROUND_TRUTH: str = "image_ground_truth"
    EXPECTED_INPUT: str = "expected_input"
    EXPECTED_GT: str = "expected_gt"
    # Reserved keyword for future implementation
    MISSING_FILES_HANDLE: str = "missing_files_handle"
    EXCESSIVE_FILES_HANDLE: str = "excessive_files_handle"

    SUBSET_LABEL: str = "subset_label"
    PATH_DATA: str = "path_data"


@dataclass(frozen=True)
class DatasetTypeKW:
    """
    Used to specify the datatype in the display_selected_transfoms
    """
    TRAINING = "training"
    VALIDATION = "validation"
    TESTING = "testing"

@dataclass(frozen=True)
class FileMissingHandleKW:
    """
    Keywords used to specify the handling of missing files
    """
    SKIP = "skip"
    RAISE = "raise"
    IGNORE = "ignore"

@dataclass(frozen=True)
class FileExcessiveHandleKW:
    """
    Keywords used to specify the handling of excessive files
    """
    USE_FIRST_AND_WARN = "use_first_and_warn"

<|MERGE_RESOLUTION|>--- conflicted
+++ resolved
@@ -126,11 +126,8 @@
     DEPTH: str = "depth"
     MISSING_PROBABILITY: str = "missing_probability"
     MISSING_PROBABILITY_GROWTH: str = "missing_probability_growth"
-<<<<<<< HEAD
     DROPOUT_RATE: str = "dropout_rate"
-=======
     N_FILTERS: str = "n_filters"
->>>>>>> ab381409
 
 @dataclass(frozen=True)
 class SubjectDictKW:
