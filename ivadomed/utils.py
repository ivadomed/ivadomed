--- conflicted
+++ resolved
@@ -674,13 +674,9 @@
         ds = imed_loaded_utils.filter_roi(ds, nb_nonzero_thr=context["slice_filter_roi"])
 
     if not context['unet_3D']:
-<<<<<<< HEAD
-        print("\nLoaded {} {} slices..".format(len(ds), context['slice_axis']))
-=======
         print(f"\nLoaded {len(ds)} {context['slice_axis']} slices..")
     else:
         print(f"\nLoaded {len(ds)} {context['slice_axis']} volumes of shape {context['length_3D']}")
->>>>>>> 35b40f29
 
     # Data Loader
     data_loader = DataLoader(ds, batch_size=context["batch_size"],
@@ -708,22 +704,9 @@
                                                          data_type='gt')
 
             # Add new segmented slice to preds_list
-<<<<<<< HEAD
             preds_list.append(np.array(preds_i_undo))
             # Store the slice index of preds_i_undo in the original 3D image
-            sliceIdx_list.append(int(batch['input_metadata'][i_slice][0]['slice_index']))
-=======
-            # Convert PIL to numpy
-            if not isinstance(rdict_undo['gt'][0], np.ndarray):
-                pred_cur = np.array(pil_list_to_numpy(rdict_undo['gt']))
-            else:
-                # 3D images
-                pred_cur = rdict_undo['gt']
-
-            preds_list.append(pred_cur)
-            # Store the slice index of pred_cur in the original 3D image
-            slice_idx_list.append(int(rdict_undo['input_metadata']['slice_index']))
->>>>>>> 35b40f29
+            slice_idx_list.append(int(batch['input_metadata'][i_slice][0]['slice_index']))
 
             # If last batch and last sample of this batch, then reconstruct 3D object
             if i_batch == len(data_loader) - 1 and i_slice == len(batch['gt']) - 1:
