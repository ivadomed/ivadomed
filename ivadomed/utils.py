import logging
import os
import subprocess
import joblib

import matplotlib
import matplotlib.pyplot as plt
import torch
import torch.nn as nn
<<<<<<< HEAD
import torch.nn.functional as F
import torchvision.utils as vutils
from scipy.ndimage import label, generate_binary_structure
from torch.autograd import Variable
from torch.utils.data import DataLoader
from tqdm import tqdm

from ivadomed import config_manager as imed_config_manager
from ivadomed import metrics as imed_metrics
from ivadomed import models as imed_models
from ivadomed import postprocessing as imed_postpro
from ivadomed import transforms as imed_transforms
from ivadomed.loader import utils as imed_loader_utils, loader as imed_loader, film as imed_film
from ivadomed.object_detection import utils as imed_obj_detect
from ivadomed import training as imed_training

AXIS_DCT = {'sagittal': 0, 'coronal': 1, 'axial': 2}

# List of classification models (ie not segmentation output)
CLASSIFIER_LIST = ['resnet18', 'densenet121']

logger = logging.getLogger(__name__)


def get_task(model_name):
    return "classification" if model_name in CLASSIFIER_LIST else "segmentation"


def cuda(input_var, cuda_available=True, non_blocking=False):
    """Passes input_var to GPU.

    Args:
        input_var (Tensor): either a tensor or a list of tensors.
        cuda_available (bool): If False, then return identity
        non_blocking (bool):

    Returns:
        Tensor
    """
    if cuda_available:
        if isinstance(input_var, list):
            return [t.cuda(non_blocking=non_blocking) for t in input_var]
        else:
            return input_var.cuda(non_blocking=non_blocking)
    else:
        return input_var


def unstack_tensors(sample):
    """Unstack tensors.

    Args:
        sample (Tensor):

    Returns:
        list: list of Tensors.
    """
    list_tensor = []
    for i in range(sample.shape[1]):
        list_tensor.append(sample[:, i, ].unsqueeze(1))
    return list_tensor


def save_onnx_model(model, inputs, model_path):
    """Convert PyTorch model to ONNX model and save it as `model_path`.

    Args:
        model (nn.Module): PyTorch model.
        inputs (Tensor): Tensor, used to inform shape and axes.
        model_path (str): Output filename for the ONNX model.
    """
    model.eval()
    dynamic_axes = {0: 'batch', 1: 'num_channels', 2: 'height', 3: 'width', 4: 'depth'}
    if len(inputs.shape) == 4:
        del dynamic_axes[4]
    torch.onnx.export(model, inputs, model_path,
                      opset_version=11,
                      input_names=['input'],
                      output_names=['output'],
                      dynamic_axes={'input': dynamic_axes, 'output': dynamic_axes})


def define_device(gpu_id):
    """Define the device used for the process of interest.

    Args:
        gpu_id (int): GPU ID.

    Returns:
        Bool, device: True if cuda is available.
    """
    device = torch.device("cuda:" + str(gpu_id) if torch.cuda.is_available() else "cpu")
    cuda_available = torch.cuda.is_available()
    if not cuda_available:
        print("Cuda is not available.")
        print("Working on {}.".format(device))
    if cuda_available:
        # Set the GPU
        gpu_number = int(gpu_id)
        torch.cuda.set_device(gpu_number)
        print("Using GPU number {}".format(gpu_number))
    return cuda_available, device


def display_selected_model_spec(params):
    """Display in terminal the selected model and its parameters.

    Args:
        params (dict): Keys are param names and values are param values.
    """
    print('\nSelected architecture: {}, with the following parameters:'.format(params["name"]))
    for k in list(params.keys()):
        if k != "name":
            print('\t{}: {}'.format(k, params[k]))


def display_selected_transfoms(params, dataset_type):
    """Display in terminal the selected transforms for a given dataset.

    Args:
        params (dict):
        dataset_type (list): e.g. ['testing'] or ['training', 'validation']
    """
    print('\nSelected transformations for the {} dataset:'.format(dataset_type))
    for k in list(params.keys()):
        print('\t{}: {}'.format(k, params[k]))


def plot_transformed_sample(before, after, list_title=[], fname_out="", cmap="jet"):
    """Utils tool to plot sample before and after transform, for debugging.

    Args:
        before (ndarray): Sample before transform.
        after (ndarray): Sample after transform.
        list_title (list of str): Sub titles of before and after, resp.
        fname_out (str): Output filename where the plot is saved if provided.
        cmap (str): Matplotlib colour map.
    """
    if len(list_title) == 0:
        list_title = ['Sample before transform', 'Sample after transform']

    plt.interactive(False)
    plt.figure(figsize=(20, 10))

    plt.subplot(1, 2, 1)
    plt.axis("off")
    plt.imshow(before, interpolation='nearest', cmap=cmap)
    plt.title(list_title[0], fontsize=20)

    plt.subplot(1, 2, 2)
    plt.axis("off")
    plt.imshow(after, interpolation='nearest', cmap=cmap)
    plt.title(list_title[1], fontsize=20)

    if fname_out:
        plt.savefig(fname_out)
    else:
        matplotlib.use('TkAgg')
        plt.show()


def _git_info(commit_env='IVADOMED_COMMIT', branch_env='IVADOMED_BRANCH'):
    """Get ivadomed version info from GIT.

    This functions retrieves the ivadomed version, commit, branch and installation type.

    Args:
        commit_env (str):
        branch_env (str):
    Returns:
        str, str, str, str: installation type, commit, branch, version.
    """
    ivadomed_commit = os.getenv(commit_env, "unknown")
    ivadomed_branch = os.getenv(branch_env, "unknown")
    if check_exe("git") and os.path.isdir(os.path.join(__ivadomed_dir__, ".git")):
        ivadomed_commit = __get_commit() or ivadomed_commit
        ivadomed_branch = __get_branch() or ivadomed_branch

    if ivadomed_commit != 'unknown':
        install_type = 'git'
    else:
        install_type = 'package'

    path_version = os.path.join(__ivadomed_dir__, 'ivadomed', 'version.txt')
    with open(path_version) as f:
        version_ivadomed = f.read().strip()

    return install_type, ivadomed_commit, ivadomed_branch, version_ivadomed


def check_exe(name):
    """Ensure that a program exists.

    Args:
        name (str): Name or path to program.
    Returns:
        str or None: path of the program or None
    """

    def is_exe(fpath):
        return os.path.isfile(fpath) and os.access(fpath, os.X_OK)

    fpath, fname = os.path.split(name)
    if fpath and is_exe(name):
        return fpath
    else:
        for path in os.environ["PATH"].split(os.pathsep):
            path = path.strip('"')
            exe_file = os.path.join(path, name)
            if is_exe(exe_file):
                return exe_file

    return None


def __get_commit(path_to_git_folder=None):
    """Get GIT ivadomed commit.

    Args:
        path_to_git_folder (str): Path to GIT folder.
    Returns:
        str: git commit ID, with trailing '*' if modified.
    """
    if path_to_git_folder is None:
        path_to_git_folder = __ivadomed_dir__
    else:
        path_to_git_folder = os.path.abspath(os.path.expanduser(path_to_git_folder))

    p = subprocess.Popen(["git", "rev-parse", "HEAD"], stdout=subprocess.PIPE, stderr=subprocess.PIPE,
                         cwd=path_to_git_folder)
    output, _ = p.communicate()
    status = p.returncode
    if status == 0:
        commit = output.decode().strip()
    else:
        commit = "?!?"

    p = subprocess.Popen(["git", "status", "--porcelain"], stdout=subprocess.PIPE, stderr=subprocess.PIPE,
                         cwd=path_to_git_folder)
    output, _ = p.communicate()
    status = p.returncode
    if status == 0:
        unclean = True
        for line in output.decode().strip().splitlines():
            line = line.rstrip()
            if line.startswith("??"):  # ignore ignored files, they can't hurt
                continue
            break
        else:
            unclean = False
        if unclean:
            commit += "*"

    return commit


def __get_branch():
    """Get ivadomed branch.

    Args:

    Returns:
        str: ivadomed branch.
    """
    p = subprocess.Popen(["git", "rev-parse", "--abbrev-ref", "HEAD"], stdout=subprocess.PIPE,
                         stderr=subprocess.PIPE, cwd=__ivadomed_dir__)
    output, _ = p.communicate()
    status = p.returncode

    if status == 0:
        return output.decode().strip()


def _version_string():
    install_type, ivadomed_commit, ivadomed_branch, version_ivadomed = _git_info()
    if install_type == "package":
        return version_ivadomed
    else:
        return "{install_type}-{ivadomed_branch}-{ivadomed_commit}".format(**locals())


__ivadomed_dir__ = os.path.dirname(os.path.dirname(os.path.realpath(__file__)))
__version__ = _version_string()


def init_ivadomed():
    """Initialize the ivadomed for typical terminal usage."""
    # Display ivadomed version
    logger.info('\nivadomed ({})\n'.format(__version__))<|MERGE_RESOLUTION|>--- conflicted
+++ resolved
@@ -7,22 +7,6 @@
 import matplotlib.pyplot as plt
 import torch
 import torch.nn as nn
-<<<<<<< HEAD
-import torch.nn.functional as F
-import torchvision.utils as vutils
-from scipy.ndimage import label, generate_binary_structure
-from torch.autograd import Variable
-from torch.utils.data import DataLoader
-from tqdm import tqdm
-
-from ivadomed import config_manager as imed_config_manager
-from ivadomed import metrics as imed_metrics
-from ivadomed import models as imed_models
-from ivadomed import postprocessing as imed_postpro
-from ivadomed import transforms as imed_transforms
-from ivadomed.loader import utils as imed_loader_utils, loader as imed_loader, film as imed_film
-from ivadomed.object_detection import utils as imed_obj_detect
-from ivadomed import training as imed_training
 
 AXIS_DCT = {'sagittal': 0, 'coronal': 1, 'axial': 2}
 
