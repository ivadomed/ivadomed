import json
import os

import matplotlib
import matplotlib.animation as anim
import matplotlib.pyplot as plt
import nibabel as nib
import numpy as np
import onnxruntime
import torch
import torch.nn as nn
import torch.nn.functional as F
import torchvision.utils as vutils
from scipy.ndimage import label, generate_binary_structure
from torch.autograd import Variable
from torch.utils.data import DataLoader
from tqdm import tqdm

from ivadomed import models as imed_models
from ivadomed import postprocessing as imed_postpro
from ivadomed import transforms as imed_transforms
from ivadomed.loader import utils as imed_loader_utils, loader as imed_loader
from ivadomed.object_detection import utils as imed_obj_detect
<<<<<<< HEAD
=======
from scipy.ndimage import label, generate_binary_structure
from torch.autograd import Variable
from torch.utils.data import DataLoader
from tqdm import tqdm
import logging
>>>>>>> 1244572e

AXIS_DCT = {'sagittal': 0, 'coronal': 1, 'axial': 2}


def pred_to_nib(data_lst, z_lst, fname_ref, fname_out, slice_axis, debug=False, kernel_dim='2d', bin_thr=0.5,
                discard_noise=True):
    """Save the network predictions as nibabel object.

    Based on the header of `fname_ref` image, it creates a nibabel object from the Network predictions (`data_lst`).

    Args:
        data_lst (list of np arrays): Predictions, either 2D slices either 3D patches.
        z_lst (list of ints): Slice indexes to reconstruct a 3D volume for 2D slices.
        fname_ref (str): Filename of the input image: its header is copied to the output nibabel object.
        fname_out (str): If not None, then the generated nibabel object is saved with this filename.
        slice_axis (int): Indicates the axis used for the 2D slice extraction: Sagittal: 0, Coronal: 1, Axial: 2.
        debug (bool): If True, extended verbosity and intermediate outputs.
        kernel_dim (str): Indicates whether the predictions were done on 2D or 3D patches. Choices: '2d', '3d'.
        bin_thr (float): If positive, then the segmentation is binarized with this given threshold. Otherwise, a soft
            segmentation is output.
        discard_noise (bool): If True, predictions that are lower than 0.01 are set to zero.

    Returns:
        NibabelObject: Object containing the Network prediction.
    """
    # Load reference nibabel object
    nib_ref = nib.load(fname_ref)
    nib_ref_can = nib.as_closest_canonical(nib_ref)

    if kernel_dim == '2d':
        # complete missing z with zeros
        tmp_lst = []
        for z in range(nib_ref_can.header.get_data_shape()[slice_axis]):
            if not z in z_lst:
                tmp_lst.append(np.zeros(data_lst[0].shape))
            else:
                tmp_lst.append(data_lst[z_lst.index(z)])

        if debug:
            print("Len {}".format(len(tmp_lst)))
            for arr in tmp_lst:
                print("Shape element lst {}".format(arr.shape))

        # create data and stack on depth dimension
        arr_pred_ref_space = np.stack(tmp_lst, axis=-1)

    else:
        arr_pred_ref_space = data_lst[0]

    n_channel = arr_pred_ref_space.shape[0]
    oriented_volumes = []
    if len(arr_pred_ref_space.shape) == 4:
        for i in range(n_channel):
            oriented_volumes.append(reorient_image(arr_pred_ref_space[i,], slice_axis, nib_ref, nib_ref_can))
        # transpose to locate the channel dimension at the end to properly see image on viewer
        arr_pred_ref_space = np.asarray(oriented_volumes).transpose((1, 2, 3, 0))
    else:
        arr_pred_ref_space = reorient_image(arr_pred_ref_space, slice_axis, nib_ref, nib_ref_can)

    if bin_thr >= 0:
        arr_pred_ref_space = imed_postpro.threshold_predictions(arr_pred_ref_space, thr=bin_thr)
    elif discard_noise:  # discard noise
        arr_pred_ref_space[arr_pred_ref_space <= 1e-2] = 0

    # create nibabel object
    nib_pred = nib.Nifti1Image(arr_pred_ref_space, nib_ref.affine)

    # save as nifti file
    if fname_out is not None:
        nib.save(nib_pred, fname_out)

    return nib_pred


def run_uncertainty(ifolder):
    """Compute uncertainty from model prediction.

    This function loops across the model predictions (nifti masks) and estimates the uncertainty from the Monte Carlo
    samples. Both voxel-wise and structure-wise uncertainty are estimates.

    Args:
        ifolder (str): Folder containing the Monte Carlo samples.
    """
    # list subj_acq prefixes
    subj_acq_lst = [f.split('_pred')[0] for f in os.listdir(ifolder)
                    if f.endswith('.nii.gz') and '_pred' in f]
    # remove duplicates
    subj_acq_lst = list(set(subj_acq_lst))
    # keep only the images where unc has not been computed yet
    subj_acq_lst = [f for f in subj_acq_lst if not os.path.isfile(
        os.path.join(ifolder, f + '_unc-cv.nii.gz'))]

    # loop across subj_acq
    for subj_acq in tqdm(subj_acq_lst, desc="Uncertainty Computation"):
        # hard segmentation from MC samples
        fname_pred = os.path.join(ifolder, subj_acq + '_pred.nii.gz')
        # fname for soft segmentation from MC simulations
        fname_soft = os.path.join(ifolder, subj_acq + '_soft.nii.gz')
        # find Monte Carlo simulations
        fname_pred_lst = [os.path.join(ifolder, f)
                          for f in os.listdir(ifolder) if subj_acq + '_pred_' in f and '_painted' not in f]

        # if final segmentation from Monte Carlo simulations has not been generated yet
        if not os.path.isfile(fname_pred) or not os.path.isfile(fname_soft):
            # threshold used for the hard segmentation
            thr = 1. / len(fname_pred_lst)  # 1 for all voxels where at least on MC sample predicted 1
            # average then argmax
            combine_predictions(fname_pred_lst, fname_pred, fname_soft, thr=thr)

        fname_unc_vox = os.path.join(ifolder, subj_acq + '_unc-vox.nii.gz')
        if not os.path.isfile(fname_unc_vox):
            # compute voxel-wise uncertainty map
            voxelwise_uncertainty(fname_pred_lst, fname_unc_vox)

        fname_unc_struct = os.path.join(ifolder, subj_acq + '_unc.nii.gz')
        if not os.path.isfile(os.path.join(ifolder, subj_acq + '_unc-cv.nii.gz')):
            # compute structure-wise uncertainty
            structurewise_uncertainty(fname_pred_lst, fname_pred, fname_unc_vox, fname_unc_struct)


def combine_predictions(fname_lst, fname_hard, fname_prob, thr=0.5):
    """Combine predictions from Monte Carlo simulations.

    Combine predictions from Monte Carlo simulations and save the resulting as:
        (1) `fname_prob`, a soft segmentation obtained by averaging the Monte Carlo samples.
        (2) `fname_hard`, a hard segmentation obtained thresholding with `thr`.

    Args:
        fname_lst (list of str): List of the Monte Carlo samples.
        fname_hard (str): Filename for the output hard segmentation.
        fname_prob (str): Filename for the output soft segmentation.
        thr (float): Between 0 and 1. Used to threshold the soft segmentation and generate the hard segmentation.
    """
    # collect all MC simulations
    mc_data = np.array([nib.load(fname).get_fdata() for fname in fname_lst])
    affine = nib.load(fname_lst[0]).affine

    # average over all the MC simulations
    data_prob = np.mean(mc_data, axis=0)
    # save prob segmentation
    nib_prob = nib.Nifti1Image(data_prob, affine)
    nib.save(nib_prob, fname_prob)

    # argmax operator
    data_hard = imed_postpro.threshold_predictions(data_prob, thr=thr).astype(np.uint8)
    # save hard segmentation
    nib_hard = nib.Nifti1Image(data_hard, affine)
    nib.save(nib_hard, fname_hard)


def voxelwise_uncertainty(fname_lst, fname_out, eps=1e-5):
    """Estimate voxel wise uncertainty.

    Voxel-wise uncertainty is estimated as entropy over all N MC probability maps, and saved in `fname_out`.

    Args:
        fname_lst (list of str): List of the Monte Carlo samples.
        fname_out (str): Output filename.
        eps (float): Epsilon value to deal with np.log(0).
    """
    # collect all MC simulations
    mc_data = np.array([nib.load(fname).get_fdata() for fname in fname_lst])
    affine = nib.load(fname_lst[0]).affine

    # entropy
    unc = np.repeat(np.expand_dims(mc_data, -1), 2, -1)  # n_it, x, y, z, 2
    unc[..., 0] = 1 - unc[..., 1]
    unc = -np.sum(np.mean(unc, 0) * np.log(np.mean(unc, 0) + eps), -1)

    # Clip values to 0
    unc[unc < 0] = 0

    # save uncertainty map
    nib_unc = nib.Nifti1Image(unc, affine)
    nib.save(nib_unc, fname_out)


def structurewise_uncertainty(fname_lst, fname_hard, fname_unc_vox, fname_out):
    """Estimate structure wise uncertainty.

    Structure-wise uncertainty from N MC probability maps (`fname_lst`) and saved in `fname_out` with the following
    suffixes:

        * '-cv.nii.gz': coefficient of variation
        * '-iou.nii.gz': intersection over union
        * '-avgUnc.nii.gz': average voxel-wise uncertainty within the structure.

    Args:
        fname_lst (list of str): List of the Monte Carlo samples.
        fname_hard (str): Filename of the hard segmentation, which is used to compute the `avgUnc` by providing a mask
            of the structures.
        fname_unc_vox (str): Filename of the voxel-wise uncertainty, which is used to compute the `avgUnc`.
        fname_out (str): Output filename.
    """
    # 18-connectivity
    bin_struct = np.array(generate_binary_structure(3, 2))

    # load hard segmentation
    nib_hard = nib.load(fname_hard)
    data_hard = nib_hard.get_fdata()
    # Label each object of each class
    data_hard_labeled = [label(data_hard[..., i_class], structure=bin_struct)[0] for i_class in range(data_hard.shape[-1])]

    # load all MC simulations (in mc_dict["mc_data"]) and label them (in mc_dict["mc_labeled"])
    mc_dict = {"mc_data": [], "mc_labeled": []}
    for fname in fname_lst:
        data = nib.load(fname).get_fdata()
        mc_dict["mc_data"].append([data[..., i_class] for i_class in range(data.shape[-1])])

        labeled_list = [label(data[..., i_class], structure=bin_struct)[0] for i_class in range(data.shape[-1])]
        mc_dict["mc_labeled"].append(labeled_list)

    # load uncertainty map
    data_uncVox = nib.load(fname_unc_vox).get_fdata()

    # Init output arrays
    data_iou, data_cv, data_avgUnc = np.zeros(data_hard.shape), np.zeros(data_hard.shape), np.zeros(data_hard.shape)

    # Loop across classes
    for i_class in range(data_hard.shape[-1]):
        # Hard segmentation of the i_class that has been labeled
        data_hard_labeled_class = data_hard_labeled[i_class]
        # Get number of objects in
        n_obj = np.count_nonzero(np.unique(data_hard_labeled_class))
        # Loop across objects
        for i_obj in range(1, n_obj + 1):
            # select the current structure, remaining voxels are set to zero
            data_hard_labeled_class_obj = (np.array(data_hard_labeled_class) == i_obj).astype(np.int)

            # Get object coordinates
            xx_obj, yy_obj, zz_obj = np.where(data_hard_labeled_class_obj)

            # Loop across the MC samples and mask the structure of interest
            data_class_obj_mc = []
            for i_mc in range(len(fname_lst)):
                # Get index of the structure of interest in the MC sample labeled
                i_mc_label = np.max(data_hard_labeled_class_obj * mc_dict["mc_labeled"][i_mc][i_class])

                data_tmp = np.zeros(mc_dict["mc_data"][i_mc][i_class].shape)
                # If i_mc_label is zero, it means the structure is not present in this mc_sample
                if i_mc_label > 0:
                    data_tmp[mc_dict["mc_labeled"][i_mc][i_class] == i_mc_label] = 1.

                data_class_obj_mc.append(data_tmp.astype(np.bool))

            # COMPUTE IoU
            # Init intersection and union
            intersection = np.logical_and(data_class_obj_mc[0], data_class_obj_mc[1])
            union = np.logical_or(data_class_obj_mc[0], data_class_obj_mc[1])
            # Loop across remaining MC samples
            for i_mc in range(2, len(data_class_obj_mc)):
                intersection = np.logical_and(intersection, data_class_obj_mc[i_mc])
                union = np.logical_or(union, data_class_obj_mc[i_mc])
            # Compute float
            iou = np.sum(intersection) * 1. / np.sum(union)
            # assign uncertainty value to the structure
            data_iou[xx_obj, yy_obj, zz_obj, i_class] = iou

            # COMPUTE COEFFICIENT OF VARIATION
            # List of volumes for each MC sample
            vol_mc_lst = [np.sum(data_class_obj_mc[i_mc]) for i_mc in range(len(data_class_obj_mc))]
            # Mean volume
            mu_mc = np.mean(vol_mc_lst)
            # STD volume
            sigma_mc = np.std(vol_mc_lst)
            # Coefficient of variation
            cv = sigma_mc / mu_mc
            # assign uncertainty value to the structure
            data_cv[xx_obj, yy_obj, zz_obj, i_class] = cv

            # COMPUTE AVG VOXEL WISE UNC
            avgUnc = np.mean(data_uncVox[xx_obj, yy_obj, zz_obj, i_class])
            # assign uncertainty value to the structure
            data_avgUnc[xx_obj, yy_obj, zz_obj, i_class] = avgUnc

    # save nifti files
    fname_iou = fname_out.split('.nii.gz')[0] + '-iou.nii.gz'
    fname_cv = fname_out.split('.nii.gz')[0] + '-cv.nii.gz'
    fname_avgUnc = fname_out.split('.nii.gz')[0] + '-avgUnc.nii.gz'
    nib_iou = nib.Nifti1Image(data_iou, nib_hard.affine)
    nib_cv = nib.Nifti1Image(data_cv, nib_hard.affine)
    nib_avgUnc = nib.Nifti1Image(data_avgUnc, nib_hard.affine)
    nib.save(nib_iou, fname_iou)
    nib.save(nib_cv, fname_cv)
    nib.save(nib_avgUnc, fname_avgUnc)


def mixup(data, targets, alpha, debugging=False, ofolder=None):
    """Compute the mixup data.

    .. seealso::
        Zhang, Hongyi, et al. "mixup: Beyond empirical risk minimization."
        arXiv preprint arXiv:1710.09412 (2017).

    Args:
        data (Tensor): Input images.
        targets (Tensor): Input masks.
        alpha (float): MixUp parameter.
        debugging (Bool): If True, then samples of mixup are saved as png files.
        ofolder (str): If debugging, output folder where "mixup" folder is created and samples are saved.

    Returns:
        Tensor, Tensor: Mixed image, Mixed mask.
    """
    indices = torch.randperm(data.size(0))
    data2 = data[indices]
    targets2 = targets[indices]

    lambda_ = np.random.beta(alpha, alpha)
    lambda_ = max(lambda_, 1 - lambda_)  # ensure lambda_ >= 0.5
    lambda_tensor = torch.FloatTensor([lambda_])

    data = data * lambda_tensor + data2 * (1 - lambda_tensor)
    targets = targets * lambda_tensor + targets2 * (1 - lambda_tensor)

    if debugging:
        save_mixup_sample(ofolder, data, targets, lambda_tensor)

    return data, targets


def save_mixup_sample(ofolder, input_data, labeled_data, lambda_tensor):
    """Save mixup samples as png files in a "mixup" folder.

    Args:
        ofolder (str): Output folder where "mixup" folder is created and samples are saved.
        input_data (Tensor): Input image.
        labeled_data (Tensor): Input masks.
        lambda_tensor (Tensor):
    """
    # Mixup folder
    mixup_folder = os.path.join(ofolder, 'mixup')
    if not os.path.isdir(mixup_folder):
        os.makedirs(mixup_folder)
    # Random sample
    random_idx = np.random.randint(0, input_data.size()[0])
    # Output fname
    ofname = str(lambda_tensor.data.numpy()[0]) + '_' + str(random_idx).zfill(3) + '.png'
    ofname = os.path.join(mixup_folder, ofname)
    # Tensor to Numpy
    x = input_data.data.numpy()[random_idx, 0, :, :]
    y = labeled_data.data.numpy()[random_idx, 0, :, :]
    # Plot
    plt.figure(figsize=(20, 10))
    plt.subplot(1, 2, 1)
    plt.axis("off")
    plt.imshow(x, interpolation='nearest', aspect='auto', cmap='gray')
    plt.subplot(1, 2, 2)
    plt.axis("off")
    plt.imshow(y, interpolation='nearest', aspect='auto', cmap='jet', vmin=0, vmax=1)
    plt.savefig(ofname, bbox_inches='tight', pad_inches=0, dpi=100)
    plt.close()


def segment_volume(folder_model, fname_image, fname_prior=None, gpu_number=0):
    """Segment an image.

    Segment an image (`fname_image`) using a pre-trained model (`folder_model`). If provided, a region of interest
    (`fname_roi`) is used to crop the image prior to segment it.

    Args:
        folder_model (str): foldername which contains
            (1) the model ('folder_model/folder_model.pt') to use
            (2) its configuration file ('folder_model/folder_model.json') used for the training,
            see https://github.com/neuropoly/ivadomed/wiki/configuration-file
        fname_image (str): image filename (e.g. .nii.gz) to segment.
        fname_prior (str): Image filename (e.g. .nii.gz) containing processing information (e.i. spinal cord
            segmentation, spinal location or MS lesion classification)

            e.g. spinal cord centerline, used to crop the image prior to segment it if provided.
            The segmentation is not performed on the slices that are empty in this image.
        gpu_number (int): Number representing gpu number if available.

    Returns:
        nibabelObject: Object containing the soft segmentation.
    """
    # Define device
    cuda_available = torch.cuda.is_available()
    device = torch.device("cpu") if not cuda_available else torch.device("cuda:" + str(gpu_number))

    # Check if model folder exists and get filenames
    fname_model, fname_model_metadata = imed_models.get_model_filenames(folder_model)

    # Load model training config
    with open(fname_model_metadata, "r") as fhandle:
        context = json.load(fhandle)

    # LOADER
    loader_params = context["loader_parameters"]
    slice_axis = AXIS_DCT[loader_params['slice_axis']]
    metadata = {}
    fname_roi = None
    if fname_prior is not None:
        if 'roi_params' in loader_params and loader_params['roi_params']['suffix'] is not None:
            fname_roi = fname_prior
        # TRANSFORMATIONS
        # If ROI is not provided then force center cropping
        if fname_roi is None and 'ROICrop' in context["transformation"].keys():
            print(
                "\nWARNING: fname_roi has not been specified, then a cropping around the center of the image is performed"
                " instead of a cropping around a Region of Interest.")
            context["transformation"] = dict((key, value) if key != 'ROICrop'
                                             else ('CenterCrop', value)
                                             for (key, value) in context["transformation"].items())

        if 'object_detection_params' in context and \
                context['object_detection_params']['object_detection_path'] is not None:
            imed_obj_detect.bounding_box_prior(fname_prior, metadata, slice_axis)

    # Compose transforms
    _, _, transform_test_params = imed_transforms.get_subdatasets_transforms(context["transformation"])

    tranform_lst, undo_transforms = imed_transforms.prepare_transforms(transform_test_params)

    # Force filter_empty_mask to False if fname_roi = None
    if fname_roi is None and 'filter_empty_mask' in loader_params["slice_filter_params"]:
        print("\nWARNING: fname_roi has not been specified, then the entire volume is processed.")
        loader_params["slice_filter_params"]["filter_empty_mask"] = False

    filename_pairs = [([fname_image], None, fname_roi, [metadata])]

    kernel_3D = bool('UNet3D' in context and context['UNet3D']['applied'])
    if kernel_3D:
        ds = imed_loader.MRI3DSubVolumeSegmentationDataset(filename_pairs,
                                                           transform=tranform_lst,
                                                           length=context["UNet3D"]["length_3D"],
                                                           stride=context["UNet3D"]["stride_3D"])
    else:
        ds = imed_loader.MRI2DSegmentationDataset(filename_pairs,
                                                  slice_axis=slice_axis,
                                                  cache=True,
                                                  transform=tranform_lst,
                                                  slice_filter_fn=SliceFilter(**loader_params["slice_filter_params"]))
        ds.load_filenames()

    if kernel_3D:
        print("\nLoaded {} {} volumes of shape {}.".format(len(ds), loader_params['slice_axis'],
                                                           context['UNet3D']['length_3D']))
    else:
        print("\nLoaded {} {} slices.".format(len(ds), loader_params['slice_axis']))

    # Data Loader
    data_loader = DataLoader(ds, batch_size=context["training_parameters"]["batch_size"],
                             shuffle=False, pin_memory=True,
                             collate_fn=imed_loader_utils.imed_collate,
                             num_workers=0)

    # MODEL
    if fname_model.endswith('.pt'):
        model = torch.load(fname_model, map_location=device)
        # Inference time
        model.eval()

    # Loop across batches
    preds_list, slice_idx_list = [], []
    last_sample_bool, volume, weight_matrix = False, None, None
    for i_batch, batch in enumerate(data_loader):
        with torch.no_grad():
            img = cuda(batch['input'], cuda_available=cuda_available)
            preds = model(img) if fname_model.endswith('.pt') else onnx_inference(fname_model, img)
            preds = preds.cpu()

        # Set datatype to gt since prediction should be processed the same way as gt
        for modality in batch['input_metadata']:
            modality[0]['data_type'] = 'gt'

        # Reconstruct 3D object
        for i_slice in range(len(preds)):
            if "bounding_box" in batch['input_metadata'][i_slice][0]:
                imed_obj_detect.adjust_undo_transforms(undo_transforms.transforms, batch, i_slice)

            if kernel_3D:
                batch['gt_metadata'] = batch['input_metadata']
                preds_undo, metadata, last_sample_bool, volume, weight_matrix = \
                    volume_reconstruction(batch, preds, undo_transforms, i_slice, volume, weight_matrix)
                preds_list = [np.array(preds_undo)]
            else:
                # undo transformations
                preds_i_undo, metadata_idx = undo_transforms(preds[i_slice],
                                                             batch["input_metadata"][i_slice],
                                                             data_type='gt')

                # Add new segmented slice to preds_list
                preds_list.append(np.array(preds_i_undo))
                # Store the slice index of preds_i_undo in the original 3D image
                slice_idx_list.append(int(batch['input_metadata'][i_slice][0]['slice_index']))

            # If last batch and last sample of this batch, then reconstruct 3D object
            if (i_batch == len(data_loader) - 1 and i_slice == len(batch['gt']) - 1) or last_sample_bool:
                pred_nib = pred_to_nib(data_lst=preds_list,
                                       fname_ref=fname_image,
                                       fname_out=None,
                                       z_lst=slice_idx_list,
                                       slice_axis=slice_axis,
                                       kernel_dim='3d' if kernel_3D else '2d',
                                       debug=False,
                                       bin_thr=-1)

    return pred_nib


def cuda(input_var, cuda_available=True, non_blocking=False):
    """Passes input_var to GPU.

    Args:
        input_var (Tensor): either a tensor or a list of tensors.
        cuda_available (bool): If False, then return identity
        non_blocking (bool):

    Returns:
        Tensor
    """
    if cuda_available:
        if isinstance(input_var, list):
            return [t.cuda(non_blocking=non_blocking) for t in input_var]
        else:
            return input_var.cuda(non_blocking=non_blocking)
    else:
        return input_var


class HookBasedFeatureExtractor(nn.Module):
    """This function extracts feature maps from given layer. Helpful to observe where the attention of the network is
    focused.

    https://github.com/ozan-oktay/Attention-Gated-Networks/tree/a96edb72622274f6705097d70cfaa7f2bf818a5a

    Args:
        submodule (nn.Module): Trained model.
        layername (str): Name of the layer where features need to be extracted (layer of interest).
        upscale (bool): If True output is rescaled to initial size.

    Attributes:
        submodule (nn.Module): Trained model.
        layername (str):  Name of the layer where features need to be extracted (layer of interest).
        outputs_size (list): List of output sizes.
        outputs (list): List of outputs containing the features of the given layer.
        inputs (list): List of inputs.
        inputs_size (list): List of input sizes.
    """

    def __init__(self, submodule, layername, upscale=False):
        super(HookBasedFeatureExtractor, self).__init__()

        self.submodule = submodule
        self.submodule.eval()
        self.layername = layername
        self.outputs_size = None
        self.outputs = None
        self.inputs = None
        self.inputs_size = None
        self.upscale = upscale

    def get_input_array(self, i):
        if isinstance(i, tuple):
            self.inputs = [i[index].data.clone() for index in range(len(i))]
            self.inputs_size = [input.size() for input in self.inputs]
        else:
            self.inputs = i.data.clone()
            self.inputs_size = self.input.size()
        print('Input Array Size: ', self.inputs_size)

    def get_output_array(self, o):
        if isinstance(o, tuple):
            self.outputs = [o[index].data.clone() for index in range(len(o))]
            self.outputs_size = [output.size() for output in self.outputs]
        else:
            self.outputs = o.data.clone()
            self.outputs_size = self.outputs.size()
        print('Output Array Size: ', self.outputs_size)

    def rescale_output_array(self, newsize):
        us = nn.Upsample(size=newsize[2:], mode='bilinear')
        if isinstance(self.outputs, list):
            for index in range(len(self.outputs)): self.outputs[index] = us(self.outputs[index]).data()
        else:
            self.outputs = us(self.outputs).data()

    def forward(self, x):
        target_layer = self.submodule._modules.get(self.layername)

        # Collect the output tensor
        h_inp = target_layer.register_forward_hook(self.get_input_array)
        h_out = target_layer.register_forward_hook(self.get_output_array)
        self.submodule(x)
        h_inp.remove()
        h_out.remove()

        # Rescale the feature-map if it's required
        if self.upscale: self.rescale_output_array(x.size())

        return self.inputs, self.outputs


def reorient_image(arr, slice_axis, nib_ref, nib_ref_canonical):
    """Reorient an image to match a reference image orientation.

    It reorients a array to a given orientation and convert it to a nibabel object using the reference nibabel header.

    Args:
        arr (ndarray): Input array, array to re orient.
        slice_axis (int): Indicates the axis used for the 2D slice extraction: Sagittal: 0, Coronal: 1, Axial: 2.
        nib_ref (nibabel): Reference nibabel object, whose header is used.
        nib_ref_canonical (nibabel): `nib_ref` that has been reoriented to canonical orientation (RAS).
    """
    # Orient image in RAS according to slice axis
    arr_ras = imed_loader_utils.orient_img_ras(arr, slice_axis)

    # https://gitship.com/neuroscience/nibabel/blob/master/nibabel/orientations.py
    ref_orientation = nib.orientations.io_orientation(nib_ref.affine)
    ras_orientation = nib.orientations.io_orientation(nib_ref_canonical.affine)
    # Return the orientation that transforms from ras to ref_orientation
    trans_orient = nib.orientations.ornt_transform(ras_orientation, ref_orientation)
    # apply transformation
    return nib.orientations.apply_orientation(arr_ras, trans_orient)


def save_feature_map(batch, layer_name, log_directory, model, test_input, slice_axis):
    """Save model feature maps.

    Args:
        batch (dict):
        layer_name (str):
        log_directory (str): Output folder.
        model (nn.Module): Network.
        test_input (Tensor):
        slice_axis (int): Indicates the axis used for the 2D slice extraction: Sagittal: 0, Coronal: 1, Axial: 2.
    """
    if not os.path.exists(os.path.join(log_directory, layer_name)):
        os.mkdir(os.path.join(log_directory, layer_name))

    # Save for subject in batch
    for i in range(batch['input'].size(0)):
        inp_fmap, out_fmap = \
            HookBasedFeatureExtractor(model, layer_name, False).forward(Variable(test_input[i][None,]))

        # Display the input image and Down_sample the input image
        orig_input_img = test_input[i][None,].cpu().numpy()
        upsampled_attention = F.interpolate(out_fmap[1],
                                            size=test_input[i][None,].size()[2:],
                                            mode='trilinear',
                                            align_corners=True).data.cpu().numpy()

        path = batch["input_metadata"][0][i]["input_filenames"]

        basename = path.split('/')[-1]
        save_directory = os.path.join(log_directory, layer_name, basename)

        # Write the attentions to a nifti image
        nib_ref = nib.load(path)
        nib_ref_can = nib.as_closest_canonical(nib_ref)
        oriented_image = reorient_image(orig_input_img[0, 0, :, :, :], slice_axis, nib_ref, nib_ref_can)

        nib_pred = nib.Nifti1Image(oriented_image, nib_ref.affine)
        nib.save(nib_pred, save_directory)

        basename = basename.split(".")[0] + "_att.nii.gz"
        save_directory = os.path.join(log_directory, layer_name, basename)
        attention_map = reorient_image(upsampled_attention[0, 0, :, :, :], slice_axis, nib_ref, nib_ref_can)
        nib_pred = nib.Nifti1Image(attention_map, nib_ref.affine)

        nib.save(nib_pred, save_directory)


def save_color_labels(gt_data, binarize, gt_filename, output_filename, slice_axis):
    """Saves labels encoded in RGB in specified output file.

    Args:
        gt_data (ndarray): Input image with dimensions (Number of classes, height, width, depth).
        binarize (bool): If True binarizes gt_data to 0 and 1 values, else soft values are kept.
        gt_filename (str): GT path and filename.
        output_filename (str): Name of the output file where the colored labels are saved.
        slice_axis (int): Indicates the axis used to extract slices: "axial": 2, "sagittal": 0, "coronal": 1.

    Returns:
        ndarray: RGB labels.
    """
    n_class, h, w, d = gt_data.shape
    labels = range(n_class)
    # Generate color labels
    multi_labeled_pred = np.zeros((h, w, d, 3))
    if binarize:
        gt_data = imed_postpro.threshold_predictions(gt_data)

    # Keep always the same color labels
    np.random.seed(6)

    for label in labels:
        r, g, b = np.random.randint(0, 256, size=3)
        multi_labeled_pred[..., 0] += r * gt_data[label,]
        multi_labeled_pred[..., 1] += g * gt_data[label,]
        multi_labeled_pred[..., 2] += b * gt_data[label,]

    rgb_dtype = np.dtype([('R', 'u1'), ('G', 'u1'), ('B', 'u1')])
    multi_labeled_pred = multi_labeled_pred.copy().astype('u1').view(dtype=rgb_dtype).reshape((h, w, d))

    pred_to_nib([multi_labeled_pred], [], gt_filename,
                output_filename, slice_axis=slice_axis, kernel_dim='3d', bin_thr=-1, discard_noise=False)

    return multi_labeled_pred


def convert_labels_to_RGB(grid_img):
    """Converts 2D images to RGB encoded images for display in tensorboard.

    Args:
        grid_img (Tensor): GT or prediction tensor with dimensions (batch size, number of classes, height, width).

    Returns:
        tensor: RGB image with shape (height, width, 3).
    """
    # Keep always the same color labels
    batch_size, n_class, h, w = grid_img.shape
    rgb_img = torch.zeros((batch_size, 3, h, w))

    # Keep always the same color labels
    np.random.seed(6)
    for i in range(n_class):
        r, g, b = np.random.randint(0, 256, size=3)
        rgb_img[:, i, ] = r * grid_img[:, i, ]
        rgb_img[:, i, ] = g * grid_img[:, i, ]
        rgb_img[:, i, ] = b * grid_img[:, i, ]

    return rgb_img


def save_tensorboard_img(writer, epoch, dataset_type, input_samples, gt_samples, preds, is_three_dim=False):
    """Saves input images, gt and predictions in tensorboard.

    Args:
        writer (SummaryWriter): Tensorboard's summary writer.
        epoch (int): Epoch number.
        dataset_type (str): Choice between Training or Validation.
        input_samples (Tensor): Input images with shape (batch size, number of channel, height, width, depth) if 3D else
            (batch size, number of channel, height, width)
        gt_samples (Tensor): GT images with shape (batch size, number of channel, height, width, depth) if 3D else
            (batch size, number of channel, height, width)
        preds (Tensor): Model's prediction with shape (batch size, number of channel, height, width, depth) if 3D else
            (batch size, number of channel, height, width)
        is_three_dim (bool): True if 3D input, else False.
    """
    if is_three_dim:
        # Take all images stacked on depth dimension
        num_2d_img = input_samples.shape[-1]
    else:
        num_2d_img = 1
    if isinstance(input_samples, list):
        input_samples_copy = input_samples.copy()
    else:
        input_samples_copy = input_samples.clone()
    preds_copy = preds.clone()
    gt_samples_copy = gt_samples.clone()
    for idx in range(num_2d_img):
        if is_three_dim:
            input_samples = input_samples_copy[..., idx]
            preds = preds_copy[..., idx]
            gt_samples = gt_samples_copy[..., idx]
            # Only display images with labels
            if gt_samples.sum() == 0:
                continue

        # take only one modality for grid
        if not isinstance(input_samples, list) and input_samples.shape[1] > 1:
            tensor = input_samples[:, 0, ][:, None, ]
            input_samples = torch.cat((tensor, tensor, tensor), 1)
        elif isinstance(input_samples, list):
            input_samples = input_samples[0]

        grid_img = vutils.make_grid(input_samples,
                                    normalize=True,
                                    scale_each=True)
        writer.add_image(dataset_type + '/Input', grid_img, epoch)

        grid_img = vutils.make_grid(convert_labels_to_RGB(preds),
                                    normalize=True,
                                    scale_each=True)

        writer.add_image(dataset_type + '/Predictions', grid_img, epoch)

        grid_img = vutils.make_grid(convert_labels_to_RGB(gt_samples),
                                    normalize=True,
                                    scale_each=True)

        writer.add_image(dataset_type + '/Ground Truth', grid_img, epoch)


class SliceFilter(object):
    """Filter 2D slices from dataset.

    If a sample does not meet certain conditions, it is discarded from the dataset.

    Args:
        filter_empty_mask (bool): If True, samples where all voxel labels are zeros are discarded.
        filter_empty_input (bool): If True, samples where all voxel intensities are zeros are discarded.

    Attributes:
        filter_empty_mask (bool): If True, samples where all voxel labels are zeros are discarded.
        filter_empty_input (bool): If True, samples where all voxel intensities are zeros are discarded.
    """

    def __init__(self, filter_empty_mask=True,
                 filter_empty_input=True):
        self.filter_empty_mask = filter_empty_mask
        self.filter_empty_input = filter_empty_input

    def __call__(self, sample):
        input_data, gt_data = sample['input'], sample['gt']

        if self.filter_empty_mask:
            if not np.any(gt_data):
                return False

        if self.filter_empty_input:
            if not np.all([np.any(img) for img in input_data]):
                return False

        return True


def unstack_tensors(sample):
    """Unstack tensors.

    Args:
        sample (Tensor):

    Returns:
        list: list of Tensors.
    """
    list_tensor = []
    for i in range(sample.shape[1]):
        list_tensor.append(sample[:, i, ].unsqueeze(1))
    return list_tensor


def save_onnx_model(model, inputs, model_path):
    """Convert PyTorch model to ONNX model and save it as `model_path`.

    Args:
        model (nn.Module): PyTorch model.
        inputs (Tensor): Tensor, used to inform shape and axes.
        model_path (str): Output filename for the ONNX model.
    """
    model.eval()
    dynamic_axes = {0: 'batch', 1: 'num_channels', 2: 'height', 3: 'width', 4: 'depth'}
    if len(inputs.shape) == 4:
        del dynamic_axes[4]
    torch.onnx.export(model, inputs, model_path,
                      opset_version=11,
                      input_names=['input'],
                      output_names=['output'],
                      dynamic_axes={'input': dynamic_axes, 'output': dynamic_axes})


def onnx_inference(model_path, inputs):
    """Run ONNX inference

    Args:
        model_path (str): Path to the ONNX model.
        inputs (Tensor): Batch of input image.

    Returns:
        Tensor: Network output.
    """
    inputs = np.array(inputs.cpu())
    ort_session = onnxruntime.InferenceSession(model_path)
    ort_inputs = {ort_session.get_inputs()[0].name: inputs}
    ort_outs = ort_session.run(None, ort_inputs)
    return torch.tensor(ort_outs[0])


def define_device(gpu_id):
    """Define the device used for the process of interest.

    Args:
        gpu_id (int): GPU ID.

    Returns:
        Bool, device: True if cuda is available.
    """
    device = torch.device("cuda:" + str(gpu_id) if torch.cuda.is_available() else "cpu")
    cuda_available = torch.cuda.is_available()
    if not cuda_available:
        print("Cuda is not available.")
        print("Working on {}.".format(device))
    if cuda_available:
        # Set the GPU
        gpu_number = int(gpu_id)
        torch.cuda.set_device(gpu_number)
        print("Using GPU number {}".format(gpu_number))
    return cuda_available, device


def display_selected_model_spec(params):
    """Display in terminal the selected model and its parameters.

    Args:
        params (dict): Keys are param names and values are param values.
    """
    print('\nSelected architecture: {}, with the following parameters:'.format(params["name"]))
    for k in list(params.keys()):
        if k != "name":
            print('\t{}: {}'.format(k, params[k]))


def display_selected_transfoms(params, dataset_type):
    """Display in terminal the selected transforms for a given dataset.

    Args:
        params (dict):
        dataset_type (list): e.g. ['testing'] or ['training', 'validation']
    """
    print('\nSelected transformations for the {} dataset:'.format(dataset_type))
    for k in list(params.keys()):
        print('\t{}: {}'.format(k, params[k]))


def plot_transformed_sample(before, after, list_title=[], fname_out="", cmap="jet"):
    """Utils tool to plot sample before and after transform, for debugging.

    Args:
        before (ndarray): Sample before transform.
        after (ndarray): Sample after transform.
        list_title (list of str): Sub titles of before and after, resp.
        fname_out (str): Output filename where the plot is saved if provided.
        cmap (str): Matplotlib colour map.
    """
    if len(list_title) == 0:
        list_title = ['Sample before transform', 'Sample after transform']

    plt.interactive(False)
    plt.figure(figsize=(20, 10))

    plt.subplot(1, 2, 1)
    plt.axis("off")
    plt.imshow(before, interpolation='nearest', cmap=cmap)
    plt.title(list_title[0], fontsize=20)

    plt.subplot(1, 2, 2)
    plt.axis("off")
    plt.imshow(after, interpolation='nearest', cmap=cmap)
    plt.title(list_title[1], fontsize=20)

    if fname_out:
        plt.savefig(fname_out)
    else:
        matplotlib.use('TkAgg')
        plt.show()


def volume_reconstruction(batch, pred, undo_transforms, smp_idx, volume=None, weight_matrix=None):
    """
    Reconstructs volume prediction from subvolumes used during training
    Args:
        batch (dict): Dictionary containing input, gt and metadata
        pred (tensor): Subvolume prediction
        undo_transforms (UndoCompose): Undo transforms so prediction match original image resolution and shap
        smp_idx (int): Batch index
        volume (tensor): Reconstructed volume
        weight_matrix (tensor): Weights containing the number of predictions for each voxel

    Returns:
        tensor, dict, bool, tensor, tensor: undone subvolume, metadata, boolean representing if its the last sample to
        process, reconstructed volume, weight matrix
    """
    x_min, x_max, y_min, y_max, z_min, z_max = batch['input_metadata'][smp_idx][0]['coord']
    num_pred = pred[smp_idx].shape[0]

    first_sample_bool = not any([x_min, y_min, z_min])
    x, y, z = batch['input_metadata'][smp_idx][0]['index_shape']
    if first_sample_bool:
        volume = torch.zeros((num_pred, x, y, z))
        weight_matrix = torch.zeros((num_pred, x, y, z))

    last_sample_bool = x_max == x and y_max == y and z_max == z

    # Average predictions
    volume[:, x_min:x_max, y_min:y_max, z_min:z_max] += pred[smp_idx]
    weight_matrix[:, x_min:x_max, y_min:y_max, z_min:z_max] += 1
    if last_sample_bool:
        volume /= weight_matrix

    pred_undo, metadata = undo_transforms(volume,
                                          batch['gt_metadata'][smp_idx],
                                          data_type='gt')
    return pred_undo, metadata, last_sample_bool, volume, weight_matrix


def overlap_im_seg(img, seg):
    """Overlap image (background, greyscale) and segmentation (foreground, jet)."""
    seg_zero, seg_nonzero = np.where(seg <= 0.1), np.where(seg > 0.1)
    seg_jet = plt.cm.jet(plt.Normalize(vmin=0, vmax=1.)(seg))
    seg_jet[seg_zero] = 0.0
    img_grey = plt.cm.binary_r(plt.Normalize(vmin=np.amin(img), vmax=np.amax(img))(img))
    img_out = np.copy(img_grey)
    img_out[seg_nonzero] = seg_jet[seg_nonzero]
    return img_out


class LoopingPillowWriter(anim.PillowWriter):
    def finish(self):
        self._frames[0].save(
            self.outfile, save_all=True, append_images=self._frames[1:],
            duration=int(1000 / self.fps), loop=0)


class AnimatedGif:
    """Generates GIF.

    Args:
        size (tuple): Size of frames.

    Attributes:
        fig (plt):
        size_x (int):
        size_y (int):
        images (list): List of frames.
    """

    def __init__(self, size):
        self.fig = plt.figure()
        self.fig.set_size_inches(size[0] / 50, size[1] / 50)
        self.size_x = size[0]
        self.size_y = size[1]
        self.ax = self.fig.add_axes([0, 0, 1, 1], frameon=False, aspect=1)
        self.ax.set_xticks([])
        self.ax.set_yticks([])
        self.images = []

    def add(self, image, label=''):
        plt_im = self.ax.imshow(image, cmap='Greys', vmin=0, vmax=1, animated=True)
        plt_txt = self.ax.text(self.size_x * 3 // 4, self.size_y - 10, label, color='red', animated=True)
        self.images.append([plt_im, plt_txt])

    def save(self, filename):
        animation = anim.ArtistAnimation(self.fig, self.images, interval=50, blit=True,
                                         repeat_delay=500)
        animation.save(filename, writer=LoopingPillowWriter(fps=1))<|MERGE_RESOLUTION|>--- conflicted
+++ resolved
@@ -11,24 +11,17 @@
 import torch.nn as nn
 import torch.nn.functional as F
 import torchvision.utils as vutils
-from scipy.ndimage import label, generate_binary_structure
-from torch.autograd import Variable
-from torch.utils.data import DataLoader
-from tqdm import tqdm
 
 from ivadomed import models as imed_models
 from ivadomed import postprocessing as imed_postpro
 from ivadomed import transforms as imed_transforms
 from ivadomed.loader import utils as imed_loader_utils, loader as imed_loader
 from ivadomed.object_detection import utils as imed_obj_detect
-<<<<<<< HEAD
-=======
+
 from scipy.ndimage import label, generate_binary_structure
 from torch.autograd import Variable
 from torch.utils.data import DataLoader
 from tqdm import tqdm
-import logging
->>>>>>> 1244572e
 
 AXIS_DCT = {'sagittal': 0, 'coronal': 1, 'axial': 2}
 
