--- conflicted
+++ resolved
@@ -402,17 +402,11 @@
     # create nibabel object
     nib_pred = nib.Nifti1Image(arr_pred_ref_space, nib_ref.affine)
 
-<<<<<<< HEAD
-    # save
-    nib.save(nib_pred, fname_out)
-    return arr
-=======
     # save as nifti file
     if fname_out is not None:
         nib.save(nib_pred, fname_out)
 
     return nib_pred
->>>>>>> 6bc50021
 
 
 def run_uncertainty(ifolder):
@@ -968,10 +962,10 @@
 
 def save_color_labels(gt_data, binarize, gt_filename, output_filename, slice_axis):
     rdict = {}
-    n_class, h, d, w = gt_data.shape
+    h, w, d, n_class = gt_data.shape
     labels = range(n_class)
     # Generate color labels
-    multi_labeled_pred = np.zeros((h, d, w, 3))
+    multi_labeled_pred = np.zeros((h, w, d, 3))
     if binarize:
         rdict['gt'] = threshold_predictions(gt_data)
 
@@ -980,15 +974,16 @@
 
     for label in labels:
         r, g, b = np.random.randint(0, 256, size=3)
-        multi_labeled_pred[..., 0] += r * gt_data[label, ]
-        multi_labeled_pred[..., 1] += g * gt_data[label, ]
-        multi_labeled_pred[..., 2] += b * gt_data[label, ]
+        multi_labeled_pred[..., 0] += r * gt_data[..., label]
+        multi_labeled_pred[..., 1] += g * gt_data[..., label]
+        multi_labeled_pred[..., 2] += b * gt_data[..., label]
 
     rgb_dtype = np.dtype([('R', 'u1'), ('G', 'u1'), ('B', 'u1')])
-    multi_labeled_pred = multi_labeled_pred.copy().astype('u1').view(dtype=rgb_dtype).reshape((h, d, w))
-
-    save_nii(multi_labeled_pred.transpose((1, 2, 0)), [], gt_filename,
-             output_filename, slice_axis=slice_axis, unet_3D=True, binarize=False)
+    multi_labeled_pred = multi_labeled_pred.copy().astype('u1').view(dtype=rgb_dtype).reshape((h, w, d))
+    multi_labeled_pred = np.flip(multi_labeled_pred, axis=0)
+
+    pred_to_nib(multi_labeled_pred.transpose((2, 0, 1)), [], gt_filename,
+                output_filename, slice_axis=slice_axis, kernel_dim='3d', bin_thr=-1)
 
     return multi_labeled_pred
 
