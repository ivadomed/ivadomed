--- conflicted
+++ resolved
@@ -214,21 +214,6 @@
     return nib_pred
 
 
-<<<<<<< HEAD
-def threshold_uncertainty(data, uncertainty, thr):
-    """
-    Removes uncertain voxels according to threshold
-    Args:
-        data (nd.array): prediction from the model
-        uncertainty (nd.array): computed uncertainty
-        thr (float): uncertainty threshold
-
-    Returns:
-        processed data
-    """
-    data[np.where(uncertainty > thr)] = 0
-    return data
-=======
 def remove_small_objects(data, bin_structure, size_min):
     """Removes all unconnected objects smaller than the minimum specified size.
 
@@ -356,5 +341,4 @@
        """
         if thr >= 0:
             mask = self.data_pred > thr
-            self.data_pred = mask_predictions(self.data_pred, mask)
->>>>>>> 1576504d
+            self.data_pred = mask_predictions(self.data_pred, mask)