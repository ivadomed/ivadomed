import os

import torch
import torch.nn as nn
import torch.nn.functional as F
from torch.nn import Module
from torch.nn import init


class DownConv(Module):
    """Two successive series of down convolution, batch normalization and drop out in 2D.
    Used in U-Net's encoder.

    Args:
        in_feat (int): Number of channels in the input image.
        out_feat (int): Number of channels in the output image.
        drop_rate (float): Probability of dropout.
        bn_momentum (float): Batch normalization momentum.

    Attributes:
        conv1 (Conv2d): First 2D down convolution with kernel size 3 and padding of 1.
        conv1_bn (BatchNorm2d): First 2D batch normalization.
        conv1_drop (Dropout2d): First 2D dropout.
        conv2 (Conv2d): Second 2D down convolution with kernel size 3 and padding of 1.
        conv2_bn (BatchNorm2d): Second 2D batch normalization.
        conv2_drop (Dropout2d): Second 2D dropout.
    """

    def __init__(self, in_feat, out_feat, drop_rate=0.4, bn_momentum=0.1):
        super(DownConv, self).__init__()
        self.conv1 = nn.Conv2d(in_feat, out_feat, kernel_size=3, padding=1)
        self.conv1_bn = nn.BatchNorm2d(out_feat, momentum=bn_momentum)
        self.conv1_drop = nn.Dropout2d(drop_rate)

        self.conv2 = nn.Conv2d(out_feat, out_feat, kernel_size=3, padding=1)
        self.conv2_bn = nn.BatchNorm2d(out_feat, momentum=bn_momentum)
        self.conv2_drop = nn.Dropout2d(drop_rate)

    def forward(self, x):
        x = F.relu(self.conv1(x))
        x = self.conv1_bn(x)
        x = self.conv1_drop(x)

        x = F.relu(self.conv2(x))
        x = self.conv2_bn(x)
        x = self.conv2_drop(x)
        return x


class UpConv(Module):
    """2D down convolution.
    Used in U-Net's decoder.

    Args:
        in_feat (int): Number of channels in the input image.
        out_feat (int): Number of channels in the output image.
        drop_rate (float): Probability of dropout.
        bn_momentum (float): Batch normalization momentum.

    Attributes:
        downconv (DownConv): Down convolution.
    """
    
    def __init__(self, in_feat, out_feat, drop_rate=0.4, bn_momentum=0.1):
        super(UpConv, self).__init__()
        self.downconv = DownConv(in_feat, out_feat, drop_rate, bn_momentum)

    def forward(self, x, y):
        x = F.interpolate(x, size=y.size()[-2:], mode='bilinear', align_corners=True)
        x = torch.cat([x, y], dim=1)
        x = self.downconv(x)
        return x


class Encoder(Module):
    """Encoding part of the U-Net model.
    It returns the features map for the skip connections

    Args:
        in_channel (int): Number of channels in the input image.
        depth (int): Number of down convolutions minus bottom down convolution.
        drop_rate (float): Probability of dropout.
        bn_momentum (float): Batch normalization momentum.
        n_metadata (dict): FiLM metadata see ivadomed.loader.film for more details.
        film_layers (list): List of 0 or 1 indicating on which layer FiLM is applied.

    Attributes:
        depth (int): Number of down convolutions minus bottom down convolution.
        down_path (ModuleList): List of module operations done during encoding.
        conv_bottom (DownConv): Bottom down convolution.
        film_bottom (FiLMlayer): FiLM layer applied to bottom convolution.
    """

    def __init__(self, in_channel=1, depth=3, drop_rate=0.4, bn_momentum=0.1, n_metadata=None, film_layers=None):
        super(Encoder, self).__init__()
        self.depth = depth
        self.down_path = nn.ModuleList()
        # first block
        self.down_path.append(DownConv(in_channel, 64, drop_rate, bn_momentum))
        self.down_path.append(FiLMlayer(n_metadata, 64) if film_layers and film_layers[0] else None)
        self.down_path.append(nn.MaxPool2d(2))

        # other blocks
        in_channel = 64

        for i in range(depth - 1):
            self.down_path.append(DownConv(in_channel, in_channel * 2, drop_rate, bn_momentum))
            self.down_path.append(FiLMlayer(n_metadata, in_channel * 2) if film_layers and film_layers[i + 1] else None)
            self.down_path.append(nn.MaxPool2d(2))
            in_channel = in_channel * 2

        # Bottom
        self.conv_bottom = DownConv(in_channel, in_channel, drop_rate, bn_momentum)
        self.film_bottom = FiLMlayer(n_metadata, in_channel) if film_layers and film_layers[self.depth] else None

    def forward(self, x, context=None):
        features = []

        # First block
        x = self.down_path[0](x)
        if self.down_path[1]:
            x, w_film = self.down_path[1](x, context, None)
        features.append(x)
        x = self.down_path[2](x)

        # Down-sampling path (other blocks)
        for i in range(1, self.depth):
            x = self.down_path[i * 3](x)
            if self.down_path[i * 3 + 1]:
                x, w_film = self.down_path[i * 3 + 1](x, context, None if 'w_film' not in locals() else w_film)
            features.append(x)
            x = self.down_path[i * 3 + 2](x)

        # Bottom level
        x = self.conv_bottom(x)
        if self.film_bottom:
            x, w_film = self.film_bottom(x, context, None if 'w_film' not in locals() else w_film)
        features.append(x)

        return features, None if 'w_film' not in locals() else w_film


class Decoder(Module):
    """Decoding part of the U-Net model.

    Args:
        out_channel (int): Number of channels in the output image.
        depth (int): Number of down convolutions minus bottom down convolution.
        drop_rate (float): Probability of dropout.
        bn_momentum (float): Batch normalization momentum.
        n_metadata (dict): FiLM metadata see ivadomed.loader.film for more details.
        film_layers (list): List of 0 or 1 indicating on which layer FiLM is applied.
        hemis (bool): Boolean indicating if HeMIS is on or not.

    Attributes:
        depth (int): Number of down convolutions minus bottom down convolution.
        out_channel (int): Number of channels in the output image.
        up_path (ModuleList): List of module operations done during decoding.
        last_conv (Conv2d): Last convolution.
        last_film (FiLMlayer): FiLM layer applied to last convolution.
    """

    def __init__(self, out_channel=1, depth=3, drop_rate=0.4, bn_momentum=0.1,
                 n_metadata=None, film_layers=None, hemis=False):
        super(Decoder, self).__init__()
        self.depth = depth
        self.out_channel = out_channel
        # Up-Sampling path
        self.up_path = nn.ModuleList()
        if hemis:
            in_channel = 64 * 2 ** self.depth
            self.up_path.append(UpConv(in_channel * 2, 64 * 2 ** (self.depth - 1), drop_rate, bn_momentum))
            if film_layers and film_layers[self.depth + 1]:
                self.up_path.append(FiLMlayer(n_metadata, 64 * 2 ** (self.depth - 1)))
            else:
                self.up_path.append(None)
            # self.depth += 1
        else:
            in_channel = 64 * 2 ** self.depth

            self.up_path.append(UpConv(in_channel, 64 * 2 ** (self.depth - 1), drop_rate, bn_momentum))
            if film_layers and film_layers[self.depth + 1]:
                self.up_path.append(FiLMlayer(n_metadata, 64 * 2 ** (self.depth - 1)))
            else:
                self.up_path.append(None)

        for i in range(1, depth):
            in_channel //= 2

            self.up_path.append(
                UpConv(in_channel + 64 * 2 ** (self.depth - i - 1 + int(hemis)), 64 * 2 ** (self.depth - i - 1),
                       drop_rate,
                       bn_momentum))
            if film_layers and film_layers[self.depth + i + 1]:
                self.up_path.append(FiLMlayer(n_metadata, 64 * 2 ** (self.depth - i - 1)))
            else:
                self.up_path.append(None)

        # Last Convolution
        self.last_conv = nn.Conv2d(in_channel // 2, out_channel, kernel_size=3, padding=1)
        self.last_film = FiLMlayer(n_metadata, 1) if film_layers and film_layers[-1] else None

    def forward(self, features, context=None, w_film=None):
        x = features[-1]

        for i in reversed(range(self.depth)):
            x = self.up_path[-(i + 1) * 2](x, features[i])
            if self.up_path[-(i + 1) * 2 + 1]:
                x, w_film = self.up_path[-(i + 1) * 2 + 1](x, context, w_film)

        # Last convolution
        x = self.last_conv(x)
        if self.last_film:
            x, w_film = self.last_film(x, context, w_film)
        if self.out_channel > 1:
            preds = F.softmax(x, dim=1)
            # Remove background class
            preds = preds[:, 1:, ]
        else:
            preds = torch.sigmoid(x)
        return preds


class Unet(Module):
    """A reference U-Net model.
    .. seealso::
        Ronneberger, O., et al (2015). U-Net: Convolutional
        Networks for Biomedical Image Segmentation
        ArXiv link: https://arxiv.org/abs/1505.04597

    Args:
        in_channel (int): Number of channels in the input image.
        out_channel (int): Number of channels in the output image.
        depth (int): Number of down convolutions minus bottom down convolution.
        drop_rate (float): Probability of dropout.
        bn_momentum (float): Batch normalization momentum.
        **kwargs:

    Attributes:
        encoder (Encoder): U-Net encoder.
        decoder (Decoder): U-net decoder.
    """

    def __init__(self, in_channel=1, out_channel=1, depth=3, drop_rate=0.4, bn_momentum=0.1, **kwargs):
        super(Unet, self).__init__()

        # Encoder path
        self.encoder = Encoder(in_channel=in_channel, depth=depth, drop_rate=drop_rate, bn_momentum=bn_momentum)

        # Decoder path
        self.decoder = Decoder(out_channel=out_channel, depth=depth, drop_rate=drop_rate, bn_momentum=bn_momentum)

    def forward(self, x):
        features, _ = self.encoder(x)
        preds = self.decoder(features)

        return preds


class FiLMedUnet(Unet):
    """U-Net network containing FiLM layers to condition the model with another data type (i.e. not an image).

    Args:
        n_channel (int): Number of channels in the input image.
        out_channel (int): Number of channels in the output image.
        depth (int): Number of down convolutions minus bottom down convolution.
        drop_rate (float): Probability of dropout.
        bn_momentum (float): Batch normalization momentum.
        n_metadata (dict): FiLM metadata see ivadomed.loader.film for more details.
        film_layers (list): List of 0 or 1 indicating on which layer FiLM is applied.
        **kwargs:

    Attributes:
        encoder (Encoder): U-Net encoder.
        decoder (Decoder): U-net decoder.
    """

    def __init__(self, in_channel=1, out_channel=1, depth=3, drop_rate=0.4,
                 bn_momentum=0.1, n_metadata=None, film_layers=None, **kwargs):
        super().__init__(in_channel=1, out_channel=1, depth=3, drop_rate=0.4, bn_momentum=0.1)

        # Verify if the length of boolean FiLM layers corresponds to the depth
        if film_layers:
            if len(film_layers) != 2 * depth + 2:
                raise ValueError("The number of FiLM layers {} entered does not correspond to the "
                                 "UNet depth. There should 2 * depth + 2 layers.".format(len(film_layers)))
        else:
            film_layers = [0] * (2 * depth + 2)
        # Encoder path
        self.encoder = Encoder(in_channel=in_channel, depth=depth, drop_rate=drop_rate, bn_momentum=bn_momentum,
                               n_metadata=n_metadata, film_layers=film_layers)
        # Decoder path
        self.decoder = Decoder(out_channel=out_channel, depth=depth, drop_rate=drop_rate, bn_momentum=bn_momentum,
                               n_metadata=n_metadata, film_layers=film_layers)

    def forward(self, x, context=None):
        features, w_film = self.encoder(x, context)
        preds = self.decoder(features, context, w_film)

        return preds


class FiLMgenerator(Module):
    """The FiLM generator processes the conditioning information
    and produces parameters that describe how the target network should alter its computation.

    Here, the FiLM generator is a multi-layer perceptron.

    Args:
        n_features (int): Number of input channels.
        n_channels (int): Number of output channels.
        n_hid (int): Number of hidden units in layer.

    Attributes:
        linear1 (Linear): Input linear layer.
        sig (Sigmoid): Sigmoid function.
        linear2 (Linear): Hidden linear layer.
        linear3 (Linear): Output linear layer.
    """

    def __init__(self, n_features, n_channels, n_hid=64):
        super(FiLMgenerator, self).__init__()
        self.linear1 = nn.Linear(n_features, n_hid)
        self.sig = nn.Sigmoid()
        self.linear2 = nn.Linear(n_hid, n_hid // 4)
        self.linear3 = nn.Linear(n_hid // 4, n_channels * 2)

    def forward(self, x, shared_weights=None):
        x = self.linear1(x)
        x = self.sig(x)

        if shared_weights is not None:  # weight sharing
            self.linear2.weight = shared_weights

        x = self.linear2(x)
        x = self.sig(x)
        x = self.linear3(x)

        out = self.sig(x)
        return out, self.linear2.weight


class FiLMlayer(Module):
    """Applies Feature-wise Linear Modulation to the incoming data
    .. seealso::
        Perez, Ethan, et al. "Film: Visual reasoning with a general conditioning layer."
        Thirty-Second AAAI Conference on Artificial Intelligence. 2018.

    Args:
        n_metadata (dict): FiLM metadata see ivadomed.loader.film for more details.
        n_channels (int): Number of output channels.

    Attributes:
        batch_size (int): Batch size.
        height (int): Image height.
        width (int): Image width.
        feature_size (int): Number of features in data.
        generator (FiLMgenerator): FiLM network.
        gammas (float): Multiplicative term of the FiLM linear modulation.
        betas (float): Additive term of the FiLM linear modulation.
    """

    def __init__(self, n_metadata, n_channels):
        super(FiLMlayer, self).__init__()

        self.batch_size = None
        self.height = None
        self.width = None
        self.feature_size = None
        self.generator = FiLMgenerator(n_metadata, n_channels)
        # Add the parameters gammas and betas to access them out of the class.
        self.gammas = None
        self.betas = None

    def forward(self, feature_maps, context, w_shared):
        _, self.feature_size, self.height, self.width = feature_maps.data.shape

        if torch.cuda.is_available():
            context = torch.Tensor(context).cuda()
        else:
            context = torch.Tensor(context)

        # Estimate the FiLM parameters using a FiLM generator from the contioning metadata
        film_params, new_w_shared = self.generator(context, w_shared)

        # FiLM applies a different affine transformation to each channel,
        # consistent accross spatial locations
        film_params = film_params.unsqueeze(-1).unsqueeze(-1)
        film_params = film_params.repeat(1, 1, self.height, self.width)

        self.gammas = film_params[:, :self.feature_size, :, :]
        self.betas = film_params[:, self.feature_size:, :, :]

        # Apply the linear modulation
        output = self.gammas * feature_maps + self.betas

        return output, new_w_shared


class HeMISUnet(Module):
    """A U-Net model inspired by HeMIS to deal with missing contrasts.
        1) It has as many encoders as contrasts but only one decoder.
        2) Skip connections are the concatenations of the means and var of all encoders skip connections.

        Param:
        contrasts: list of all the possible contrasts. ['T1', 'T2', 'T2S', 'F']

    see also::
        Havaei, M., Guizard, N., Chapados, N., Bengio, Y.:
        Hemis: Hetero-modal image segmentation.
        ArXiv link: https://arxiv.org/abs/1607.05194
        ---
        Reuben Dorent and Samuel Joutard and Marc Modat and Sébastien Ourselin and Tom Vercauteren
        Hetero-Modal Variational Encoder-Decoder for Joint Modality Completion and Segmentation
        ArXiv link: https://arxiv.org/abs/1907.11150

    Args:
        contrasts (list): List of contrasts.
        out_channel (int): Number of output channels.
        depth (int): Number of down convolutions minus bottom down convolution.
        drop_rate (float): Probability of dropout.
        bn_momentum (float): Batch normalization momentum.
        **kwargs:

    Attributes:
        depth (int): Number of down convolutions minus bottom down convolution.
        contrasts (list): List of contrasts.
        Encoder_mod (ModuleDict): Contains encoder for each modality.
        decoder (Decoder): U-Net decoder.
    """

    def __init__(self, contrasts, out_channel=1, depth=3, drop_rate=0.4, bn_momentum=0.1, **kwargs):
        super(HeMISUnet, self).__init__()
        self.depth = depth
        self.contrasts = contrasts

        # Encoder path
        self.Encoder_mod = nn.ModuleDict(
            [['Encoder_{}'.format(Mod), Encoder(in_channel=1, depth=depth, drop_rate=drop_rate,
                                                bn_momentum=bn_momentum)] for Mod in self.contrasts])

        # Decoder path
        self.decoder = Decoder(out_channel=out_channel, depth=depth, drop_rate=drop_rate,
                               bn_momentum=bn_momentum, hemis=True)

    def forward(self, x_mods, indexes_mod):
        """
        X is list like X = [x_T1, x_T2, x_T2S, x_F]
        indexes_mod: list of arrays like [[1, 1, 1], [1, 1, 0], [1, 0, 1], [1, 1, 0]]
        N.B. len(list) = number of contrasts.
        len(list[i]) = Batch size
        """
        features_mod = [[] for _ in range(self.depth + 1)]

        # Down-sampling
        for i, Mod in enumerate(self.contrasts):
            features, _ = self.Encoder_mod['Encoder_{}'.format(Mod)](x_mods[i])

            for j in range(self.depth + 1):
                features_mod[j].append(features[j].unsqueeze(0))

        # Abstraction
        for j in range(self.depth + 1):
            features_cat = torch.cat(features_mod[j], 0).transpose(0, 1)

            features_mod[j] = torch.cat([torch.cat([features_cat[i][indexes_mod[i]].squeeze(1).mean(0),
                                                    features_cat[i][indexes_mod[i]].squeeze(1).var(0)], 0).unsqueeze(0)
                                         for i in range(len(indexes_mod))], 0)

        # Up-sampling
        preds = self.decoder(features_mod)

        return preds


class UNet3D(nn.Module):
    """Code from the following repository:
    https://github.com/pykao/Modified-3D-UNet-Pytorch
    The main differences with the original UNet resides in the use of LeakyReLU instead of ReLU, InstanceNormalisation
    instead of BatchNorm due to small batch size in 3D and the addition of segmentation layers in the decoder.

    If attention=True, attention gates are added in the decoder to help focus attention on important features for a
    given task. Code related to the attentions gates is inspired from:
    https://github.com/ozan-oktay/Attention-Gated-Networks

    Args:
        in_channel (int): Number of channels in the input image.
        out_channel (int): Number of channels in the output image.
        n_filters (int): Number of base filters in the U-Net.
        attention (bool): Boolean indicating whether the attention module is on or not.
        drop_rate (float): Probability of dropout.
        bn_momentum (float): Batch normalization momentum.
        **kwargs:

    Attributes:
        in_channels (int): Number of channels in the input image.
        n_classes (int): Number of channels in the output image.
        base_n_filter (int): Number of base filters in the U-Net.
        attention (bool): Boolean indicating whether the attention module is on or not.
        momentum (float): Batch normalization momentum.

    Note: All layers are defined as attributes and used in the forward method.
    """

    def __init__(self, in_channel, out_channel, n_filters=16, attention=False, drop_rate=0.6, bn_momentum=0.1,
                 **kwargs):
        super(UNet3D, self).__init__()
        self.in_channels = in_channel
        self.n_classes = out_channel
        self.base_n_filter = n_filters
        self.attention = attention
        self.momentum = bn_momentum

        self.lrelu = nn.LeakyReLU()
        self.dropout3d = nn.Dropout3d(p=drop_rate)
        self.upsacle = nn.Upsample(scale_factor=2, mode='nearest')
        self.softmax = nn.Softmax(dim=1)

        # Level 1 context pathway
        self.conv3d_c1_1 = nn.Conv3d(
            self.in_channels, self.base_n_filter,
            kernel_size=3, stride=1, padding=1, bias=False
        )
        self.conv3d_c1_2 = nn.Conv3d(
            self.base_n_filter, self.base_n_filter,
            kernel_size=3, stride=1, padding=1, bias=False
        )
        self.lrelu_conv_c1 = self.lrelu_conv(
            self.base_n_filter, self.base_n_filter)
        self.inorm3d_c1 = nn.InstanceNorm3d(self.base_n_filter, momentum=self.momentum)

        # Level 2 context pathway
        self.conv3d_c2 = nn.Conv3d(
            self.base_n_filter, self.base_n_filter * 2,
            kernel_size=3, stride=2, padding=1, bias=False
        )
        self.norm_lrelu_conv_c2 = self.norm_lrelu_conv(
            self.base_n_filter * 2, self.base_n_filter * 2)
        self.inorm3d_c2 = nn.InstanceNorm3d(self.base_n_filter * 2, momentum=self.momentum)

        # Level 3 context pathway
        self.conv3d_c3 = nn.Conv3d(
            self.base_n_filter * 2, self.base_n_filter * 4,
            kernel_size=3, stride=2, padding=1, bias=False
        )
        self.norm_lrelu_conv_c3 = self.norm_lrelu_conv(
            self.base_n_filter * 4, self.base_n_filter * 4)
        self.inorm3d_c3 = nn.InstanceNorm3d(self.base_n_filter * 4, momentum=self.momentum)

        # Level 4 context pathway
        self.conv3d_c4 = nn.Conv3d(
            self.base_n_filter * 4, self.base_n_filter * 8,
            kernel_size=3, stride=2, padding=1, bias=False
        )
        self.norm_lrelu_conv_c4 = self.norm_lrelu_conv(
            self.base_n_filter * 8, self.base_n_filter * 8)
        self.inorm3d_c4 = nn.InstanceNorm3d(self.base_n_filter * 8, momentum=self.momentum)

        # Level 5 context pathway, level 0 localization pathway
        self.conv3d_c5 = nn.Conv3d(
            self.base_n_filter * 8, self.base_n_filter * 16,
            kernel_size=3, stride=2, padding=1, bias=False
        )
        self.norm_lrelu_conv_c5 = self.norm_lrelu_conv(
            self.base_n_filter * 16, self.base_n_filter * 16)

        self.norm_lrelu_upscale_conv_norm_lrelu_l0 = \
            self.norm_lrelu_upscale_conv_norm_lrelu(
                self.base_n_filter * 16, self.base_n_filter * 8)

        self.conv3d_l0 = nn.Conv3d(
            self.base_n_filter * 8, self.base_n_filter * 8,
            kernel_size=1, stride=1, padding=0, bias=False
        )
        self.inorm3d_l0 = nn.InstanceNorm3d(self.base_n_filter * 8, momentum=self.momentum)

        # Attention UNet
        if self.attention:
            self.gating = UnetGridGatingSignal3(self.base_n_filter * 16, self.base_n_filter * 8, kernel_size=(1, 1, 1),
                                                is_batchnorm=True)

            # attention blocks
            self.attentionblock2 = GridAttentionBlockND(in_channels=self.base_n_filter * 2,
                                                        gating_channels=self.base_n_filter * 8,
                                                        inter_channels=self.base_n_filter * 2,
                                                        sub_sample_factor=(2, 2, 2),
                                                        )
            self.attentionblock3 = GridAttentionBlockND(in_channels=self.base_n_filter * 4,
                                                        gating_channels=self.base_n_filter * 8,
                                                        inter_channels=self.base_n_filter * 4,
                                                        sub_sample_factor=(2, 2, 2),
                                                        )
            self.attentionblock4 = GridAttentionBlockND(in_channels=self.base_n_filter * 8,
                                                        gating_channels=self.base_n_filter * 8,
                                                        inter_channels=self.base_n_filter * 8,
                                                        sub_sample_factor=(2, 2, 2),
                                                        )
            self.inorm3d_l0 = nn.InstanceNorm3d(self.base_n_filter * 16, momentum=self.momentum)

        # Level 1 localization pathway
        self.conv_norm_lrelu_l1 = self.conv_norm_lrelu(
            self.base_n_filter * 16, self.base_n_filter * 16)
        self.conv3d_l1 = nn.Conv3d(
            self.base_n_filter * 16, self.base_n_filter * 8,
            kernel_size=1, stride=1, padding=0, bias=False
        )
        self.norm_lrelu_upscale_conv_norm_lrelu_l1 = \
            self.norm_lrelu_upscale_conv_norm_lrelu(
                self.base_n_filter * 8, self.base_n_filter * 4)

        # Level 2 localization pathway
        self.conv_norm_lrelu_l2 = self.conv_norm_lrelu(
            self.base_n_filter * 8, self.base_n_filter * 8)
        self.conv3d_l2 = nn.Conv3d(
            self.base_n_filter * 8, self.base_n_filter * 4,
            kernel_size=1, stride=1, padding=0, bias=False
        )
        self.norm_lrelu_upscale_conv_norm_lrelu_l2 = \
            self.norm_lrelu_upscale_conv_norm_lrelu(
                self.base_n_filter * 4, self.base_n_filter * 2)

        # Level 3 localization pathway
        self.conv_norm_lrelu_l3 = self.conv_norm_lrelu(
            self.base_n_filter * 4, self.base_n_filter * 4)
        self.conv3d_l3 = nn.Conv3d(
            self.base_n_filter * 4, self.base_n_filter * 2,
            kernel_size=1, stride=1, padding=0, bias=False
        )
        self.norm_lrelu_upscale_conv_norm_lrelu_l3 = \
            self.norm_lrelu_upscale_conv_norm_lrelu(
                self.base_n_filter * 2, self.base_n_filter)

        # Level 4 localization pathway
        self.conv_norm_lrelu_l4 = self.conv_norm_lrelu(
            self.base_n_filter * 2, self.base_n_filter * 2)
        self.conv3d_l4 = nn.Conv3d(
            self.base_n_filter * 2, self.n_classes,
            kernel_size=1, stride=1, padding=0, bias=False
        )

        self.ds2_1x1_conv3d = nn.Conv3d(
            self.base_n_filter * 8, self.n_classes,
            kernel_size=1, stride=1, padding=0, bias=False
        )
        self.ds3_1x1_conv3d = nn.Conv3d(
            self.base_n_filter * 4, self.n_classes,
            kernel_size=1, stride=1, padding=0, bias=False
        )

    def conv_norm_lrelu(self, feat_in, feat_out):
        return nn.Sequential(
            nn.Conv3d(feat_in, feat_out, kernel_size=3,
                      stride=1, padding=1, bias=False),
            nn.InstanceNorm3d(feat_out, momentum=self.momentum),
            nn.LeakyReLU())

    def norm_lrelu_conv(self, feat_in, feat_out):
        return nn.Sequential(
            nn.InstanceNorm3d(feat_in, momentum=self.momentum),
            nn.LeakyReLU(),
            nn.Conv3d(feat_in, feat_out,
                      kernel_size=3, stride=1, padding=1, bias=False))

    def lrelu_conv(self, feat_in, feat_out):
        return nn.Sequential(
            nn.LeakyReLU(),
            nn.Conv3d(feat_in, feat_out,
                      kernel_size=3, stride=1, padding=1, bias=False))

    def norm_lrelu_upscale_conv_norm_lrelu(self, feat_in, feat_out):
        return nn.Sequential(
            nn.InstanceNorm3d(feat_in, momentum=self.momentum),
            nn.LeakyReLU(),
            nn.Upsample(scale_factor=2, mode='nearest'),
            # should be feat_in*2 or feat_in
            nn.Conv3d(feat_in, feat_out, kernel_size=3,
                      stride=1, padding=1, bias=False),
            nn.InstanceNorm3d(feat_out, momentum=self.momentum),
            nn.LeakyReLU())

    def forward(self, x):
        #  Level 1 context pathway
        out = self.conv3d_c1_1(x)
        residual_1 = out
        out = self.lrelu(out)
        out = self.conv3d_c1_2(out)
        out = self.dropout3d(out)
        out = self.lrelu_conv_c1(out)
        # Element Wise Summation
        out += residual_1
        context_1 = self.lrelu(out)
        out = self.inorm3d_c1(out)
        out = self.lrelu(out)

        # Level 2 context pathway
        out = self.conv3d_c2(out)
        residual_2 = out
        out = self.norm_lrelu_conv_c2(out)
        out = self.dropout3d(out)
        out = self.norm_lrelu_conv_c2(out)
        out += residual_2
        out = self.inorm3d_c2(out)
        out = self.lrelu(out)
        context_2 = out

        # Level 3 context pathway
        out = self.conv3d_c3(out)
        residual_3 = out
        out = self.norm_lrelu_conv_c3(out)
        out = self.dropout3d(out)
        out = self.norm_lrelu_conv_c3(out)
        out += residual_3
        out = self.inorm3d_c3(out)
        out = self.lrelu(out)
        context_3 = out

        # Level 4 context pathway
        out = self.conv3d_c4(out)
        residual_4 = out
        out = self.norm_lrelu_conv_c4(out)
        out = self.dropout3d(out)
        out = self.norm_lrelu_conv_c4(out)
        out += residual_4
        out = self.inorm3d_c4(out)
        out = self.lrelu(out)
        context_4 = out

        # Level 5
        out = self.conv3d_c5(out)
        residual_5 = out
        out = self.norm_lrelu_conv_c5(out)
        out = self.dropout3d(out)
        out = self.norm_lrelu_conv_c5(out)
        out += residual_5

        if self.attention:
            out = self.inorm3d_l0(out)
            out = self.lrelu(out)

            gating = self.gating(out)
            context_4, att4 = self.attentionblock4(context_4, gating)
            context_3, att3 = self.attentionblock3(context_3, gating)
            context_2, att2 = self.attentionblock2(context_2, gating)

        out = self.norm_lrelu_upscale_conv_norm_lrelu_l0(out)

        out = self.conv3d_l0(out)
        out = self.inorm3d_l0(out)
        out = self.lrelu(out)

        # Level 1 localization pathway
        out = torch.cat([out, context_4], dim=1)
        out = self.conv_norm_lrelu_l1(out)
        out = self.conv3d_l1(out)
        out = self.norm_lrelu_upscale_conv_norm_lrelu_l1(out)

        # Level 2 localization pathway
        out = torch.cat([out, context_3], dim=1)
        out = self.conv_norm_lrelu_l2(out)
        ds2 = out
        out = self.conv3d_l2(out)
        out = self.norm_lrelu_upscale_conv_norm_lrelu_l2(out)

        # Level 3 localization pathway
        out = torch.cat([out, context_2], dim=1)
        out = self.conv_norm_lrelu_l3(out)
        ds3 = out
        out = self.conv3d_l3(out)
        out = self.norm_lrelu_upscale_conv_norm_lrelu_l3(out)

        # Level 4 localization pathway
        out = torch.cat([context_1, out], dim=1)
        out = self.conv_norm_lrelu_l4(out)
        out_pred = self.conv3d_l4(out)

        ds2_1x1_conv = self.ds2_1x1_conv3d(ds2)
        ds1_ds2_sum_upscale = self.upsacle(ds2_1x1_conv)
        ds3_1x1_conv = self.ds3_1x1_conv3d(ds3)
        ds1_ds2_sum_upscale_ds3_sum = ds1_ds2_sum_upscale + ds3_1x1_conv
        ds1_ds2_sum_upscale_ds3_sum_upscale = self.upsacle(
            ds1_ds2_sum_upscale_ds3_sum)

        out = out_pred + ds1_ds2_sum_upscale_ds3_sum_upscale
        seg_layer = out
        if self.n_classes > 1:
            out = self.softmax(out)
            # Remove background class
            out = out[:, 1:, ]
        else:
            out = torch.sigmoid(seg_layer)
        return out


class GridAttentionBlockND(nn.Module):
    """Attention module to focus on important features passed through U-Net's decoder
    Specific to Attention UNet

    .. seealso::
        Oktay, Ozan, et al. "Attention u-net: Learning where to look for the pancreas."
        arXiv preprint arXiv:1804.03999 (2018).

    Args:
        in_channels (int): Number of channels in the input image.
        gating_channels (int): Number of channels in the gating step.
        inter_channels (int): Number of channels in the intermediate gating step.
        dimension (int): Value of 2 or 3 to indicating whether it is used in a 2D or 3D model.
        sub_sample_factor (tuple or list): Convolution kernel size.

    Attributes:
        in_channels (int): Number of channels in the input image.
        gating_channels (int): Number of channels in the gating step.
        inter_channels (int): Number of channels in the intermediate gating step.
        dimension (int): Value of 2 or 3 to indicating whether it is used in a 2D or 3D model.
        sub_sample_factor (tuple or list): Convolution kernel size.
        upsample_mode (str): 'bilinear' or 'trilinear' related to the use of 2D or 3D models.
        W (Sequential): Sequence of convolution and batch normalization layers.
        theta (Conv2d or Conv3d): Convolution layer for gating operation.
        phi (Conv2d or Conv3d): Convolution layer for gating operation.
        psi (Conv2d or Conv3d): Convolution layer for gating operation.

    """
    def __init__(self, in_channels, gating_channels, inter_channels=None, dimension=3,
                 sub_sample_factor=(2, 2, 2)):
        super(GridAttentionBlockND, self).__init__()

        assert dimension in [2, 3]

        # Downsampling rate for the input featuremap
        if isinstance(sub_sample_factor, tuple):
            self.sub_sample_factor = sub_sample_factor
        elif isinstance(sub_sample_factor, list):
            self.sub_sample_factor = tuple(sub_sample_factor)
        else:
            self.sub_sample_factor = tuple([sub_sample_factor]) * dimension

        # Default parameter set
        self.dimension = dimension
        self.sub_sample_kernel_size = self.sub_sample_factor

        # Number of channels (pixel dimensions)
        self.in_channels = in_channels
        self.gating_channels = gating_channels
        self.inter_channels = inter_channels

        if self.inter_channels is None:
            self.inter_channels = in_channels // 2
            if self.inter_channels == 0:
                self.inter_channels = 1

        if dimension == 3:
            conv_nd = nn.Conv3d
            bn = nn.BatchNorm3d
            self.upsample_mode = 'trilinear'
        elif dimension == 2:
            conv_nd = nn.Conv2d
            bn = nn.BatchNorm2d
            self.upsample_mode = 'bilinear'
        else:
            raise NotImplemented

        # Output transform
        self.W = nn.Sequential(
            conv_nd(in_channels=self.in_channels, out_channels=self.in_channels, kernel_size=1, stride=1, padding=0),
            bn(self.in_channels),
        )

        # Theta^T * x_ij + Phi^T * gating_signal + bias
        self.theta = conv_nd(in_channels=self.in_channels, out_channels=self.inter_channels,
                             kernel_size=self.sub_sample_kernel_size, stride=self.sub_sample_factor, padding=0,
                             bias=False)
        self.phi = conv_nd(in_channels=self.gating_channels, out_channels=self.inter_channels,
                           kernel_size=1, stride=1, padding=0, bias=True)
        self.psi = conv_nd(in_channels=self.inter_channels, out_channels=1, kernel_size=1, stride=1, padding=0,
                           bias=True)

        # Initialise weights
        for m in self.children():
            m.apply(weights_init_kaiming)

        # Define the operation
        self.operation_function = self._concatenation

    def forward(self, x, g):
        output = self.operation_function(x, g)
        return output

    def _concatenation(self, x, g):
        input_size = x.size()
        batch_size = input_size[0]
        assert batch_size == g.size(0)

        # theta => (b, c, t, h, w) -> (b, i_c, t, h, w) -> (b, i_c, thw)
        # phi   => (b, g_d) -> (b, i_c)
        theta_x = self.theta(x)
        theta_x_size = theta_x.size()

        # g (b, c, t', h', w') -> phi_g (b, i_c, t', h', w')
        #  Relu(theta_x + phi_g + bias) -> f = (b, i_c, thw) -> (b, i_c, t/s1, h/s2, w/s3)
        phi_g = F.interpolate(self.phi(g), size=theta_x_size[2:], mode=self.upsample_mode, align_corners=True)
        f = F.relu(theta_x + phi_g, inplace=True)

        #  psi^T * f -> (b, psi_i_c, t/s1, h/s2, w/s3)
        sigm_psi_f = torch.sigmoid(self.psi(f))

        # upsample the attentions and multiply
        sigm_psi_f = F.interpolate(sigm_psi_f, size=input_size[2:], mode=self.upsample_mode, align_corners=True)
        y = sigm_psi_f.expand_as(x) * x
        W_y = self.W(y)

        return W_y, sigm_psi_f


def weights_init_kaiming(m):
    """Initialize weights according to method describe here:
    https://www.cv-foundation.org/openaccess/content_iccv_2015/papers/He_Delving_Deep_into_ICCV_2015_paper.pdf
    """

    classname = m.__class__.__name__
    if classname.find('Conv') != -1:
        init.kaiming_normal_(m.weight.data, a=0, mode='fan_in')
    elif classname.find('Linear') != -1:
        init.kaiming_normal_(m.weight.data, a=0, mode='fan_in')
    elif classname.find('BatchNorm') != -1:
        init.normal_(m.weight.data, 1.0, 0.02)
        init.constant_(m.bias.data, 0.0)


class UnetGridGatingSignal3(nn.Module):
    """Operation to extract important features for a specific task using 1x1x1 convolution (Gating) which is used in the
    attention blocks.

    Args:
        in_size (int): Number of channels in the input image.
        out_size (int): Number of channels in the output image.
        kernel_size (tuple): Convolution kernel size.
        is_batchnorm (bool): Boolean indicating whether to apply batch normalization or not.

    Attributes:
        conv1 (Sequential): 3D convolution, batch normalization and ReLU activation.
    """

    def __init__(self, in_size, out_size, kernel_size=(1, 1, 1), is_batchnorm=True):
        super(UnetGridGatingSignal3, self).__init__()

        if is_batchnorm:
            self.conv1 = nn.Sequential(nn.Conv3d(in_size, out_size, kernel_size, (1, 1, 1), (0, 0, 0)),
                                       nn.BatchNorm3d(out_size),
                                       nn.ReLU(inplace=True),
                                       )
        else:
            self.conv1 = nn.Sequential(nn.Conv3d(in_size, out_size, kernel_size, (1, 1, 1), (0, 0, 0)),
                                       nn.ReLU(inplace=True),
                                       )

        # initialise the blocks
        for m in self.children():
            weights_init_kaiming(m)

    def forward(self, inputs):
        outputs = self.conv1(inputs)
        return outputs


class ConvBlock(nn.Module):
    def __init__(self, in_chan, out_chan, ksize=3, stride=1, pad=0, activation=nn.LeakyReLU()):
        """
<<<<<<< HEAD
        perform convolution, activation and batch normalization.
=======
        Perform convolution, activation and batch normalization.
>>>>>>> 4206f6e1
        Args:
            in_chan (int): number of channels on input
            out_chan (int): number of channel on output
            ksize (int): size of kernel for the 2d convolution
            stride (int): strides for 2d convolution
            pad (int): pad for nn.conv2d
            activation (nn.layers): activation layer. default Leaky ReLu
        """
        super(ConvBlock, self).__init__()
        self.conv1 = nn.Conv2d(in_chan, out_chan, kernel_size=ksize, stride=stride, padding=pad)
        self.activation = activation
        self.batch_norm = nn.BatchNorm2d(out_chan)

    def forward(self, x):
        return self.activation(self.batch_norm(self.conv1(x)))


class SimpleBlock(nn.Module):
    def __init__(self, in_chan, out_chan_1x1, out_chan_3x3, activation=nn.LeakyReLU()):
        """
<<<<<<< HEAD
        Inception module with 3 convolutions that are then concatenated. Max pooling performed on concatenation
=======
        Inception module with 3 convolutions with different kernel size with separate activation.
        The 3 outputs are then concatenated. Max pooling performed on concatenation.
>>>>>>> 4206f6e1
        Args:
            in_chan (int): number of channel of input
            out_chan_1x1 (int): number of channel after first convolution block
            out_chan_3x3 (int): number of channel for the other convolution blocks
            activation (nn.layers): activation layer used in convolution block
        """
        super(SimpleBlock, self).__init__()
        self.conv1 = ConvBlock(in_chan, out_chan_1x1, ksize=3, pad=0, activation=activation)
        self.conv2 = ConvBlock(in_chan, out_chan_3x3, ksize=5, pad=1, activation=activation)
        self.conv3 = ConvBlock(in_chan, out_chan_3x3, ksize=9, pad=3, activation=activation)
        self.MP = nn.MaxPool2d(1)

    def forward(self, x):
        conv1_out = self.conv1(x)
        conv2_out = self.conv2(x)
        conv3_out = self.conv3(x)
        output = torch.cat([conv1_out, conv2_out, conv3_out], 1)
        output = self.MP(output)
        return output


class Countception(nn.Module):
<<<<<<< HEAD
    """Countception model, based on: https://arxiv.org/abs/1703.08710
    modified from: https://github.com/roggirg/count-ception_mbm/
=======
    """Countception model

    ..seealso::
        Paul Cohen, Joseph, et al. "Count-ception: Counting by fully convolutional redundant counting."
        Proceedings of the IEEE International Conference on Computer Vision Workshops. 2017.
>>>>>>> 4206f6e1

    Args:
        in_channel (int): number of channel on input image
        out_channel (int): number of channels on output image
        use_logits (bool): boolean to change output
        logits_per_output (int): number of outputs of final convolution which will multiplied by the number of
        channels
    """

    def __init__(self, in_channel=3, out_channel=1, use_logits=False, logits_per_output=12, name='CC'):
        super(Countception, self).__init__()

        # params
        self.in_channel = in_channel
        self.out_channel = out_channel
        self.activation = nn.LeakyReLU(0.01)
        self.final_activation = nn.LeakyReLU(0.3)
        self.patch_size = 40
        self.use_logits = use_logits
        self.logits_per_output = logits_per_output

        torch.LongTensor()

        self.conv1 = ConvBlock(self.in_channel, 64, ksize=3, pad=self.patch_size, activation=self.activation)
        self.simple1 = SimpleBlock(64, 16, 16, activation=self.activation)
        self.simple2 = SimpleBlock(48, 16, 32, activation=self.activation)
        self.conv2 = ConvBlock(80, 16, ksize=14, activation=self.activation)
        self.simple3 = SimpleBlock(16, 112, 48, activation=self.activation)
        self.simple4 = SimpleBlock(208, 64, 32, activation=self.activation)
        self.simple5 = SimpleBlock(128, 40, 40, activation=self.activation)
        self.simple6 = SimpleBlock(120, 32, 96, activation=self.activation)
        self.conv3 = ConvBlock(224, 32, ksize=20, activation=self.activation)
        self.conv4 = ConvBlock(32, 64, ksize=10, activation=self.activation)
        self.conv5 = ConvBlock(64, 32, ksize=9, activation=self.activation)

        if use_logits:
            self.conv6 = nn.ModuleList([ConvBlock(
                64, logits_per_output, ksize=1, activation=self.final_activation) for _ in range(out_channel)])
        else:
            self.conv6 = ConvBlock(32, self.out_channel, ksize=20, pad=1, activation=self.final_activation)

        # Weight initialization
        for m in self.modules():
            if isinstance(m, nn.Conv2d) or isinstance(m, nn.ConvTranspose2d):
                init.xavier_uniform_(m.weight, gain=init.calculate_gain('leaky_relu', param=0.01))
            elif isinstance(m, nn.BatchNorm2d):
                m.weight.data.fill_(1)
                m.bias.data.zero_()

    def forward(self, x):
        net = self.conv1(x)  # 32
        net = self.simple1(net)
        net = self.simple2(net)
        net = self.conv2(net)
        net = self.simple3(net)
        net = self.simple4(net)
        net = self.simple5(net)
        net = self.simple6(net)
        net = self.conv3(net)
        net = self.conv4(net)
        net = self.conv5(net)

        if self.use_logits:
            net = [c(net) for c in self.conv6]
            [self._print(n) for n in net]
        else:
            net = self.conv6(net)

        return net


def set_model_for_retrain(model_path, retrain_fraction, map_location):
    """Set model for transfer learning.

    The first layers (defined by 1-retrain_fraction) are frozen (i.e. requires_grad=False).
    The weights of the last layers (defined by retrain_fraction) are reset.

    Args:
        model_path (str): Pretrained model path.
        retrain_fraction (float): Fraction of the model that will be retrained, between 0 and 1. If set to 0.3,
            then the 30% last fraction of the model will be re-initalised and retrained.
        map_location (str): Device.

    Returns:
        torch.Module: Model ready for retrain.
    """
    # Load pretrained model
    model = torch.load(model_path, map_location=map_location)
    # Get number of layers with learnt parameters
    layer_names = [name for name, layer in model.named_modules() if hasattr(layer, 'reset_parameters')]
    n_layers = len(layer_names)
    # Compute the number of these layers we want to freeze
    n_freeze = int(round(n_layers * (1 - retrain_fraction)))
    # Last frozen layer
    last_frozen_layer = layer_names[n_freeze]

    # Set freeze first layers
    for name, layer in model.named_parameters():
        if not name.startswith(last_frozen_layer):
            layer.requires_grad = False
        else:
            break

    # Reset weights of the last layers
    for name, layer in model.named_modules():
        if name in layer_names[n_freeze:]:
            layer.reset_parameters()

    return model


def get_model_filenames(folder_model):
    """Get trained model filenames from its folder path.

    This function checks if the folder_model exists and get trained model (.pt or .onnx) and its configuration file
    (.json) from it.
    Note: if the model exists as .onnx, then this function returns its onnx path instead of the .pt version.

    Args:
        folder_name (str): Path of the model folder.

    Returns:
        str, str: Paths of the model (.onnx) and its configuration file (.json).
    """
    if os.path.isdir(folder_model):
        prefix_model = os.path.basename(folder_model)
        # Check if model and model metadata exist. Verify if ONNX model exists, if not try to find .pt model
        fname_model = os.path.join(folder_model, prefix_model + '.onnx')
        if not os.path.isfile(fname_model):
            fname_model = os.path.join(folder_model, prefix_model + '.pt')
            if not os.path.exists(fname_model):
                print('Model file not found: {}'.format(fname_model))
                exit()
        fname_model_metadata = os.path.join(folder_model, prefix_model + '.json')
        if not os.path.isfile(fname_model_metadata):
            print('Model metadata file not found: {}'.format(fname_model_metadata))
            exit()
    else:
        print('Model folder not found: {}'.format(folder_model))
        exit()
    return fname_model, fname_model_metadata<|MERGE_RESOLUTION|>--- conflicted
+++ resolved
@@ -964,11 +964,7 @@
 class ConvBlock(nn.Module):
     def __init__(self, in_chan, out_chan, ksize=3, stride=1, pad=0, activation=nn.LeakyReLU()):
         """
-<<<<<<< HEAD
-        perform convolution, activation and batch normalization.
-=======
         Perform convolution, activation and batch normalization.
->>>>>>> 4206f6e1
         Args:
             in_chan (int): number of channels on input
             out_chan (int): number of channel on output
@@ -989,12 +985,8 @@
 class SimpleBlock(nn.Module):
     def __init__(self, in_chan, out_chan_1x1, out_chan_3x3, activation=nn.LeakyReLU()):
         """
-<<<<<<< HEAD
-        Inception module with 3 convolutions that are then concatenated. Max pooling performed on concatenation
-=======
         Inception module with 3 convolutions with different kernel size with separate activation.
         The 3 outputs are then concatenated. Max pooling performed on concatenation.
->>>>>>> 4206f6e1
         Args:
             in_chan (int): number of channel of input
             out_chan_1x1 (int): number of channel after first convolution block
@@ -1017,16 +1009,11 @@
 
 
 class Countception(nn.Module):
-<<<<<<< HEAD
-    """Countception model, based on: https://arxiv.org/abs/1703.08710
-    modified from: https://github.com/roggirg/count-ception_mbm/
-=======
     """Countception model
 
     ..seealso::
         Paul Cohen, Joseph, et al. "Count-ception: Counting by fully convolutional redundant counting."
         Proceedings of the IEEE International Conference on Computer Vision Workshops. 2017.
->>>>>>> 4206f6e1
 
     Args:
         in_channel (int): number of channel on input image
