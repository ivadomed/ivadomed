--- conflicted
+++ resolved
@@ -1,5 +1,4 @@
 {
-<<<<<<< HEAD
     "command": "eval",
     "gpu": 1,
     "target_suffix": ["_lesion-manual"],
@@ -25,6 +24,7 @@
     "log_directory": "log_lesionAx_retrain",
     "film_layers": [0, 0, 0, 0, 0, 0, 0, 0],
     "attention_unet": false,
+        "HeMIS": false,
     "mixup_bool": false,
     "mixup_alpha": 2,
     "metadata": null,
@@ -99,101 +99,4 @@
         "StackTensors": {}
     },
     "debugging": false
-=======
-	"command": "eval",
-	"gpu": 1,
-        "target_suffix": ["_lesion-manual"],
-        "roi_suffix": "_seg-manual",
-	"bids_path": "../duke/sct_testing/large/",
-        "random_seed": 1313,
-        "contrast_train_validation": ["acq-ax00012_T2w", "acq-axtop00100_T2w", "acq-axtsp_T2w", "acq-c4c7_T2star", "acq-axmid00100_T2w", "acq-axlow_T2w", "acq-sup_T2w", "acq-ax_T2star", "acq-inf_T2star", "acq-ax_T2w", "acq-axcsp_T2w", "acq-c1c3_T2star", "T2star", "acq-axtop_T2w", "acq-axbottom_T2w", "acq-ax00014_T2w", "T2w", "acq-sup_T2star", "acq-axmid00005_T2w", "acq-inf_T2w"],
-        "contrast_balance": {},
-	"contrast_test": ["acq-ax00012_T2w", "acq-axtop00100_T2w", "acq-axtsp_T2w", "acq-c4c7_T2star", "acq-axmid00100_T2w", "acq-axlow_T2w", "acq-sup_T2w", "acq-ax_T2star", "acq-inf_T2star", "acq-ax_T2w", "acq-axcsp_T2w", "acq-c1c3_T2star", "T2star", "acq-axtop_T2w", "acq-axbottom_T2w", "acq-ax00014_T2w", "T2w", "acq-sup_T2star", "acq-axmid00005_T2w", "acq-inf_T2w"],
-        "center_test": [],
-        "retrain_model": "log_lesionAx/best_model.pt",
-        "out_channel": 1,
-        "depth": 2,
-        "batch_size": 32,
-        "dropout_rate": 0.3,
-        "batch_norm_momentum": 0.1,
-        "num_epochs": 20,
-        "initial_lr": 0.001,
-        "lr_scheduler": {"name": "CyclicLR", "base_lr": 0.0001, "max_lr": 0.001},
-        "loss": {"name": "dice"},
-        "log_directory": "log_lesionAx_retrain",
-        "film_layers": [0, 0, 0, 0, 0, 0, 0, 0],
-	"attention_unet": false,
-	"mixup_bool": false,
-	"mixup_alpha": 2,
-	"metadata": null,
-	"multichannel": false,
-	"slice_axis": "axial",
-	"split_method": "per_patient",
-	"train_fraction": 0.6,
-	"test_fraction": 0.2,
-        "balance_samples": false,
-	"slice_filter": {"filter_empty_mask": false, "filter_empty_input": true},
-        "slice_filter_roi": 10,
-	"uncertainty": {"epistemic": true, "aleatoric": false, "n_it": 10},
-  "HeMIS": false,
-	"unet_3D": false,
-	"binarize_prediction": false,
-	"early_stopping_patience": 20,
-	"early_stopping_epsilon": 0.1,
-        "eval_params": {
-            "targetSize": {"unit": "vox", "thr": [20, 100]},
-            "removeSmall": {"unit": "vox", "thr": 3},
-            "overlap": {"unit": "vox", "thr": 3}
-            },
-	"transformation_training": {
-		"Resample": {
-			"wspace": 0.75,
-        		"hspace": 0.75
-			},
-		"DilateGT": {
-			"dilation_factor": 0
-			},
-                "ROICrop2D": {
-                        "size": [48, 48]
-			},
-		"ElasticTransform": {
-			"alpha_range": [28.0, 30.0],
-			"sigma_range":  [3.5, 4.5],
-			"p": 0.1
-			},
-		"RandomAffine": {
-			"degrees": 4.6,
-			"translate": [0.03, 0.03],
-			"scale": [0.98, 1.02]
-			},
-		"ToTensor": {},
-		"NormalizeInstance": {}
-		},
-	"transformation_validation": {
-		"Resample": {
-			"wspace": 0.75,
-			"hspace": 0.75
-			},
-		"ROICrop2D": {
-			"size": [48, 48]
-			},
-		"ToTensor": {},
-		"NormalizeInstance": {}
-		},
-        "transformation_testing": {
-                "Resample": {
-                        "wspace": 0.75,
-                        "hspace": 0.75
-                        },
-                "ROICrop2D": {
-                        "size": [48, 48]
-                        },
-                "RandomRotation": {
-                        "degrees": 30
-                        },
-                "ToTensor": {},
-                "NormalizeInstance": {}
-                },
-        "debugging": false
->>>>>>> be37d9d3
 }