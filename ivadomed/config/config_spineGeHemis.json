{
    "command": "train",
    "gpu_ids": [0],
    "path_output": "HeMIS",
    "model_name": "seg_tumor_t2_t1",
    "debugging": false,
    "loader_parameters": {
<<<<<<< HEAD
        "bids_path": ["/home/andreanne/Documents/dataset/toy_dataset"],
=======
        "path_data": "/home/andreanne/Documents/dataset/toy_dataset",
>>>>>>> a8f1839a
        "target_suffix": ["_seg-tumor"],
        "roi_params": {
            "suffix": null,
            "slice_filter_roi": null
        },
        "contrast_params": {
            "training_validation": ["T2w", "T1w"],
            "testing": ["T2w", "T1w"],
            "balance": {}
        },
        "slice_filter_params": {
            "filter_empty_mask": true,
            "filter_empty_input": true
        },
        "slice_axis": "sagittal",
        "multichannel": false,
        "soft_gt": false
    },
    "split_dataset": {
        "fname_split": null,
        "random_seed": 6,
        "center_test": [],
        "method": "per_patient",
        "balance": null,
        "train_fraction": 0.6,
        "test_fraction": 0.2
    },
    "training_parameters": {
        "batch_size": 64,
        "loss": {
            "name": "DiceLoss"
        },
        "training_time": {
            "num_epochs": 100,
            "early_stopping_patience": 50,
            "early_stopping_epsilon": 0.001
        },
        "scheduler": {
            "initial_lr": 0.001,
            "lr_scheduler": {
                "name": "CosineAnnealingLR",
                "base_lr": 1e-5,
                "max_lr": 1e-2
            }
        },
        "balance_samples": false,
        "mixup_alpha": null,
        "transfer_learning": {
            "retrain_model": null,
            "retrain_fraction": 1.0,
            "reset": true
        }
    },
    "default_model": {
        "name": "Unet",
        "dropout_rate": 0.3,
        "bn_momentum": 0.9,
        "depth": 2
    },
    "HeMISUnet": {
        "applied": true,
        "missing_probability": 0.00001,
        "missing_probability_growth": 0.9,
        "contrasts": ["T1w", "T2w"],
        "ram": true,
        "hdf5_path": "/home/andreanne/Documents/dataset/HeMIS.hdf5",
        "csv_path": "/home/andreanne/Documents/dataset/HeMIS.csv",
        "target_lst": ["T2w"],
        "roi_lst": null
    },
    "UNet3D": {
        "applied": false,
        "length_3D": [256, 128, 16],
        "padding_3D": 0,
        "attention": false,
        "n_filters": 1
    },
    "uncertainty": {
        "epistemic": false,
        "aleatoric": false,
        "n_it": 0
    },
    "postprocessing": {
        "remove_noise": {"thr": -1},
        "binarize_prediction": {"thr": 0.5},
        "remove_small": {"unit": "vox", "thr": 3},
        "uncertainty": {"thr": -1, "suffix": "_unc-vox.nii.gz"}
    },
    "evaluation_parameters": {
        "target_size": {"unit": "vox", "thr": [20, 100]},
        "overlap": {"unit": "vox", "thr": 3}
    },
    "transformation": {
        "Resample":
        {
            "wspace": 0.75,
            "hspace": 0.75,
            "dspace": 1
        },
        "CenterCrop": {
            "size": [128, 128]
        },
        "RandomAffine": {
            "translate": [0.03, 0.03],
            "applied_to": ["im", "gt"],
            "dataset_type": ["training"]
        },
      "NumpyToTensor": {},
      "NormalizeInstance": {"applied_to": ["im"]}
    }
}<|MERGE_RESOLUTION|>--- conflicted
+++ resolved
@@ -5,11 +5,7 @@
     "model_name": "seg_tumor_t2_t1",
     "debugging": false,
     "loader_parameters": {
-<<<<<<< HEAD
-        "bids_path": ["/home/andreanne/Documents/dataset/toy_dataset"],
-=======
-        "path_data": "/home/andreanne/Documents/dataset/toy_dataset",
->>>>>>> a8f1839a
+        "path_data": ["/home/andreanne/Documents/dataset/toy_dataset"],
         "target_suffix": ["_seg-tumor"],
         "roi_params": {
             "suffix": null,
