--- conflicted
+++ resolved
@@ -9,11 +9,7 @@
         "safety_factor": [1.0, 1.0, 1.0]
     },
     "loader_parameters": {
-<<<<<<< HEAD
-        "bids_path": ["bids_path"],
-=======
-        "path_data": "path_data",
->>>>>>> a8f1839a
+        "path_data": ["path_data"],
         "subject_selection": {"n": [], "metadata": [], "value": []},
         "target_suffix": [],
         "extensions": [],
