--- conflicted
+++ resolved
@@ -9,11 +9,7 @@
         "safety_factor": [1.0, 1.0, 1.0]
     },
     "loader_parameters": {
-<<<<<<< HEAD
-        "bids_path": ["data_example_spinegeneric"],
-=======
-        "path_data": "data_example_spinegeneric",
->>>>>>> a8f1839a
+        "path_data": ["data_example_spinegeneric"],
         "subject_selection": {"n": [], "metadata": [], "value": []},
         "target_suffix": ["_seg-manual"],
         "roi_params": {
