--- conflicted
+++ resolved
@@ -32,11 +32,7 @@
     "missing_probability_growth": 0.9,
     "out_channel": 1,
     "depth": 4,
-<<<<<<< HEAD
-    "length_3D": [448, 256, 16],
-=======
     "length_3D": [256, 128, 16],
->>>>>>> 5ff70447
     "padding_3D": 0,
     "balance_samples": false,
     "slice_axis": "sagittal",
@@ -65,41 +61,6 @@
         "overlap": {"unit": "vox", "thr": 3}
     },
     "transformation_training": {
-<<<<<<< HEAD
-        "BoundingBoxCrop": {
-            "log_dir": "tumor_segmentation"
-        },
-        "Resample": {"hspace": 1, "wspace": 1, "dspace": 2},
-        "CenterCrop3D": {"size":  [448, 256, 16]},
-        "ElasticTransform": {
-            "alpha_range": [28.0, 30.0],
-            "sigma_range":  [3.5, 4.5],
-            "p": 0.1
-        },
-        "RandomAffine3D": {
-            "degrees": 4.6,
-            "translate": [0.03, 0.03],
-            "scale": [0.98, 1.02]
-        },
-        "ToTensor3D": {},
-        "NormalizeInstance3D": {}
-    },
-    "transformation_validation": {
-        "BoundingBoxCrop": {
-            "log_dir": "tumor_segmentation"
-        },
-        "Resample": {"hspace": 1, "wspace": 1, "dspace": 2},
-        "ToTensor3D": {},
-        "NormalizeInstance3D": {}
-    },
-    "transformation_testing": {
-        "BoundingBoxCrop": {
-            "log_dir": "tumor_segmentation"
-        },
-        "Resample": {"hspace": 1, "wspace": 1, "dspace": 2},
-        "ToTensor3D": {},
-        "NormalizeInstance3D": {}
-=======
         "Resample":
         {
             "wspace": 1,
@@ -137,7 +98,6 @@
         },
       "NumpyToTensor": {},
       "NormalizeInstance": {"applied_to": ["im"]}
->>>>>>> 5ff70447
     },
     "debugging": false
 }