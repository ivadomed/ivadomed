--- conflicted
+++ resolved
@@ -9,11 +9,7 @@
         "safety_factor": [1.1, 1.1, 1.0]
     },
     "loader_parameters": {
-<<<<<<< HEAD
-        "bids_path": ["/home/andreanne/Documents/dataset/toy_dataset"],
-=======
-        "path_data": "/home/andreanne/Documents/dataset/toy_dataset",
->>>>>>> a8f1839a
+        "path_data": ["/home/andreanne/Documents/dataset/toy_dataset"],
         "target_suffix": ["_seg-tumor"],
         "roi_params": {
             "suffix": null,
