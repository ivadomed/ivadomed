--- conflicted
+++ resolved
@@ -5,11 +5,7 @@
     "model_name": "find_disc_t1",
     "debugging": true,
     "loader_parameters": {
-<<<<<<< HEAD
-        "bids_path": ["/home/GRAMES.POLYMTL.CA/luroub/luroub_local/lurou_local/deep_VL_2019/straight/"],
-=======
-        "path_data": "/home/GRAMES.POLYMTL.CA/luroub/luroub_local/lurou_local/deep_VL_2019/straight/",
->>>>>>> a8f1839a
+        "path_data": ["/home/GRAMES.POLYMTL.CA/luroub/luroub_local/lurou_local/deep_VL_2019/straight/"],
         "target_suffix": ["_heatmap3"],
         "roi_params": {
             "suffix": null,
