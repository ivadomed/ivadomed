--- conflicted
+++ resolved
@@ -392,301 +392,6 @@
     return nib.orientations.apply_orientation(arr_ras, trans_orient)
 
 
-<<<<<<< HEAD
-class BidsDataframe:
-    """
-    This class aims to create a dataframe containing all BIDS image files in a list of path_data and their metadata.
-
-    Args:
-        loader_params (dict): Loader parameters, see :doc:`configuration_file` for more details.
-        path_output (str): Output folder.
-        derivatives (bool): If True, derivatives are indexed.
-
-    Attributes:
-        path_data (list): Paths to the BIDS datasets.
-        bids_config (str): Path to the custom BIDS configuration file.
-        target_suffix (list of str): List of suffix of targetted structures.
-        roi_suffix (str): List of suffix of ROI masks.
-        extensions (list of str): List of file extensions of interest.
-        contrast_lst (list of str): List of the contrasts of interest.
-        derivatives (bool): If True, derivatives are indexed.
-        df (pd.DataFrame): Dataframe containing dataset information
-    """
-
-    def __init__(self, loader_params, path_output, derivatives):
-
-        # paths_data from loader parameters
-        self.paths_data = loader_params['path_data']
-
-        # bids_config from loader parameters
-        self.bids_config = None if 'bids_config' not in loader_params else loader_params['bids_config']
-
-        # target_suffix and roi_suffix from loader parameters
-        self.target_suffix = copy.deepcopy(loader_params['target_suffix'])
-        # If `target_suffix` is a list of lists convert to list
-        if any(isinstance(t, list) for t in self.target_suffix):
-            self.target_suffix = list(itertools.chain.from_iterable(self.target_suffix))
-        self.roi_suffix = loader_params['roi_params']['suffix']
-        # If `roi_suffix` is not None, add to target_suffix
-        if self.roi_suffix is not None:
-            self.target_suffix.append(self.roi_suffix)
-
-        # extensions from loader parameters
-        self.extensions = loader_params['extensions'] if loader_params['extensions'] else [".nii", ".nii.gz"]
-
-        # contrast_lst from loader parameters
-        self.contrast_lst = [] if 'contrast_lst' not in loader_params['contrast_params'] \
-                            else loader_params['contrast_params']['contrast_lst']
-
-        # derivatives
-        self.derivatives = derivatives
-
-        # Create dataframe
-        self.df = pd.DataFrame()
-        self.create_bids_dataframe()
-
-        # Save dataframe as csv file
-        self.save(str(Path(path_output, "bids_dataframe.csv")))
-
-    def create_bids_dataframe(self):
-        """Generate the dataframe."""
-
-        # Suppress a Future Warning from pybids about leading dot included in 'extension' from version 0.14.0
-        # The config_bids.json file used matches the future behavior
-        # TODO: when reaching version 0.14.0, remove the following line
-        pybids.config.set_option('extension_initial_dot', True)
-
-        for path_data in self.paths_data:
-            path_data = Path(path_data).joinpath('')
-
-            # Initialize BIDSLayoutIndexer and BIDSLayout
-            # validate=True by default for both indexer and layout, BIDS-validator is not skipped
-            # Force index for samples tsv and json files, and for subject subfolders containing microscopy files based on extensions.
-            # Force index of subject subfolders containing CT-scan files under "anat" or "ct" folder based on extensions and modality suffix.
-            # TODO: remove force indexing of microscopy files after BEP microscopy is merged in BIDS
-            # TODO: remove force indexing of CT-scan files after BEP CT-scan is merged in BIDS
-            ext_microscopy = ('.png', '.tif', '.tiff', '.ome.tif', '.ome.tiff', '.ome.tf2', '.ome.tf8', '.ome.btf')
-            ext_ct = ('.nii.gz', '.nii')
-            suffix_ct = ('ct', 'CT')
-            force_index = []
-            for path_object in path_data.glob('**/*'):
-                if path_object.is_file():
-                    # Microscopy
-                    if path_object.name == "samples.tsv" or path_object.name == "samples.json":
-                        force_index.append(path_object.name)
-                    if (path_object.name.endswith(ext_microscopy) and path_object.parent.name == "microscopy" and
-                            (path_object.parts[len(path_data.parts)]).startswith('sub')):
-                        force_index.append(str(Path(*path_object.parent.parts[len(path_data.parts):])))
-                    # CT-scan
-                    if (path_object.name.endswith(ext_ct) and path_object.name.split('.')[0].endswith(suffix_ct) and
-                            (path_object.parent.name == "anat" or path_object.parent.name == "ct") and
-                            (path_object.parts[len(path_data.parts)]).startswith('sub')):
-                        force_index.append(str(Path(*path_object.parent.parts[len(path_data.parts):])))
-            indexer = pybids.BIDSLayoutIndexer(force_index=force_index)
-
-            if self.derivatives:
-                self.write_derivatives_dataset_description(str(path_data))
-
-            layout = pybids.BIDSLayout(str(path_data), config=self.bids_config, indexer=indexer,
-                                       derivatives=self.derivatives)
-
-            # Transform layout to dataframe with all entities and json metadata
-            # As per pybids, derivatives don't include parsed entities, only the "path" column
-            df_next = layout.to_df(metadata=True)
-
-            # Add filename column
-            df_next.insert(1, 'filename', df_next['path'].apply(os.path.basename))
-
-            # Drop rows with json, tsv and LICENSE files in case no extensions are provided in config file for filtering
-            df_next = df_next[~df_next['filename'].str.endswith(tuple(['.json', '.tsv', 'LICENSE']))]
-
-            # Update dataframe with subject files of chosen contrasts
-            # and with derivative files of chosen target_suffix
-            df_next = df_next[(~df_next['path'].str.contains('derivatives')
-                               & df_next['suffix'].str.contains('|'.join(self.contrast_lst)))
-                               | (df_next['path'].str.contains('derivatives')
-                               & df_next['filename'].str.contains('|'.join(self.target_suffix)))]
-
-            # Update dataframe with files of chosen extensions
-            df_next = df_next[df_next['filename'].str.endswith(tuple(self.extensions))]
-
-            # Warning if no subject files are found in path_data
-            if df_next[~df_next['path'].str.contains('derivatives')].empty:
-                logger.warning(f"No subject files were found in '{path_data}' dataset. Skipping dataset.")
-            else:
-                # Add tsv files metadata to dataframe
-                df_next = self.add_tsv_metadata(df_next, str(path_data), layout)
-
-                # TODO: check if other files are needed for EEG and DWI
-
-                # Merge dataframes
-                self.df = pd.concat([self.df, df_next], join='outer', ignore_index=True)
-
-        if self.df.empty:
-            # Raise error and exit if no subject files are found in any path data
-            raise RuntimeError("No subject files found. Check selection of parameters in config.json"
-                               " and datasets compliance with BIDS specification.")
-
-        # Drop duplicated rows based on all columns except 'path'
-        # Keep first occurence
-        columns = self.df.columns.to_list()
-        columns.remove('path')
-        self.df = self.df[~(self.df.astype(str).duplicated(subset=columns, keep='first'))]
-
-        # If indexing of derivatives is true
-        if self.derivatives:
-
-            # Get list of subject files with available derivatives
-            has_deriv, deriv = self.get_subjects_with_derivatives()
-
-            # Filter dataframe to keep subjects files with available derivatives only
-            if has_deriv:
-                self.df = self.df[self.df['filename'].str.contains('|'.join(has_deriv))
-                                  | self.df['filename'].str.contains('|'.join(deriv))]
-            else:
-                 # Raise error and exit if no derivatives are found for any subject files
-                raise RuntimeError("Derivatives not found.")
-
-        # Reset index
-        self.df.reset_index(drop=True, inplace=True)
-
-        # Drop columns with all null values
-        self.df.dropna(axis=1, inplace=True, how='all')
-
-    def add_tsv_metadata(self, df, path_data, layout):
-
-        """Add tsv files metadata to dataframe.
-        Args:
-            layout (BIDSLayout): pybids BIDSLayout of the indexed files of the path_data
-        """
-
-        # Add participant_id column, and metadata from participants.tsv file if present
-        # Uses pybids function
-        df['participant_id'] = "sub-" + df['subject']
-        if layout.get_collections(level='dataset'):
-            df_participants = layout.get_collections(level='dataset', merge=True).to_df()
-            df_participants.drop(['suffix'], axis=1, inplace=True)
-            df = pd.merge(df, df_participants, on='subject', suffixes=("_x", None), how='left')
-
-        # Add sample_id column if sample column exists, and add metadata from samples.tsv file if present
-        # TODO: use pybids function after BEP microscopy is merged in BIDS
-        if 'sample' in df:
-            df['sample_id'] = "sample-" + df['sample']
-        fname_samples = Path(path_data, "samples.tsv")
-        if fname_samples.exists():
-            df_samples = pd.read_csv(str(fname_samples), sep='\t')
-            df = pd.merge(df, df_samples, on=['participant_id', 'sample_id'], suffixes=("_x", None),
-                               how='left')
-
-        # Add metadata from all _sessions.tsv files, if present
-        # Uses pybids function
-        if layout.get_collections(level='subject'):
-            df_sessions = layout.get_collections(level='subject', merge=True).to_df()
-            df_sessions.drop(['suffix'], axis=1, inplace=True)
-            df = pd.merge(df, df_sessions, on=['subject', 'session'], suffixes=("_x", None), how='left')
-
-        # Add metadata from all _scans.tsv files, if present
-        # TODO: use pybids function after BEP microscopy is merged in BIDS
-        # TODO: verify merge behavior with EEG and DWI scans files, tested with anat and microscopy only
-        df_scans = pd.DataFrame()
-        for path_object in Path(path_data).glob("**/*"):
-            if path_object.is_file():
-                if path_object.name.endswith("scans.tsv"):
-                    df_temp = pd.read_csv(str(path_object), sep='\t')
-                    df_scans = pd.concat([df_scans, df_temp], ignore_index=True)
-
-        if not df_scans.empty:
-            df_scans['filename'] = df_scans['filename'].apply(os.path.basename)
-            df = pd.merge(df, df_scans, on=['filename'], suffixes=("_x", None), how='left')
-
-        return df
-
-    def get_subjects_with_derivatives(self):
-        """Get lists of subject filenames with available derivatives.
-
-        Returns:
-            list, list: subject filenames having derivatives, available derivatives filenames.
-        """
-        subject_fnames = self.get_subject_fnames()
-        deriv_fnames = self.get_deriv_fnames()
-        has_deriv = []
-        deriv = []
-
-        for subject_fname in subject_fnames:
-            available = self.get_derivatives(subject_fname, deriv_fnames)
-            if available:
-                if self.roi_suffix is not None:
-                    if self.roi_suffix in ('|'.join(available)):
-                        has_deriv.append(subject_fname)
-                        deriv.extend(available)
-                    else:
-                        logger.warning("Missing roi_suffix {} for {}. Skipping."
-                                       .format(self.roi_suffix, subject_fname))
-                else:
-                    has_deriv.append(subject_fname)
-                    deriv.extend(available)
-                for target in self.target_suffix:
-                    if target not in str(available) and target != self.roi_suffix:
-                        logger.warning("Missing target_suffix {} for {}".format(target, subject_fname))
-            else:
-                logger.warning("Missing derivatives for {}. Skipping.".format(subject_fname))
-
-        return has_deriv, deriv
-
-    def get_subject_fnames(self):
-        """Get the list of subject filenames in dataframe.
-
-        Returns:
-            list: subject filenames.
-        """
-        return self.df[~self.df['path'].str.contains('derivatives')]['filename'].to_list()
-
-    def get_deriv_fnames(self):
-        """Get the list of derivative filenames in dataframe.
-
-        Returns:
-            list: derivative filenames.
-        """
-        return self.df[self.df['path'].str.contains('derivatives')]['filename'].tolist()
-
-    def get_derivatives(self, subject_fname, deriv_fnames):
-        """Return list of available derivative filenames for a subject filename.
-        Args:
-            subject_fname (str): Subject filename.
-            deriv_fnames (list of str): List of derivative filenames.
-
-        Returns:
-            list: derivative filenames
-        """
-        prefix_fname = subject_fname.split('.')[0]
-        return [d for d in deriv_fnames if prefix_fname in d]
-
-    def save(self, path):
-        """Save the dataframe into a csv file.
-        Args:
-            path (str): Path to csv file.
-        """
-        try:
-            self.df.to_csv(path, index=False)
-            logger.info("Dataframe has been saved in {}.".format(path))
-        except FileNotFoundError:
-            logger.error("Wrong path, bids_dataframe.csv could not be saved in {}.".format(path))
-
-    def write_derivatives_dataset_description(self, path_data):
-        """Writes default dataset_description.json file if not found in path_data/derivatives folder
-        """
-        filename = 'dataset_description'
-        deriv_desc_file = '{}/derivatives/{}.json'.format(path_data, filename)
-        label_desc_file = '{}/derivatives/labels/{}.json'.format(path_data, filename)
-        # need to write default dataset_description.json file if not found
-        if not Path(deriv_desc_file).is_file() and not Path(label_desc_file).is_file():
-            f = open(deriv_desc_file, 'w')
-            f.write('{"Name": "Example dataset", "BIDSVersion": "1.0.2", "PipelineDescription": {"Name": "Example pipeline"}}')
-            f.close()
-
-
-=======
->>>>>>> 23725638
 def get_file_extension(filename):
     """ Get file extension if it is supported
     Args:
