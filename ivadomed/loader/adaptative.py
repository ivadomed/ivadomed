import copy

import h5py
import nibabel as nib
import numpy as np
import pandas as pd
from loguru import logger
from tqdm import tqdm
from pathlib import Path

from ivadomed.loader.segmentation_pair import SegmentationPair
from ivadomed import transforms as imed_transforms
from ivadomed.loader import utils as imed_loader_utils, film as imed_film
from ivadomed.object_detection import utils as imed_obj_detect
<<<<<<< HEAD
from ivadomed.keywords import ROIParamsKW, ModelParamsKW, ContrastParamsKW
from ivadomed import utils as imed_utils
=======
from ivadomed.loader.sample_meta_data import SampleMetadata
>>>>>>> 69d3a344


class Dataframe:
    """
    This class aims to create a dataset using an HDF5 file, which can be used by an adapative loader
    to perform curriculum learning, Active Learning or any other strategy that needs to load samples
    in a specific way.
    It works on RAM or on the fly and can be saved for later.

    Args:
        hdf5_file (hdf5): hdf5 file containing dataset information
        contrasts (list of str): List of the contrasts of interest.
        path (str): Dataframe path.
        target_suffix (list of str): List of suffix of targetted structures.
        roi_suffix (str): List of suffix of ROI masks.
        filter_slices (SliceFilter): Object that filters slices according to their content.
        dim (int): Choice 2 or 3, for 2D or 3D data respectively.

    Attributes:
        dim (int): Choice 2 or 3, for 2D or 3D data respectively.
        contrasts (list of str): List of the contrasts of interest.
        filter_slices (SliceFilter): Object that filters slices according to their content.
        df (pd.Dataframe): Dataframe containing dataset information
    """

    def __init__(self, hdf5_file, contrasts, path, target_suffix=None, roi_suffix=None,
                 filter_slices=False, dim=2):
        # Number of dimension
        self.dim = dim
        # List of all contrasts
        self.contrasts = copy.deepcopy(contrasts)

        if target_suffix:
            for gt in target_suffix:
                self.contrasts.append('gt/' + gt)
        else:
            self.contrasts.append('gt')

        if roi_suffix:
            for roi in roi_suffix:
                self.contrasts.append('roi/' + roi)
        else:
            self.contrasts.append('ROI')

        self.df = None
        self.filter = filter_slices

        # Data frame
        if Path(path).exists():
            self.load_dataframe(path)
        else:
            self.create_df(hdf5_file)

    def shuffle(self):
        """Shuffle the whole data frame."""
        self.df = self.df.sample(frac=1)

    def load_dataframe(self, path):
        """Load the dataframe from a csv file.

        Args:
            path (str): Path to hdf5 file.
        """
        try:
            self.df = pd.read_csv(path)
            logger.info("Dataframe has been correctly loaded from {}.".format(path))
        except FileNotFoundError:
            logger.error("No csv file found")

    def save(self, path):
        """Save the dataframe into a csv file.

        Args:
            path (str): Path to hdf5 file.
        """
        try:
            self.df.to_csv(path, index=False)
            logger.info("Dataframe has been saved at {}.".format(path))
        except FileNotFoundError:
            logger.error("Wrong path.")
    
    def process_key(self, key, grp, line, subject, col_names):
        assert key in grp.keys()
        inputs = grp[key]
        for contrast in inputs.attrs['contrast']:
            if key == 'inputs' and contrast in col_names:
                line[contrast] = '{}/inputs/{}'.format(subject, contrast)
            elif key == 'inputs' and contrast not in col_names:
                continue
            else:
                key_contrast = key + '/' + contrast
                for col in col_names:
                    if key_contrast in col:
                        line[col] = '{}/{}/{}'.format(subject, key, contrast)
                    else:
                        continue
        return line

    def process_line(self, df, grp, line, subject, col_names):
        # inputs
        line = self.process_key('inputs', grp, line, subject, col_names)
        
        # GT
        line = self.process_key('gt', grp, line, subject, col_names)

        # ROI
        line = self.process_key('roi', grp, line, subject, col_names)

        # Adding slices & removing useless slices if loading in ram
        line['Slices'] = np.array(grp.attrs['slices'])

        # If the number of dimension is 2, we separate the slices
        if self.dim == 2 and self.filter:
            for n in line['Slices']:
                line_slice = copy.deepcopy(line)
                line_slice['Slices'] = n
                df = df.append(line_slice, ignore_index=True)

        else:
            df = df.append(line, ignore_index=True)

        return df, line


    def create_df(self, hdf5_file):
        """Generate the Data frame using the hdf5 file.

        Args:
            hdf5_file (hdf5): File containing dataset information
        """
        # Template of a line
        empty_line = {col: 'None' for col in self.contrasts}
        empty_line['Slices'] = 'None'

        # Initialize the data frame
        col_names = [col for col in empty_line.keys()]
        col_names.append('Subjects')
        df = pd.DataFrame(columns=col_names)
        logger.info(hdf5_file.attrs['patients_id'])
        # Filling the data frame
        for subject in hdf5_file.attrs['patients_id']:
            # Getting the Group the corresponding patient
            grp = hdf5_file[subject]
            line = copy.deepcopy(empty_line)
            line['Subjects'] = subject

            df, line = self.process_line(df, grp, line, subject, col_names)

        self.df = df

    def clean(self, contrasts):
        """Aims to remove lines where one of the contrasts in not available.

        Agrs:
            contrasts (list of str): List of contrasts.
        """
        # Replacing 'None' values by np.nan
        self.df[contrasts] = self.df[contrasts].replace(to_replace='None', value=np.nan)
        # Dropping np.nan
        self.df = self.df.dropna()


class BIDStoHDF5:
    """Converts a BIDS dataset to a HDF5 file.

    Args:
        bids_df (BidsDataframe): Object containing dataframe with all BIDS image files and their metadata.
        subject_file_lst (list): Subject filenames list.
        target_suffix (list): List of suffixes for target masks.
        roi_params (dict): Dictionary containing parameters related to ROI image processing.
        contrast_lst (list): List of the contrasts.
        path_hdf5 (str): Path and name of the hdf5 file.
        contrast_balance (dict): Dictionary controlling image contrasts balance.
        slice_axis (int): Indicates the axis used to extract slices: "axial": 2, "sagittal": 0, "coronal": 1.
        metadata_choice (str): Choice between "mri_params", "contrasts", None or False, related to FiLM.
        slice_filter_fn (SliceFilter): Class that filters slices according to their content.
        transform (Compose): Transformations.
        object_detection_params (dict): Object detection parameters.

    Attributes:
        dt (dtype): hdf5 special dtype.
        path_hdf5 (str): path to hdf5 file containing dataset information.
        filename_pairs (list): A list of tuples in the format (input filename list containing all modalities,ground \
            truth filename, ROI filename, metadata).
        metadata (dict): Dictionary containing metadata of input and gt.
        prepro_transforms (Compose): Transforms to be applied before training.
        transform (Compose): Transforms to be applied during training.
        has_bounding_box (bool): True if all metadata contains bounding box coordinates, else False.
        slice_axis (int): Indicates the axis used to extract slices: "axial": 2, "sagittal": 0, "coronal": 1.
        slice_filter_fn (SliceFilter): Object that filters slices according to their content.
    """

    def __init__(self, bids_df, subject_file_lst, target_suffix, contrast_lst, path_hdf5, contrast_balance=None,
                 slice_axis=2, metadata_choice=False, slice_filter_fn=None, roi_params=None, transform=None,
                 object_detection_params=None, soft_gt=False):
        logger.info("Starting conversion")

        # Sort subject_file_lst and create a sub-dataframe from bids_df containing only subjects from subject_file_lst
        subject_file_lst = sorted(subject_file_lst)
        df_subjects = bids_df.df[bids_df.df['filename'].isin(subject_file_lst)]

        self.soft_gt = soft_gt
        self.dt = h5py.special_dtype(vlen=str)
        # opening an hdf5 file with write access and writing metadata
        # self.hdf5_file = h5py.File(hdf5_name, "w")
        self.path_hdf5 = path_hdf5
        list_patients = []

        self.filename_pairs = []
        self.metadata = {}

        if metadata_choice == 'mri_params':
            self.metadata = {"FlipAngle": [], "RepetitionTime": [],
                             "EchoTime": [], "Manufacturer": []}

        self.prepro_transforms, self.transform = transform

        # Create a dictionary with the number of subjects for each contrast of contrast_balance
        tot = {contrast: df_subjects['suffix'].str.fullmatch(contrast).value_counts()[True]
               for contrast in contrast_balance.keys()}

        # Create a counter that helps to balance the contrasts
        c = {contrast: 0 for contrast in contrast_balance.keys()}


        # Get all subjects path from bids_df for bounding box
        get_all_subj_path = bids_df.df[bids_df.df['filename']
                                .str.contains('|'.join(bids_df.get_subject_fnames()))]['path'].to_list()

        # Load bounding box from list of path
        self.has_bounding_box = True
        bounding_box_dict = imed_obj_detect.load_bounding_boxes(object_detection_params,
                                                                get_all_subj_path,
                                                                slice_axis,
                                                                contrast_lst)

        # Get all derivatives filenames from bids_df
        all_deriv = bids_df.get_deriv_fnames()

        for subject in tqdm(subject_file_lst, desc="Loading dataset"):
            self.process_subject(bids_df, subject, df_subjects, c, tot, contrast_balance, target_suffix, all_deriv,
                                roi_params, bounding_box_dict, metadata_choice, list_patients)

        self.slice_axis = slice_axis
        self.slice_filter_fn = slice_filter_fn

        # Update HDF5 metadata
        with h5py.File(self.path_hdf5, "w") as hdf5_file:
            hdf5_file.attrs.create('patients_id', list(set(list_patients)), dtype=self.dt)
            hdf5_file.attrs['slice_axis'] = slice_axis

            hdf5_file.attrs['slice_filter_fn'] = [('filter_empty_input', True), ('filter_empty_mask', False)]
            hdf5_file.attrs['metadata_choice'] = metadata_choice

        # Save images into HDF5 file
        self._load_filenames()
        logger.info("Files loaded.")

    def process_subject(self, bids_df, subject, df_subjects, c, tot, contrast_balance, target_suffix, all_deriv,
                        roi_params, bounding_box_dict, metadata_choice, list_patients):
        df_sub = df_subjects.loc[df_subjects['filename'] == subject]

        # Training & Validation: do not consider the contrasts over the threshold contained in contrast_balance
        contrast = df_sub['suffix'].values[0]
        is_over_thresh = self.is_contrast_over_threshold(c, tot, contrast, contrast_balance)
        
        if(not is_over_thresh):
            target_filename, roi_filename = self.get_filenames(bids_df, subject, all_deriv, target_suffix, roi_params)

            if (not any(target_filename)) or (not (roi_params[ROIParamsKW.SUFFIX] is None) and (roi_filename is None)):
                return

            metadata = df_sub.to_dict(orient='records')[0]
            metadata['contrast'] = contrast

            if len(bounding_box_dict):
                # Take only one bounding box for cropping
                metadata['bounding_box'] = bounding_box_dict[str(df_sub['path'].values[0])][0]

            are_mri_params = all([imed_film.check_isMRIparam(m, metadata, subject, self.metadata) for m in self.metadata.keys()])
            if metadata_choice == 'mri_params' and not are_mri_params:
                return

            # Get subj_id (prefix filename without modality suffix and extension)
            subj_id = subject.split('.')[0].split('_')[0]

            self.filename_pairs.append((subj_id, [df_sub['path'].values[0]],
                                            target_filename, roi_filename, [metadata]))
            list_patients.append(subj_id)
    
    def is_contrast_over_threshold(self, c, tot, contrast, contrast_balance):
        if contrast in (contrast_balance.keys()):
            c[contrast] = c[contrast] + 1
            return c[contrast] / tot[contrast] > contrast_balance[contrast]
    
    def get_filenames(self, bids_df, subject, all_deriv, target_suffix, roi_params):
        target_filename, roi_filename = [None] * len(target_suffix), None
        derivatives = bids_df.df[bids_df.df['filename']
                    .str.contains('|'.join(bids_df.get_derivatives(subject, all_deriv)))]['path'].to_list()

        for deriv in derivatives:
            for idx, suffix in enumerate(target_suffix):
                if suffix in deriv:
                    target_filename[idx] = deriv
            if not (roi_params[ROIParamsKW.SUFFIX] is None) and roi_params[ROIParamsKW.SUFFIX] in deriv:
                roi_filename = [deriv]
        
        return target_filename, roi_filename

    def _slice_seg_pair(self, idx_pair_slice, seg_pair, roi_pair, useful_slices, input_volumes, gt_volume, roi_volume):
        """ Helper function to slice segmentation pair at load time """
        slice_seg_pair = seg_pair.get_pair_slice(idx_pair_slice)

        self.has_bounding_box = imed_obj_detect.verify_metadata(slice_seg_pair, self.has_bounding_box)
        if self.has_bounding_box:
            imed_obj_detect.adjust_transforms(self.prepro_transforms, slice_seg_pair)

        # keeping idx of slices with gt
        if self.slice_filter_fn:
            filter_fn_ret_seg = self.slice_filter_fn(slice_seg_pair)
        if self.slice_filter_fn and filter_fn_ret_seg:
            useful_slices.append(idx_pair_slice)

        roi_pair_slice = roi_pair.get_pair_slice(idx_pair_slice)
        slice_seg_pair, roi_pair_slice = imed_transforms.apply_preprocessing_transforms(self.prepro_transforms,
                                                                                        slice_seg_pair,
                                                                                        roi_pair_slice)

        input_volumes.append(slice_seg_pair["input"][0])

        # Handle unlabeled data
        if not len(slice_seg_pair["gt"]):
            gt_volume = []
        else:
            gt_volume.append((slice_seg_pair["gt"][0] * 255).astype(np.uint8) / 255.)

        # Handle data with no ROI provided
        if not len(roi_pair_slice["gt"]):
            roi_volume = []
        else:
            roi_volume.append((roi_pair_slice["gt"][0] * 255).astype(np.uint8) / 255.)

        return slice_seg_pair, roi_pair_slice

    def create_subgrp_metadata(self, grp_key, grp, contrast):
        if grp[grp_key].attrs.__contains__('contrast'):
            attr = grp[grp_key].attrs['contrast']
            new_attr = [c for c in attr]
            new_attr.append(contrast)
            grp[grp_key].attrs.create('contrast', new_attr, dtype=self.dt)
        else:
            grp[grp_key].attrs.create('contrast', [contrast], dtype=self.dt)

    def create_metadata(self, grp, key, metadata):        
        grp[key].attrs['data_type'] = metadata['data_type']

        if 'zooms' in metadata.keys():
            grp[key].attrs['zooms'] = metadata['zooms']
        if 'data_shape' in metadata.keys():
            grp[key].attrs['data_shape'] = metadata['data_shape']
        if  'bounding_box' in metadata.keys() and metadata['bounding_box'] is not None:
            grp[key].attrs['bounding_box'] = metadata['bounding_box']

    def add_grp_contrast(self, grp, contrast):
        if grp.attrs.__contains__('contrast'):
            attr = grp.attrs['contrast']
            new_attr = [c for c in attr]
            new_attr.append(contrast)
            grp.attrs.create('contrast', new_attr, dtype=self.dt)

        else:
            grp.attrs.create('contrast', [contrast], dtype=self.dt)

    def _load_filenames(self):
        """Load preprocessed pair data (input and gt) in handler."""
        with h5py.File(self.path_hdf5, "a") as hdf5_file:
            for subject_id, input_filename, gt_filename, roi_filename, metadata in self.filename_pairs:
                # Creating/ getting the subject group
                if str(subject_id) in hdf5_file.keys():
                    grp = hdf5_file[str(subject_id)]
                else:
                    grp = hdf5_file.create_group(str(subject_id))

                roi_pair = SegmentationPair(input_filename, roi_filename, metadata=metadata,
                                                                              slice_axis=self.slice_axis, cache=False, soft_gt=self.soft_gt)

                seg_pair = SegmentationPair(input_filename, gt_filename, metadata=metadata,
                                                                              slice_axis=self.slice_axis, cache=False, soft_gt=self.soft_gt)
                logger.info("gt filename", gt_filename)
                input_data_shape, _ = seg_pair.get_pair_shapes()

                useful_slices = []
                input_volumes = []
                gt_volume = []
                roi_volume = []

                for idx_pair_slice in range(input_data_shape[-1]):
                    slice_seg_pair, roi_pair_slice = self._slice_seg_pair(idx_pair_slice, seg_pair, roi_pair, 
                                                                        useful_slices, input_volumes, gt_volume, roi_volume)

                # Getting metadata using the one from the last slice
                input_metadata = slice_seg_pair['input_metadata'][0]
                gt_metadata = slice_seg_pair['gt_metadata'][0]
                roi_metadata = roi_pair_slice['input_metadata'][0]

                if grp.attrs.__contains__('slices'):
                    grp.attrs['slices'] = list(set(np.concatenate((grp.attrs['slices'], useful_slices))))
                else:
                    grp.attrs['slices'] = useful_slices

                # Creating datasets and metadata
                contrast = input_metadata['contrast']
                
                # Inputs
                logger.info(len(input_volumes))
                logger.info("grp= ", str(subject_id))
                key = "inputs/{}".format(contrast)
                logger.info("key = ", key)
                if len(input_volumes) < 1:
                    logger.warning("list empty")
                    continue
                grp.create_dataset(key, data=input_volumes)
                
                # Sub-group metadata
                self.create_subgrp_metadata('inputs', grp, contrast)

                # dataset metadata
                grp[key].attrs['input_filenames'] = input_metadata['input_filenames']
                self.create_metadata(grp, key, input_metadata)

                # GT
                key = "gt/{}".format(contrast)
                grp.create_dataset(key, data=gt_volume)
                # Sub-group metadata
                self.create_subgrp_metadata('gt', grp, contrast)

                # dataset metadata
                grp[key].attrs['gt_filenames'] = input_metadata['gt_filenames']
                self.create_metadata(grp, key, gt_metadata)

                # ROI
                key = "roi/{}".format(contrast)
                grp.create_dataset(key, data=roi_volume)
                # Sub-group metadata
                self.create_subgrp_metadata('roi', grp, contrast)

                # dataset metadata
                grp[key].attrs['roi_filename'] = roi_metadata['gt_filenames']
                self.create_metadata(grp, key, roi_metadata)

                # Adding contrast to group metadata
                self.add_grp_contrast(grp, contrast)


class HDF5Dataset:
    """HDF5 dataset object.

    Args:
        bids_df (BidsDataframe): Object containing dataframe with all BIDS image files and their metadata.
        subject_file_lst (list of str): List of subject filenames.
        model_params (dict): Dictionary containing model parameters.
        target_suffix (list of str): List of suffixes of the target structures.
        contrast_params (dict): Dictionary containing contrast parameters.
        slice_axis (int): Indicates the axis used to extract slices: "axial": 2, "sagittal": 0, "coronal": 1.
        transform (Compose): Transformations.
        metadata_choice (str): Choice between "mri_params", "contrasts", None or False, related to FiLM.
        dim (int): Choice 2 or 3, for 2D or 3D data respectively.
        complet (bool): If True removes lines where contrasts is not available.
        slice_filter_fn (SliceFilter): Object that filters slices according to their content.
        roi_params (dict): Dictionary containing parameters related to ROI image processing.
        object_detection_params (dict): Object detection parameters.

    Attributes:
        cst_lst (list): Contrast list.
        gt_lst (list): Contrast label used for ground truth.
        roi_lst (list): Contrast label used for ROI cropping.
        dim (int): Choice 2 or 3, for 2D or 3D data respectively.
        filter_slices (SliceFilter): Object that filters slices according to their content.
        prepro_transforms (Compose): Transforms to be applied before training.
        transform (Compose): Transforms to be applied during training.
        df_object (pd.Dataframe): Dataframe containing dataset information.

    """

    def __init__(self, bids_df, subject_file_lst, model_params, target_suffix, contrast_params,
                 slice_axis=2, transform=None, metadata_choice=False, dim=2, complet=True,
                 slice_filter_fn=None, roi_params=None, object_detection_params=None, soft_gt=False):
        self.cst_lst = copy.deepcopy(contrast_params[ContrastParamsKW.CONTRAST_LST])
        self.gt_lst = copy.deepcopy(model_params[ModelParamsKW.TARGET_LST]
                                    if ModelParamsKW.TARGET_LST in model_params else None)
        self.roi_lst = copy.deepcopy(model_params[ModelParamsKW.ROI_LST]
                                     if ModelParamsKW.ROI_LST in model_params else None)
        self.dim = dim
        self.roi_params = roi_params if roi_params is not None else \
            {ROIParamsKW.SUFFIX: None, ROIParamsKW.SLICE_FILTER_ROI: None}
        self.filter_slices = slice_filter_fn
        self.prepro_transforms, self.transform = transform

        metadata_choice = False if metadata_choice is None else metadata_choice
        # Getting HDS5 dataset file
        if not Path(model_params[ModelParamsKW.PATH_HDF5]).exists():
            logger.info("Computing hdf5 file of the data")
            bids_to_hdf5 = BIDStoHDF5(bids_df=bids_df,
                                      subject_file_lst=subject_file_lst,
                                      path_hdf5=model_params[ModelParamsKW.PATH_HDF5],
                                      target_suffix=target_suffix,
                                      roi_params=self.roi_params,
                                      contrast_lst=self.cst_lst,
                                      metadata_choice=metadata_choice,
                                      contrast_balance=contrast_params[ContrastParamsKW.BALANCE],
                                      slice_axis=slice_axis,
                                      slice_filter_fn=slice_filter_fn,
                                      transform=transform,
                                      object_detection_params=object_detection_params,
                                      soft_gt=soft_gt)

            self.path_hdf5 = bids_to_hdf5.path_hdf5
        else:
            self.path_hdf5 = model_params[ModelParamsKW.PATH_HDF5]

        # Loading dataframe object
        with h5py.File(self.path_hdf5, "r") as hdf5_file:
            self.df_object = Dataframe(hdf5_file, self.cst_lst, model_params[ModelParamsKW.CSV_PATH],
                                       target_suffix=self.gt_lst, roi_suffix=self.roi_lst,
                                       dim=self.dim, filter_slices=slice_filter_fn)
            if complet:
                self.df_object.clean(self.cst_lst)
            logger.info("after cleaning")
            logger.info(self.df_object.df.head())

            self.initial_dataframe = self.df_object.df

            self.dataframe = copy.deepcopy(self.df_object.df)

            self.cst_matrix = np.ones([len(self.dataframe), len(self.cst_lst)], dtype=int)

            # RAM status
            self.status = {ct: False for ct in self.df_object.contrasts}

            ram = model_params[ModelParamsKW.RAM] if ModelParamsKW.RAM in model_params else True
            if ram:
                self.load_into_ram(self.cst_lst)

    def load_into_ram(self, contrast_lst=None):
        """Aims to load into RAM the contrasts from the list.

        Args:
            contrast_lst (list of str): List of contrasts of interest.
        """
        keys = self.status.keys()
        with h5py.File(self.path_hdf5, "r") as hdf5_file:
            for ct in contrast_lst:
                if ct not in keys:
                    logger.warning("Key error: status has no key {}".format(ct))
                    continue
                if self.status[ct]:
                    logger.info("Contrast {} already in RAM".format(ct))
                else:
                    logger.info("Loading contrast {} in RAM...".format(ct), end='')
                    for sub in self.dataframe.index:
                        if self.filter_slices:
                            slices = self.dataframe.at[sub, 'Slices']
                            self.dataframe.at[sub, ct] = hdf5_file[self.dataframe.at[sub, ct]][np.array(slices)]
                    logger.info("Done.")
                self.status[ct] = True

    def set_transform(self, transform):
        """Set the transforms."""
        self.transform = transform

    def __len__(self):
        """Get the dataset size, ie he number of subvolumes."""
        return len(self.dataframe)

    def __getitem__(self, index):
        """Get samples.

        Warning: For now, this method only supports one gt / roi.

        Args:
            index (int): Sample index.

        Returns:
            dict: Dictionary containing image and label tensors as well as metadata.
        """
        line = self.dataframe.iloc[index]
        # For HeMIS strategy. Otherwise the values of the matrix dont change anything.
        missing_modalities = self.cst_matrix[index]

        input_metadata = []
        input_tensors = []

        # Inputs
        with h5py.File(self.path_hdf5, "r") as f:
            for i, ct in enumerate(self.cst_lst):
                if self.status[ct]:
                    input_tensor = line[ct] * missing_modalities[i]
                else:
                    input_tensor = f[line[ct]][line['Slices']] * missing_modalities[i]

                input_tensors.append(input_tensor)
                # input Metadata
                metadata = SampleMetadata({key: value for key, value in f['{}/inputs/{}'
                                                            .format(line['Subjects'], ct)].attrs.items()})
                metadata['slice_index'] = line["Slices"]
                metadata['missing_mod'] = missing_modalities
                metadata['crop_params'] = {}
                input_metadata.append(metadata)

            # GT
            gt_img = []
            gt_metadata = []
            for idx, gt in enumerate(self.gt_lst):
                if self.status['gt/' + gt]:
                    gt_data = line['gt/' + gt]
                else:
                    gt_data = f[line['gt/' + gt]][line['Slices']]

                gt_data = gt_data.astype(np.uint8)
                gt_img.append(gt_data)
                gt_metadata.append(SampleMetadata({key: value for key, value in
                                                                     f[line['gt/' + gt]].attrs.items()}))
                gt_metadata[idx]['crop_params'] = {}

            # ROI
            roi_img = []
            roi_metadata = []
            if self.roi_lst:
                if self.status['roi/' + self.roi_lst[0]]:
                    roi_data = line['roi/' + self.roi_lst[0]]
                else:
                    roi_data = f[line['roi/' + self.roi_lst[0]]][line['Slices']]

                roi_data = roi_data.astype(np.uint8)
                roi_img.append(roi_data)

                roi_metadata.append(SampleMetadata({key: value for key, value in
                                                                      f[
                                                                          line['roi/' + self.roi_lst[0]]].attrs.items()}))
                roi_metadata[0]['crop_params'] = {}

            # Run transforms on ROI
            # ROI goes first because params of ROICrop are needed for the followings
            stack_roi, metadata_roi = self.transform(sample=roi_img,
                                                     metadata=roi_metadata,
                                                     data_type="roi")
            # Update metadata_input with metadata_roi
            metadata_input = imed_loader_utils.update_metadata(metadata_roi, input_metadata)

            # Run transforms on images
            stack_input, metadata_input = self.transform(sample=input_tensors,
                                                         metadata=metadata_input,
                                                         data_type="im")
            # Update metadata_input with metadata_roi
            metadata_gt = imed_loader_utils.update_metadata(metadata_input, gt_metadata)

            # Run transforms on images
            stack_gt, metadata_gt = self.transform(sample=gt_img,
                                                   metadata=metadata_gt,
                                                   data_type="gt")
            data_dict = {
                'input': stack_input,
                'gt': stack_gt,
                'roi': stack_roi,
                'input_metadata': metadata_input,
                'gt_metadata': metadata_gt,
                'roi_metadata': metadata_roi
            }

            return data_dict

    def update(self, strategy="Missing", p=0.0001):
        """Update the Dataframe itself.

        Args:
            p (float): Float between 0 and 1, probability of the contrast to be missing.
            strategy (str): Update the dataframe using the corresponding strategy. For now the only the strategy
                implemented is the one used by HeMIS (i.e. by removing contrasts with a certain probability.) Other
                strategies that could be implemented are Active Learning, Curriculum Learning, ...
        """
        if strategy == 'Missing':
            logger.info("Probalility of missing contrast = {}".format(p))
            for idx in range(len(self.dataframe)):
                missing_mod = np.random.choice(2, len(self.cst_lst), p=[p, 1 - p])
                # if all contrasts are removed from a subject randomly choose 1
                if not np.any(missing_mod):
                    missing_mod = np.zeros((len(self.cst_lst)))
                    missing_mod[np.random.randint(2, size=1)] = 1
                self.cst_matrix[idx, ] = missing_mod

            logger.info("Missing contrasts = {}".format(self.cst_matrix.size - self.cst_matrix.sum()))


def HDF5ToBIDS(path_hdf5, subjects, path_dir):
    """Convert HDF5 file to BIDS dataset.

    Args:
        path_hdf5 (str): Path to the HDF5 file.
        subjects (list): List of subject names.
        path_dir (str): Output folder path, already existing.
    """
    # Open FDH5 file
    with h5py.File(path_hdf5, "r") as hdf5_file:
        # check the dir exists:
        if not Path(path_dir).exists():
            raise FileNotFoundError("Directory {} doesn't exist. Stopping process.".format(path_dir))

        # loop over all subjects
        for sub in subjects:
            path_sub = path_dir + '/' + sub + '/anat/'
            path_label = path_dir + '/derivatives/labels/' + sub + '/anat/'

            if not Path(path_sub).exists():
                Path(path_sub).mkdir(parents=True)

            if not Path(path_label).exists():
                Path(path_label).mkdir(parents=True)

            # Get Subject Group
            try:
                grp = hdf5_file[sub]
            except Exception:
                continue
            # inputs
            cts = grp['inputs'].attrs['contrast']

            # Relation between voxel and world coordinates is not available
            for ct in cts:
                input_data = np.array(grp['inputs/{}'.format(ct)])
                nib_image = nib.Nifti1Image(input_data, np.eye(4))
                filename = Path(path_sub).joinpath(sub + "_" + ct + ".nii.gz")
                nib.save(nib_image, filename)

            # GT
            cts = grp['gt'].attrs['contrast']

            for ct in cts:
                for filename in grp['gt/{}'.format(ct)].attrs['gt_filenames']:
                    gt_data = grp['gt/{}'.format(ct)]
                    nib_image = nib.Nifti1Image(gt_data, np.eye(4))
                    filename = Path(path_label).joinpath(filename.split("/")[-1])
                    nib.save(nib_image, filename)

            cts = grp['roi'].attrs['contrast']

            for ct in cts:
                roi_data = grp['roi/{}'.format(ct)]
                if np.any(roi_data.shape):
                    nib_image = nib.Nifti1Image(roi_data, np.eye(4))
                    filename = Path(path_label).joinpath(
                        grp['roi/{}'.format(ct)].attrs['roi_filename'][0].split("/")[-1])
                    nib.save(nib_image, filename)<|MERGE_RESOLUTION|>--- conflicted
+++ resolved
@@ -12,12 +12,9 @@
 from ivadomed import transforms as imed_transforms
 from ivadomed.loader import utils as imed_loader_utils, film as imed_film
 from ivadomed.object_detection import utils as imed_obj_detect
-<<<<<<< HEAD
 from ivadomed.keywords import ROIParamsKW, ModelParamsKW, ContrastParamsKW
 from ivadomed import utils as imed_utils
-=======
 from ivadomed.loader.sample_meta_data import SampleMetadata
->>>>>>> 69d3a344
 
 
 class Dataframe:
