--- conflicted
+++ resolved
@@ -8,8 +8,6 @@
 if typing.TYPE_CHECKING:
     from ivadomed.loader.bids_dataset import BidsDataset
     from ivadomed.loader.bids3d_dataset import Bids3DDataset
-
-from ivadomed.loader.bids_dataset import BidsDataset
 
 
 class BalancedSampler(torch.utils.data.sampler.Sampler):
@@ -29,11 +27,7 @@
         label_idx (int): Keeps track of the label indices already used for the metadata_dict.
     """
 
-<<<<<<< HEAD
-    def __init__(self, dataset: BidsDataset, metadata='gt'):
-=======
     def __init__(self, dataset: Union[BidsDataset, Bids3DDataset], metadata: str = 'gt') -> None:
->>>>>>> d43fa5ae
         self.indices = list(range(len(dataset)))
 
         self.nb_samples = len(self.indices)
