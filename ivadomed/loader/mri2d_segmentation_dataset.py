from __future__ import annotations
import copy
import random
from pathlib import Path
import pickle

from typing import Tuple

import numpy as np
import torch
from torchvision.transforms import Compose
from torch.utils.data import Dataset
from loguru import logger

from ivadomed import transforms as imed_transforms, postprocessing as imed_postpro
from ivadomed.loader import utils as imed_loader_utils
from ivadomed.loader.utils import dropout_input, get_obj_size, create_temp_directory
from ivadomed.loader.segmentation_pair import SegmentationPair
from ivadomed.object_detection import utils as imed_obj_detect
from ivadomed.keywords import ROIParamsKW, MetadataKW
import typing

if typing.TYPE_CHECKING:
    from ivadomed.loader.slice_filter import SliceFilter
    from ivadomed.loader.patch_filter import PatchFilter
    from typing import List, Dict, Optional

from ivadomed.utils import get_timestamp, get_system_memory


class MRI2DSegmentationDataset(Dataset):
    """Generic class for 2D (slice-wise) segmentation dataset.

    Args:
        filename_pairs (list): a list of tuples in the format (input filename list containing all modalities,ground \
            truth filename, ROI filename, metadata).
        length (list): Size of each dimensions of the patches, length equals 0 (no patching) or 2 (2d patching).
        stride (list): Size of the pixels' shift between patches, length equals 0 (no patching) or 2 (2d patching).
        slice_axis (int): Indicates the axis used to extract 2D slices from 3D NifTI files:
            "axial": 2, "sagittal": 0, "coronal": 1. 2D PNG/TIF/JPG files use default "axial": 2.
        nibabel_cache (bool): if the data should be cached in memory or not.
        transform (torchvision.Compose): transformations to apply.
        slice_filter_fn (SliceFilter): SliceFilter object containing Slice filter parameters.
        patch_filter_fn (PatchFilter): PatchFilter object containing Patch filter parameters.
        task (str): choice between segmentation or classification. If classification: GT is discrete values, \
            If segmentation: GT is binary mask.
        roi_params (dict): Dictionary containing parameters related to ROI image processing.
        soft_gt (bool): If True, ground truths are not binarized before being fed to the network. Otherwise, ground
        truths are thresholded (0.5) after the data augmentation operations.
        is_input_dropout (bool): Return input with missing modalities.

    Attributes:
        indexes (list): List of indices corresponding to each slice or patch in the dataset.
        handlers (list): List of indices corresponding to each slice in the dataset, used for indexing patches.
        filename_pairs (list): List of tuples in the format (input filename list containing all modalities,ground \
            truth filename, ROI filename, metadata).
        length (list): Size of each dimensions of the patches, length equals 0 (no patching) or 2 (2d patching).
        stride (list): Size of the pixels' shift between patches, length equals 0 (no patching) or 2 (2d patching).
        is_2d_patch (bool): True if length in model params.

        prepro_transforms (Compose): Transformations to apply before training.

        transform (List[Compose, UndoCompose]): Transformations to apply during training.
        # Compose transforms
        tranform_lst, _ = imed_transforms.prepare_transforms(copy.deepcopy(transforms_params), requires_undo)

        nibabel_cache (bool): determine if the nibabel data object should be cached in memory or not to avoid repetitive
        disk loading
        slice_axis (int): Indicates the axis used to extract 2D slices from 3D NifTI files:
            "axial": 2, "sagittal": 0, "coronal": 1. 2D PNG/TIF/JPG files use default "axial": 2.
        slice_filter_fn (SliceFilter): SliceFilter object containing Slice filter parameters.
        patch_filter_fn (PatchFilter): PatchFilter object containing Patch filter parameters.
        n_contrasts (int): Number of input contrasts.
        has_bounding_box (bool): True if bounding box in all metadata, else False.
        task (str): Choice between segmentation or classification. If classification: GT is discrete values, \
            If segmentation: GT is binary mask.
        soft_gt (bool): If True, ground truths are not binarized before being fed to the network. Otherwise, ground
        truths are thresholded (0.5) after the data augmentation operations.
        slice_filter_roi (bool): Indicates whether a slice filtering is done based on ROI data.
        roi_thr (int): If the ROI mask contains less than this number of non-zero voxels, the slice will be discarded
            from the dataset.
        is_input_dropout (bool): Return input with missing modalities.
        disk_cache (bool): determines whether the items in the segmentation pairs for the entire dataset are cached on
            disk (True) or in memory (False). Default to None to automatically determine based on guesstimated size of
            the entire datasets naively assuming that first image in first volume is representative.

    """

<<<<<<< HEAD
    def __init__(self, filename_pairs, length=None, stride=None, slice_axis=2, nibabel_cache=True, transform: list=None,
                 slice_filter_fn=None, patch_filter_fn=None, task="segmentation", roi_params=None, soft_gt=False,
                 is_input_dropout=False, disk_cache=None):
=======
    def __init__(self,
                 filename_pairs: list,
                 length: list = None,
                 stride: list = None,
                 slice_axis: int = 2,
                 nibabel_cache: bool = True,
                 transform: List[Optional[Compose]] = None,
                 slice_filter_fn: SliceFilter = None,
                 patch_filter_fn: PatchFilter = None,
                 task: str = "segmentation",
                 roi_params: dict = None,
                 soft_gt: bool = False,
                 is_input_dropout: bool = False,
                 disk_cache=None) -> None:
>>>>>>> d43fa5ae
        if length is None:
            length = []
        if stride is None:
            stride = []
        self.indexes: list = []
        self.handlers: list = []
        self.filename_pairs = filename_pairs
        self.length = length
        self.stride = stride
        self.is_2d_patch = True if self.length else False
        self.prepro_transforms, self.transform = transform
        self.cache = nibabel_cache
        self.slice_axis = slice_axis
        self.slice_filter_fn = slice_filter_fn
        self.patch_filter_fn = patch_filter_fn
        self.n_contrasts = len(self.filename_pairs[0][0])
        if roi_params is None:
            roi_params = {ROIParamsKW.SUFFIX: None, ROIParamsKW.SLICE_FILTER_ROI: None}
        self.roi_thr = roi_params[ROIParamsKW.SLICE_FILTER_ROI]
        self.slice_filter_roi = roi_params[ROIParamsKW.SUFFIX] is not None and isinstance(self.roi_thr, int)
        self.soft_gt = soft_gt
        self.has_bounding_box = True
        self.task = task
        self.is_input_dropout = is_input_dropout
        self.disk_cache: bool = disk_cache

    def load_filenames(self):
        """Load preprocessed pair data (input and gt) in handler."""
        for input_filenames, gt_filenames, roi_filename, metadata in self.filename_pairs:
            roi_pair = SegmentationPair(input_filenames,
                                        roi_filename,
                                        metadata=metadata,
                                        slice_axis=self.slice_axis,
                                        cache=self.cache,
                                        prepro_transforms=self.prepro_transforms)

            seg_pair = SegmentationPair(input_filenames,
                                        gt_filenames,
                                        metadata=metadata,
                                        slice_axis=self.slice_axis,
                                        cache=self.cache,
                                        prepro_transforms=self.prepro_transforms,
                                        soft_gt=self.soft_gt)

            input_data_shape, _ = seg_pair.get_pair_shapes()

            path_temp = Path(create_temp_directory())

            for idx_pair_slice in range(input_data_shape[-1]):
                slice_seg_pair = seg_pair.get_pair_slice(idx_pair_slice, gt_type=self.task)
                self.has_bounding_box = imed_obj_detect.verify_metadata(slice_seg_pair, self.has_bounding_box)

                if self.has_bounding_box:
                    self.prepro_transforms = imed_obj_detect.adjust_transforms(self.prepro_transforms, slice_seg_pair)

                if self.slice_filter_fn and not self.slice_filter_fn(slice_seg_pair):
                    continue

                # Note: we force here gt_type=segmentation since ROI slice is needed to Crop the image
                slice_roi_pair = roi_pair.get_pair_slice(idx_pair_slice, gt_type="segmentation")

                if self.slice_filter_roi and imed_loader_utils.filter_roi(slice_roi_pair['gt'], self.roi_thr):
                    continue

                item: Tuple[dict, dict] = imed_transforms.apply_preprocessing_transforms(self.prepro_transforms,
                                                                      slice_seg_pair,
                                                                      slice_roi_pair)
                # Run once code to keep track if disk cache is used
                if self.disk_cache is None:
                    self.determine_cache_need(item, input_data_shape[-1])

                # If is_2d_patch, create handlers list for indexing patch
                if self.is_2d_patch:
                    for metadata in item[0][MetadataKW.INPUT_METADATA]:
                        metadata[MetadataKW.INDEX_SHAPE] = item[0]['input'][0].shape
                    if self.disk_cache:
                        path_item = path_temp / f"item_{get_timestamp()}.pkl"
                        with path_item.open(mode="wb") as f:
                            pickle.dump(item, f)
                        self.handlers.append((path_item))
                    else:
                        self.handlers.append((item))
                # else, append the whole slice to self.indexes
                else:

                    if self.disk_cache:
                        path_item = path_temp / f"item_{get_timestamp()}.pkl"
                        with path_item.open(mode="wb") as f:
                            pickle.dump(item, f)
                        self.indexes.append(path_item)
                    else:
                        self.indexes.append(item)

        # If is_2d_patch, prepare indices of patches
        if self.is_2d_patch:
            self.prepare_indices()

    def prepare_indices(self) -> None:
        """Stores coordinates of 2d patches for training."""
        for i in range(0, len(self.handlers)):

            if self.disk_cache:
                with self.handlers[i].open(mode="rb") as f:
                    item = pickle.load(f)
                    primary_handle = item[0]
            else:
                primary_handle = self.handlers[i][0]

            input_img = primary_handle.get('input')
            gt_img = primary_handle.get('gt')
            input_metadata = primary_handle.get('input_metadata')
            gt_metadata = primary_handle.get('gt_metadata')

            shape = input_img[0].shape

            if len(self.length) != 2 or len(self.stride) != 2:
                raise RuntimeError('"length_2D" and "stride_2D" must be of length 2.')
            for length, stride, size in zip(self.length, self.stride, shape):
                if stride > length or stride <= 0:
                    raise RuntimeError('"stride_2D" must be greater than 0 and smaller or equal to "length_2D".')
                if length > size:
                    raise RuntimeError('"length_2D" must be smaller or equal to image dimensions after resampling.')

            for x_min in range(0, (shape[0] - self.length[0] + self.stride[0]), self.stride[0]):
                if x_min + self.length[0] > shape[0]:
                    x_min = (shape[0] - self.length[0])
                x_max = x_min + self.length[0]
                for y_min in range(0, (shape[1] - self.length[1] + self.stride[1]), self.stride[1]):
                    if y_min + self.length[1] > shape[1]:
                        y_min = (shape[1] - self.length[1])
                    y_max = y_min + self.length[1]

                    # Extract patch from handlers for patch filter
                    patch = {'input': list(np.asarray(input_img)[:, x_min:x_max, y_min:y_max]),
                             'gt': list(np.asarray(gt_img)[:, x_min:x_max, y_min:y_max]) \
                                   if gt_img else [],
                             'input_metadata': input_metadata,
                             'gt_metadata': gt_metadata}
                    if self.patch_filter_fn and not self.patch_filter_fn(patch):
                        continue

                    self.indexes.append({
                        'x_min': x_min,
                        'x_max': x_max,
                        'y_min': y_min,
                        'y_max': y_max,
                        'handler_index': i})

    def set_transform(self, transform: List[Optional[Compose]]) -> None:
        self.transform = transform

    def __len__(self) -> int:
        return len(self.indexes)

    def __getitem__(self, index: int) -> Dict[str, Optional[list]]:
        """Return the specific processed data corresponding to index (input, ground truth, roi and metadata).

        Args:
            index (int): Slice index.
        """

        # copy.deepcopy is used to have different coordinates for reconstruction for a given handler with patch,
        # to allow a different rater at each iteration of training, and to clean transforms params from previous
        # transforms i.e. remove params from previous iterations so that the coming transforms are different
        if self.is_2d_patch:
            coord = self.indexes[index]
            if self.disk_cache:
                with self.handlers[coord['handler_index']].open(mode="rb") as f:
                    seg_pair_slice, roi_pair_slice = pickle.load(f)
            else:
                seg_pair_slice, roi_pair_slice = copy.deepcopy(self.handlers[coord['handler_index']])
        else:
            if self.disk_cache:
                with self.indexes[index].open(mode="rb") as f:
                    seg_pair_slice, roi_pair_slice = pickle.load(f)
            else:
                seg_pair_slice, roi_pair_slice = copy.deepcopy(self.indexes[index])

        # In case multiple raters
        if seg_pair_slice['gt'] and isinstance(seg_pair_slice['gt'][0], list):
            # Randomly pick a rater
            idx_rater = random.randint(0, len(seg_pair_slice['gt'][0]) - 1)
            # Use it as ground truth for this iteration
            # Note: in case of multi-class: the same rater is used across classes
            for idx_class in range(len(seg_pair_slice['gt'])):
                seg_pair_slice['gt'][idx_class] = seg_pair_slice['gt'][idx_class][idx_rater]
                seg_pair_slice['gt_metadata'][idx_class] = seg_pair_slice['gt_metadata'][idx_class][idx_rater]

        metadata_input = seg_pair_slice['input_metadata'] if seg_pair_slice['input_metadata'] is not None else []
        metadata_roi = roi_pair_slice['gt_metadata'] if roi_pair_slice['gt_metadata'] is not None else []
        metadata_gt = seg_pair_slice['gt_metadata'] if seg_pair_slice['gt_metadata'] is not None else []

        if self.is_2d_patch:
            stack_roi, metadata_roi = None, None
        else:
            # Set coordinates to the slices full size
            coord = {}
            coord['x_min'], coord['x_max'] = 0, seg_pair_slice["input"][0].shape[0]
            coord['y_min'], coord['y_max'] = 0, seg_pair_slice["input"][0].shape[1]

            # Run transforms on ROI
            # ROI goes first because params of ROICrop are needed for the followings
            stack_roi, metadata_roi = self.transform(sample=roi_pair_slice["gt"],
                                                     metadata=metadata_roi,
                                                     data_type="roi")
            # Update metadata_input with metadata_roi
            metadata_input = imed_loader_utils.update_metadata(metadata_roi, metadata_input)

        # Add coordinates of slices or patches to input metadata
        for metadata in metadata_input:
            metadata['coord'] = [coord["x_min"], coord["x_max"],
                                 coord["y_min"], coord["y_max"]]

        # Extract image and gt slices or patches from coordinates
        stack_input = np.asarray(seg_pair_slice["input"])[:,
                                 coord['x_min']:coord['x_max'],
                                 coord['y_min']:coord['y_max']]
        if seg_pair_slice["gt"]:
            stack_gt = np.asarray(seg_pair_slice["gt"])[:,
                                  coord['x_min']:coord['x_max'],
                                  coord['y_min']:coord['y_max']]
        else:
            stack_gt = []

        # Run transforms on image slices or patches
        stack_input, metadata_input = self.transform(sample=list(stack_input),
                                                     metadata=metadata_input,
                                                     data_type="im")
        # Update metadata_gt with metadata_input
        metadata_gt = imed_loader_utils.update_metadata(metadata_input, metadata_gt)
        if self.task == "segmentation":
            # Run transforms on gt slices or patches
            stack_gt, metadata_gt = self.transform(sample=list(stack_gt),
                                                   metadata=metadata_gt,
                                                   data_type="gt")
            # Make sure stack_gt is binarized
            if stack_gt is not None and not self.soft_gt:
                stack_gt = imed_postpro.threshold_predictions(stack_gt, thr=0.5).astype(np.uint8)
        else:
            # Force no transformation on labels for classification task
            # stack_gt is a tensor of size 1x1, values: 0 or 1
            # "expand(1)" is necessary to be compatible with segmentation convention: n_labelxhxwxd
            stack_gt = torch.from_numpy(seg_pair_slice["gt"][0]).expand(1)

        data_dict = {
            'input': stack_input,
            'gt': stack_gt,
            'roi': stack_roi,
            'input_metadata': metadata_input,
            'gt_metadata': metadata_gt,
            'roi_metadata': metadata_roi
        }

        # Input-level dropout to train with missing modalities
        if self.is_input_dropout:
            data_dict = dropout_input(data_dict)

        return data_dict

    def determine_cache_need(self, item: tuple, n_slice: int):
        """
        When Cache flag is not explicitly set, determine whether to cache the data or not
        Args:
            item: an EXAMPLE, typical Tuple structure contain the main data.
            n_slice: number of slice in one file_name_pairs.

        Returns:

        """
        size_item_in_bytes = get_obj_size(item)

        optimal_ram_limit = get_system_memory() * 0.5

        # Size limit: 4GB GPU RAM, keep in mind tranform etc might take MORE!
        size_estimated_dataset_GB = (size_item_in_bytes) * len(self.filename_pairs) * n_slice / 1024 ** 3
        if size_estimated_dataset_GB > optimal_ram_limit:
            logger.info(f"Estimated 2D dataset size is {size_estimated_dataset_GB} GB, which is larger than {optimal_ram_limit} GB. Auto "
                        f"enabling disk cache.")
            self.disk_cache = True
        else:
            logger.info(f"Estimated 2D dataset size is {size_estimated_dataset_GB} GB, which is smaller than {optimal_ram_limit} GB. File "
                        f"cache will not be used")
            self.disk_cache = False<|MERGE_RESOLUTION|>--- conflicted
+++ resolved
@@ -86,11 +86,6 @@
 
     """
 
-<<<<<<< HEAD
-    def __init__(self, filename_pairs, length=None, stride=None, slice_axis=2, nibabel_cache=True, transform: list=None,
-                 slice_filter_fn=None, patch_filter_fn=None, task="segmentation", roi_params=None, soft_gt=False,
-                 is_input_dropout=False, disk_cache=None):
-=======
     def __init__(self,
                  filename_pairs: list,
                  length: list = None,
@@ -105,7 +100,6 @@
                  soft_gt: bool = False,
                  is_input_dropout: bool = False,
                  disk_cache=None) -> None:
->>>>>>> d43fa5ae
         if length is None:
             length = []
         if stride is None:
