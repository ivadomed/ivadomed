--- conflicted
+++ resolved
@@ -43,22 +43,18 @@
         reloading and bypass memory cap.
     """
 
-<<<<<<< HEAD
-    def __init__(self, filename_pairs, length=(64, 64, 64), stride=(0, 0, 0), slice_axis=0,
-                 transform=None, subvolume_filter_fn=None, task="segmentation",
-                 soft_gt=False, is_input_dropout=False):
-=======
     def __init__(self,
                  filename_pairs: list,
                  transform: List[Optional[Compose]] = None,
                  length: tuple = (64, 64, 64),
                  stride: tuple = (0, 0, 0),
                  slice_axis: int = 0,
+                 subvolume_filter_fn=None,
                  task: str = "segmentation",
                  soft_gt: bool = False,
                  is_input_dropout: bool = False,
                  disk_cache: bool=True):
->>>>>>> f066b2e3
+
         self.filename_pairs = filename_pairs
 
         # could be a list of tuple of objects OR path objects to the actual disk equivalent.
@@ -70,12 +66,8 @@
         self.stride = stride
         self.prepro_transforms, self.transform = transform
         self.slice_axis = slice_axis
-<<<<<<< HEAD
         self.subvolume_filter_fn = subvolume_filter_fn
-        self.has_bounding_box = True
-=======
         self.has_bounding_box: bool = True
->>>>>>> f066b2e3
         self.task = task
         self.soft_gt = soft_gt
         self.is_input_dropout = is_input_dropout
@@ -136,10 +128,6 @@
     def _prepare_indices(self):
         """Stores coordinates of subvolumes for training."""
         for i in range(0, len(self.handlers)):
-<<<<<<< HEAD
-            segpair, _ = self.handlers[i]
-            input_img, gt = self.handlers[i][0]['input'], self.handlers[i][0]['gt']
-=======
 
             if self.disk_cache:
                 with self.handlers[i][0].open(mode='rb') as f:
@@ -147,8 +135,8 @@
             else:
                 segpair = self.handlers[i][0]
 
-            input_img = segpair.get('input')
->>>>>>> f066b2e3
+            input_img, gt = segpair.get('input'), segpair.get('gt')
+
             shape = input_img[0].shape
 
             if ((shape[0] - self.length[0]) % self.stride[0]) != 0 or self.length[0] % 16 != 0 or shape[0] < \
