import nibabel as nib
import numpy as np
import torch
from bids_neuropoly import bids
from torch.utils.data import Dataset
from tqdm import tqdm

from ivadomed import postprocessing as imed_postpro
from ivadomed import transforms as imed_transforms
from ivadomed import utils as imed_utils
from ivadomed.loader import utils as imed_loader_utils, adaptative as imed_adaptative, film as imed_film
<<<<<<< HEAD
from ivadomed.object_detection import utils as imed_obj_detect
from ivadomed import preprocessing as imed_prepro
=======
>>>>>>> f491de80

# List of classifier models (ie not segmentation output)
CLASSIFIER_LIST = ['NAME_CLASSIFIER_1']



def load_dataset(data_list, bids_path, transforms_params, model_params, target_suffix, roi_params,
                 contrast_params, slice_filter_params, slice_axis, multichannel,
                 dataset_type="training", requires_undo=False, metadata_type=None,
                 object_detection_params=None, **kwargs):
    """Get loader.

    Args:
        data_list (list):
        bids_path (string):
        transforms_params (dict):
        model_name (string):
        target_suffix (list):
        roi_params (dict):
        contrast_params (dict):
        slice_filter_params (dict):
        slice_axis (string):
        multichannel (bool):
        metadata_type (string): None if no metadata
        dataset_type (string): training, validation or testing
        requires_undo (Bool): If True, the transformations without undo_transform will be discarded
        object_detection_params (dict):
    Returns:
        BidsDataset
    """
    # Compose transforms
    preprocessing_transforms = imed_transforms.get_preprocessing_transforms(transforms_params)
    prepro_transforms = imed_transforms.Compose(preprocessing_transforms, requires_undo=requires_undo)
    transforms = imed_transforms.Compose(transforms_params, requires_undo=requires_undo)
    tranform_lst = [prepro_transforms if len(preprocessing_transforms) else None, transforms]

    if model_params["name"] == "UNet3D":
        dataset = Bids3DDataset(bids_path,
                                subject_lst=data_list,
                                target_suffix=target_suffix,
                                roi_suffix=roi_params["suffix"],
                                contrast_params=contrast_params,
                                metadata_choice=metadata_type,
                                slice_axis=imed_utils.AXIS_DCT[slice_axis],
                                transform=tranform_lst,
                                multichannel=multichannel,
                                model_params=model_params,
                                object_detection_params=object_detection_params)


    elif model_params["name"] == "HeMISUnet":
        dataset = imed_adaptative.HDF5Dataset(root_dir=bids_path,
                                              subject_lst=data_list,
                                              model_params=model_params,
                                              contrast_params=contrast_params,
                                              target_suffix=target_suffix,
                                              slice_axis=imed_utils.AXIS_DCT[slice_axis],
                                              transform=tranform_lst,
                                              metadata_choice=metadata_type,
                                              slice_filter_fn=imed_utils.SliceFilter(**slice_filter_params),
                                              roi_suffix=roi_params["suffix"],
                                              object_detection_params=object_detection_params)
    else:
        # Task selection
        task = "classification" if model_params["name"] in CLASSIFIER_LIST else "segmentation"

        dataset = BidsDataset(bids_path,
                              subject_lst=data_list,
                              target_suffix=target_suffix,
                              roi_suffix=roi_params["suffix"],
                              contrast_params=contrast_params,
                              metadata_choice=metadata_type,
                              slice_axis=imed_utils.AXIS_DCT[slice_axis],
                              transform=tranform_lst,
                              multichannel=multichannel,
                              slice_filter_fn=imed_utils.SliceFilter(**slice_filter_params),
                              object_detection_params=object_detection_params,
                              task=task)
        dataset.load_filenames()

    # if ROICrop in transform, then apply SliceFilter to ROI slices
    if 'ROICrop' in transforms_params:
        dataset = imed_loader_utils.filter_roi(dataset, nb_nonzero_thr=roi_params["slice_filter_roi"])

    if model_params["name"] != "UNet3D":
        print("Loaded {} {} slices for the {} set.".format(len(dataset), slice_axis, dataset_type))
    else:
        print("Loaded {} volumes of size {} for the {} set.".format(len(dataset), slice_axis, dataset_type))

    return dataset


class SegmentationPair(object):
    """This class is used to build segmentation datasets. It represents
    a pair of of two data volumes (the input data and the ground truth data).
    """
    def __init__(self, input_filenames, gt_filenames, metadata=None, slice_axis=2, cache=True, prepro_transforms=None):
        """
        Args:
            input_filenames (list): the input filename list (supported by nibabel). For single channel, the list will
                contain 1 input filename.
            gt_filenames (list): the ground-truth filenames list.
            metadata (list): metadata list with each item corresponding to an image (modality) in input_filenames.
                For single channel, the list will contain metadata related to one image.
            cache (bool): if the data should be cached in memory or not.
        """
        self.input_filenames = input_filenames
        self.gt_filenames = gt_filenames
        self.metadata = metadata
        self.cache = cache
        self.slice_axis = slice_axis
        self.prepro_transforms = prepro_transforms

        # list of the images
        self.input_handle = []

        # loop over the filenames (list)
        for input_file in self.input_filenames:
            input_img = nib.load(input_file)
            self.input_handle.append(input_img)
            if len(input_img.shape) > 3:
                raise RuntimeError("4-dimensional volumes not supported.")

        # list of GT for multiclass segmentation
        self.gt_handle = []

        # Unlabeled data (inference time)
        if self.gt_filenames is not None:
            if not isinstance(self.gt_filenames, list):
                self.gt_filenames = [self.gt_filenames]
            for gt in self.gt_filenames:
                if gt is not None:
                    self.gt_handle.append(nib.load(gt))
                else:
                    self.gt_handle.append(None)

        # Sanity check for dimensions, should be the same
        input_shape, gt_shape = self.get_pair_shapes()

        if self.gt_filenames is not None:
            if not np.allclose(input_shape, gt_shape):
                raise RuntimeError('Input and ground truth with different dimensions.')

        for idx, handle in enumerate(self.input_handle):
            self.input_handle[idx] = nib.as_closest_canonical(handle)

        # Unlabeled data
        if self.gt_filenames is not None:
            for idx, gt in enumerate(self.gt_handle):
                if gt is not None:
                    self.gt_handle[idx] = nib.as_closest_canonical(gt)

        # If binary classification, then extract labels from GT mask

        if self.metadata:
            self.metadata = []
            for data, input_filename in zip(metadata, input_filenames):
                data["input_filenames"] = input_filename
                data["gt_filenames"] = gt_filenames
                self.metadata.append(data)

    def get_pair_shapes(self):
        """Return the tuple (input, ground truth) representing both the input
        and ground truth shapes."""
        input_shape = []
        for handle in self.input_handle:
            shape = imed_loader_utils.orient_shapes_hwd(handle.header.get_data_shape(), self.slice_axis)
            input_shape.append(tuple(shape))

            if not len(set(input_shape)):
                raise RuntimeError('Inputs have different dimensions.')

        gt_shape = []

        for gt in self.gt_handle:
            if gt is not None:
                shape = imed_loader_utils.orient_shapes_hwd(gt.header.get_data_shape(), self.slice_axis)
                gt_shape.append(tuple(shape))

                if not len(set(gt_shape)):
                    raise RuntimeError('Labels have different dimensions.')

        return input_shape[0], gt_shape[0] if len(gt_shape) else None

    def get_pair_data(self):
        """Return the tuble (input, ground truth) with the data content in
        numpy array."""
        cache_mode = 'fill' if self.cache else 'unchanged'

        input_data = []
        for handle in self.input_handle:
            hwd_oriented = imed_loader_utils.orient_img_hwd(handle.get_fdata(cache_mode, dtype=np.float32),
                                                            self.slice_axis)
            input_data.append(hwd_oriented)

        gt_data = []
        # Handle unlabeled data
        if self.gt_handle is None:
            gt_data = None
        for gt in self.gt_handle:
            if gt is not None:
                hwd_oriented = imed_loader_utils.orient_img_hwd(gt.get_fdata(cache_mode, dtype=np.float32),
                                                                self.slice_axis)
                gt_data.append(hwd_oriented.astype(np.uint8))
            else:
                gt_data.append(np.zeros(self.input_handle[0].shape, dtype=np.float32).astype(np.uint8))

        return input_data, gt_data

    def get_pair_metadata(self, slice_index=0):
        gt_meta_dict = []
        for gt in self.gt_handle:
            if gt is not None:
                gt_meta_dict.append(imed_loader_utils.SampleMetadata({
                    "zooms": imed_loader_utils.orient_shapes_hwd(gt.header.get_zooms(), self.slice_axis),
                    "data_shape": imed_loader_utils.orient_shapes_hwd(gt.header.get_data_shape(), self.slice_axis),
                    "gt_filenames": self.metadata[0]["gt_filenames"],
                    "bounding_box": self.metadata[0]["bounding_box"] if 'bounding_box' in self.metadata[0] else None,
                    "data_type": 'gt'
                }))
            else:
                gt_meta_dict.append(gt_meta_dict[0])

        input_meta_dict = []
        for handle in self.input_handle:
            input_meta_dict.append(imed_loader_utils.SampleMetadata({
                "zooms": imed_loader_utils.orient_shapes_hwd(handle.header.get_zooms(), self.slice_axis),
                "data_shape": imed_loader_utils.orient_shapes_hwd(handle.header.get_data_shape(), self.slice_axis),
                "data_type": 'im'
            }))

        dreturn = {
            "input_metadata": input_meta_dict,
            "gt_metadata": gt_meta_dict,
        }

        for idx, metadata in enumerate(self.metadata):  # loop across channels
            metadata["slice_index"] = slice_index
            self.metadata[idx] = metadata
            for metadata_key in metadata.keys():  # loop across input metadata
                dreturn["input_metadata"][idx][metadata_key] = metadata[metadata_key]

        return dreturn

    def get_pair_slice(self, slice_index, gt_type="segmentation"):
        """Return the specified slice from (input, ground truth).

        Args:
            slice_index (int): the slice number
            gt_type (string): choice between segmentation or classification, returns mask (array) or label (int) resp.
                for the ground truth.
        """

        metadata = self.get_pair_metadata(slice_index)
        input_dataobj, gt_dataobj = self.get_pair_data()

        if self.slice_axis not in [0, 1, 2]:
            raise RuntimeError("Invalid axis, must be between 0 and 2.")

        input_slices = []
        # Loop over modalities
        for data_object in input_dataobj:
            input_slices.append(np.asarray(data_object[..., slice_index],
                                           dtype=np.float32))

        # Handle the case for unlabeled data
        if self.gt_handle is None:
            gt_slices = None
        else:
            gt_slices = []
            for gt_obj in gt_dataobj:
                if gt_type == "segmentation":
                    gt_slices.append(np.asarray(gt_obj[..., slice_index],
                                                dtype=np.float32))
                else:
                    # TODO: rm when Anne replies
                    # Assert that there is only one non_zero_label in the current slice
                    #labels_in_slice = np.unique(gt_obj[..., slice_index][np.nonzero(gt_obj[..., slice_index])]).tolist()
                    #if len(labels_in_slice) > 1:
                    #    print(metadata["gt_metadata"][0]["gt_filenames"])
                    # TODO: uncomment when Anne replies
                    # assert int(np.max(labels_in_slice)) <= 1
                    gt_slices.append(int(not np.any(gt_obj[..., slice_index])))
        dreturn = {
            "input": input_slices,
            "gt": gt_slices,
            "input_metadata": metadata["input_metadata"],
            "gt_metadata": metadata["gt_metadata"],
        }

        return dreturn


class MRI2DSegmentationDataset(Dataset):
    """This is a generic class for 2D (slice-wise) segmentation datasets."""

    def __init__(self, filename_pairs, slice_axis=2, cache=True, transform=None, slice_filter_fn=None,
                 task="segmentation"):
        """
        Args
            filename_pairs (list): a list of tuples in the format (input filename list containing all modalities,ground
                truth filename, ROI filename, metadata).
            slice_axis (int): axis to make the slicing (default axial).
            cache (bool): if the data should be cached in memory or not.
            transform (torchvision.Compose): transformations to apply.
            slice_filter_fn ():
            task (string): choice between segmentation or classification. If classification: GT is discrete values.
                If segmentation: GT is binary mask.
        """
        self.indexes = []
        self.filename_pairs = filename_pairs
        if isinstance(transform, list):
            self.prepro_transforms, self.transform = transform
        else:
            self.transform = transform
            self.prepro_transforms = None
        self.cache = cache
        self.slice_axis = slice_axis
        self.slice_filter_fn = slice_filter_fn
        self.n_contrasts = len(self.filename_pairs[0][0])
        self.has_bounding_box = True
        self.task = task

    def load_filenames(self):
        for input_filenames, gt_filenames, roi_filename, metadata in self.filename_pairs:
            roi_pair = SegmentationPair(input_filenames, roi_filename, metadata=metadata, slice_axis=self.slice_axis,
                                        cache=self.cache, prepro_transforms=self.prepro_transforms)

            seg_pair = SegmentationPair(input_filenames, gt_filenames, metadata=metadata, slice_axis=self.slice_axis,
                                        cache=self.cache, prepro_transforms=self.prepro_transforms)

            input_data_shape, _ = seg_pair.get_pair_shapes()

            # Check if Resample is included in self.transform.transform["im"]
            is_resampled = False
            for idx, transfo in enumerate(self.transform.transform["im"].transforms):
                if "Resample" in str(type(transfo)):
                    is_resampled = True
                    resample_param = (transfo.hspace, transfo.wspace, transfo.dspace)

            for idx_pair_slice in range(input_data_shape[-1]):
                slice_seg_pair = seg_pair.get_pair_slice(idx_pair_slice, gt_type=self.task)
                self.has_bounding_box = imed_obj_detect.verify_metadata(slice_seg_pair, self.has_bounding_box)
                if self.has_bounding_box and is_resampled:
                    imed_obj_detect.resample_bounding_box(slice_seg_pair, resample_param)

                if self.slice_filter_fn:
                    filter_fn_ret_seg = self.slice_filter_fn(slice_seg_pair)
                if self.slice_filter_fn and not filter_fn_ret_seg:
                    continue

                # Note: we force here gt_type=segmentation since ROI slice is needed to Crop the image
                slice_roi_pair = roi_pair.get_pair_slice(idx_pair_slice, gt_type="segmentation")

                item = imed_transforms.apply_preprocessing_transforms(self.prepro_transforms,
                                                                      slice_seg_pair,
                                                                      slice_roi_pair)
                self.indexes.append(item)

    def set_transform(self, transform):
        """ This method will replace the current transformation for the
        dataset.

        :param transform: the new transformation
        """
        self.transform = transform

    def __len__(self):
        """Return the dataset size."""
        return len(self.indexes)

    def __getitem__(self, index):
        """Return the specific index (input, ground truth, roi and metadatas).

        :param index: slice index.
        """
        seg_pair_slice, roi_pair_slice = self.indexes[index]

<<<<<<< HEAD
        if self.has_bounding_box:
            # Appropriate cropping according to bounding box
            imed_obj_detect.adjust_transforms(self.transform.transform, seg_pair_slice)
=======
        # Clean transforms params from previous transforms
        # i.e. remove params from previous iterations so that the coming transforms are different
        metadata_input = imed_loader_utils.clean_metadata(seg_pair_slice['input_metadata'])
        metadata_roi = imed_loader_utils.clean_metadata(roi_pair_slice['gt_metadata'])
        metadata_gt = imed_loader_utils.clean_metadata(seg_pair_slice['gt_metadata'])
>>>>>>> f491de80

        # Run transforms on ROI
        # ROI goes first because params of ROICrop are needed for the followings
        stack_roi, metadata_roi = self.transform(sample=roi_pair_slice["gt"],
                                                 metadata=metadata_roi,
                                                 data_type="roi")
        # Update metadata_input with metadata_roi
        metadata_input = imed_loader_utils.update_metadata(metadata_roi, metadata_input)

        # Run transforms on images
        stack_input, metadata_input = self.transform(sample=seg_pair_slice["input"],
                                                     metadata=metadata_input,
                                                     data_type="im")

        # Update metadata_input with metadata_roi
        metadata_gt = imed_loader_utils.update_metadata(metadata_input, metadata_gt)

        if self.task == "segmentation":
            # Run transforms on images
            stack_gt, metadata_gt = self.transform(sample=seg_pair_slice["gt"],
                                                   metadata=metadata_gt,
                                                   data_type="gt")
            # Make sure stack_gt is binarized
            if stack_gt is not None:
                stack_gt = torch.as_tensor(
                    [imed_postpro.threshold_predictions(stack_gt[i_label, :], thr=0.1) for i_label in
                     range(len(stack_gt))])
        else:
            # Force no transformation on labels for classification task
            # stack_gt is a list of length n_label, values: 0 or 1
            stack_gt = seg_pair_slice["gt"]

        data_dict = {
            'input': stack_input,
            'gt': stack_gt,
            'roi': stack_roi,
            'input_metadata': metadata_input,
            'gt_metadata': metadata_gt,
            'roi_metadata': metadata_roi
        }

        return data_dict


class MRI3DSubVolumeSegmentationDataset(Dataset):
    """This is a generic class for 3D segmentation datasets. This class overload
    MRI3DSegmentationDataset by splitting the initials volumes in several
    subvolumes. Each subvolumes will be of the sizes of the length parameter.

    This class also implement a padding parameter, which overlap the borders of
    the different (the borders of the upper-volume aren't superposed). For
    example if you have a length of (32,32,32) and a padding of 16, your final
    subvolumes will have a total lengths of (64,64,64) with the voxels contained
    outside the core volume and which are shared with the other subvolumes.

    Be careful, the input's dimensions should be compatible with the given
    lengths and paddings. This class doesn't handle missing dimensions.

    :param filename_pairs: a list of tuples in the format (input filename,
                           ground truth filename).
    :param cache: if the data should be cached in memory or not.
    :param transform: transformations to apply.
    :param length: size of each dimensions of the subvolumes
    :param padding: size of the overlapping per subvolume and dimensions
    """

    def __init__(self, filename_pairs, transform=None, length=(64, 64, 64), stride=(0, 0, 0), slice_axis=0):
        self.filename_pairs = filename_pairs
        self.handlers = []
        self.indexes = []
        self.length = length
        self.stride = stride
        if isinstance(transform, list):
            self.prepro_transforms, self.transform = transform
        else:
            self.transform = transform
            self.prepro_transforms = None
        self.slice_axis = slice_axis
        self.has_bounding_box = True

        self._load_filenames()
        self._prepare_indices()

    def _load_filenames(self):
        for input_filename, gt_filename, roi_filename, metadata in self.filename_pairs:
            segpair = SegmentationPair(input_filename, gt_filename, metadata=metadata, slice_axis=self.slice_axis)
            input_data, gt_data = segpair.get_pair_data()
            metadata = segpair.get_pair_metadata()
            seg_pair = {
                'input': input_data,
                'gt': gt_data,
                'input_metadata': metadata['input_metadata'],
                'gt_metadata': metadata['gt_metadata']
            }

            self.handlers.append(imed_transforms.apply_preprocessing_transforms(self.prepro_transforms,
                                                                                seg_pair=seg_pair))

    def _prepare_indices(self):
        crop = False
        is_resampled = False
        for idx, transfo in enumerate(self.transform.transform["im"].transforms):
            if "CenterCrop" in str(type(transfo)):
                crop = True
                shape_crop = transfo.size
            if "Resample" in str(type(transfo)):
                is_resampled = True
                resample_param = (transfo.hspace, transfo.wspace, transfo.dspace)

        for i in range(0, len(self.handlers)):
            segpair, _ = self.handlers[i]
            self.has_bounding_box = imed_obj_detect.verify_metadata(segpair, self.has_bounding_box)

            if self.has_bounding_box:
                if is_resampled:
                    imed_obj_detect.resample_bounding_box(segpair, resample_param)
                    # Save value to avoid recompuing in getitem
                    for meta in self.handlers[i].metadata:
                        meta['bounding_box'] = segpair['input_metadata'][0]['bounding_box']

                h_min, h_max, w_min, w_max, d_min, d_max = segpair['input_metadata'][0]['bounding_box']
                shape = [h_max - h_min, w_max - w_min, d_max - d_min]

            elif not crop:
                input_img = self.handlers[i][0]['input']
                shape = input_img[0].shape
            else:
                shape = shape_crop

            if (shape[0] % self.stride[0]) != 0 or self.length[0] % 16 != 0 \
                    or (shape[1] % self.stride[1]) != 0 or self.length[1] % 16 != 0 \
                    or (shape[2] % self.stride[2]) != 0 or self.length[2] % 16 != 0:
                raise RuntimeError('Input shape of each dimension should be a \
                                    multiple of length plus 2 * padding and a multiple of 16.')

            for x in range(0, (shape[0] - self.length[0]) + 1, self.stride[0]):
                for y in range(0, (shape[1] - self.length[1]) + 1, self.stride[1]):
                    for z in range(0, (shape[2] - self.length[2]) + 1, self.stride[2]):
                        self.indexes.append({
                            'x_min': x,
                            'x_max': x + self.length[0],
                            'y_min': y,
                            'y_max': y + self.length[1],
                            'z_min': z,
                            'z_max': z + self.length[2],
                            'handler_index': i})

    def __len__(self):
        """Return the dataset size. The number of subvolumes."""
        return len(self.indexes)

    def __getitem__(self, index):
        """Return the specific index pair subvolume (input, ground truth).

        :param index: subvolume index.
        """
        coord = self.indexes[index]
        seg_pair, _ = self.handlers[coord['handler_index']]

<<<<<<< HEAD
        if self.has_bounding_box:
            # Appropriate cropping according to bounding box
            imed_obj_detect.adjust_transforms(self.transform.transform, seg_pair)
=======
        # Clean transforms params from previous transforms
        # i.e. remove params from previous iterations so that the coming transforms are different
        metadata_input = imed_loader_utils.clean_metadata(seg_pair['input_metadata'])
        metadata_gt = imed_loader_utils.clean_metadata(seg_pair['gt_metadata'])
>>>>>>> f491de80

        # Run transforms on images
        stack_input, metadata_input = self.transform(sample=seg_pair['input'],
                                                     metadata=metadata_input,
                                                     data_type="im")
        # Update metadata_gt with metadata_input
        metadata_gt = imed_loader_utils.update_metadata(metadata_input, metadata_gt)

        # Run transforms on images
        stack_gt, metadata_gt = self.transform(sample=seg_pair['gt'],
                                               metadata=metadata_gt,
                                               data_type="gt")
        # Make sure stack_gt is binarized
        if stack_gt is not None:
            stack_gt = torch.as_tensor(
                [imed_postpro.threshold_predictions(stack_gt[i_label, :], thr=0.1) for i_label in range(len(stack_gt))])

        shape_x = coord["x_max"] - coord["x_min"]
        shape_y = coord["y_max"] - coord["y_min"]
        shape_z = coord["z_max"] - coord["z_min"]

        subvolumes = {
            'input': torch.zeros(stack_input.shape[0], shape_x, shape_y, shape_z),
            'gt': torch.zeros(stack_input.shape[0], shape_x, shape_y, shape_z),
            'input_metadata': metadata_input,
            'gt_metadata': metadata_gt
        }

        for _ in range(len(stack_input)):
            subvolumes['input'] = stack_input[:,
                                  coord['x_min']:coord['x_max'],
                                  coord['y_min']:coord['y_max'],
                                  coord['z_min']:coord['z_max']]

        if stack_gt is not None:
            for _ in range(len(stack_gt)):
                subvolumes['gt'] = stack_gt[:,
                                   coord['x_min']:coord['x_max'],
                                   coord['y_min']:coord['y_max'],
                                   coord['z_min']:coord['z_max']]

        return subvolumes


class Bids3DDataset(MRI3DSubVolumeSegmentationDataset):
    def __init__(self, root_dir, subject_lst, target_suffix, model_params, contrast_params, slice_axis=2,
                 cache=True, transform=None, metadata_choice=False, roi_suffix=None,
                 multichannel=False, object_detection_params=None):
        dataset = BidsDataset(root_dir,
                              subject_lst=subject_lst,
                              target_suffix=target_suffix,
                              roi_suffix=roi_suffix,
                              contrast_params=contrast_params,
                              metadata_choice=metadata_choice,
                              slice_axis=slice_axis,
                              transform=transform,
                              multichannel=multichannel,
                              object_detection_params=object_detection_params)

        super().__init__(dataset.filename_pairs, length=model_params["length_3D"], stride=model_params["stride_3D"],
                         transform=transform, slice_axis=slice_axis)


class BidsDataset(MRI2DSegmentationDataset):
    def __init__(self, root_dir, subject_lst, target_suffix, contrast_params, slice_axis=2,
                 cache=True, transform=None, metadata_choice=False, slice_filter_fn=None, roi_suffix=None,
                 multichannel=False, object_detection_params=None, task="segmentation"):

        self.bids_ds = bids.BIDS(root_dir)

        self.filename_pairs = []
        if metadata_choice == 'mri_params':
            self.metadata = {"FlipAngle": [], "RepetitionTime": [],
                             "EchoTime": [], "Manufacturer": []}

        bids_subjects = [s for s in self.bids_ds.get_subjects() if s.record["subject_id"] in subject_lst]

        # Create a list with the filenames for all contrasts and subjects
        subjects_tot = []
        for subject in bids_subjects:
            subjects_tot.append(str(subject.record["absolute_path"]))

        # Create a dictionary with the number of subjects for each contrast of contrast_balance

        tot = {contrast: len([s for s in bids_subjects if s.record["modality"] == contrast])
               for contrast in contrast_params["balance"].keys()}

        # Create a counter that helps to balance the contrasts
        c = {contrast: 0 for contrast in contrast_params["balance"].keys()}

        multichannel_subjects = {}
        if multichannel:
            num_contrast = len(contrast_params["contrast_lst"])
            idx_dict = {}
            for idx, contrast in enumerate(contrast_params["contrast_lst"]):
                idx_dict[contrast] = idx
            multichannel_subjects = {subject: {"absolute_paths": [None] * num_contrast,
                                               "deriv_path": None,
                                               "roi_filename": None,
                                               "metadata": [None] * num_contrast} for subject in subject_lst}

        bounding_box_dict = imed_obj_detect.load_bounding_boxes(object_detection_params,
                                                                self.bids_ds.get_subjects(),
                                                                slice_axis,
                                                                contrast_params["contrast_lst"])

        for subject in tqdm(bids_subjects, desc="Loading dataset"):
            if subject.record["modality"] in contrast_params["contrast_lst"]:
                # Training & Validation: do not consider the contrasts over the threshold contained in contrast_balance
                if subject.record["modality"] in contrast_params["balance"].keys():
                    c[subject.record["modality"]] = c[subject.record["modality"]] + 1
                    if c[subject.record["modality"]] / tot[subject.record["modality"]] > contrast_params["balance"][
                        subject.record["modality"]]:
                        continue

                if not subject.has_derivative("labels"):
                    print("Subject without derivative, skipping.")
                    continue
                derivatives = subject.get_derivatives("labels")
                target_filename, roi_filename = [None] * len(target_suffix), None

                for deriv in derivatives:
                    for idx, suffix in enumerate(target_suffix):
                        if deriv.endswith(subject.record["modality"] + suffix + ".nii.gz"):
                            target_filename[idx] = deriv

                    if not (roi_suffix is None) and \
                            deriv.endswith(subject.record["modality"] + roi_suffix + ".nii.gz"):
                        roi_filename = [deriv]

                if (not any(target_filename)) or (not (roi_suffix is None) and (roi_filename is None)):
                    continue

                if not subject.has_metadata():
                    metadata = {}
                else:
                    metadata = subject.metadata()

                # add contrast to metadata
                metadata['contrast'] = subject.record["modality"]
                if len(bounding_box_dict):
                    # Take only one bounding box for cropping
                    metadata['bounding_box'] = bounding_box_dict[str(subject.record["absolute_path"])][0]

                if metadata_choice == 'mri_params':
                    if not all([imed_film.check_isMRIparam(m, metadata, subject, self.metadata) for m in
                                self.metadata.keys()]):
                        continue

                # Fill multichannel dictionary
                if multichannel:
                    idx = idx_dict[subject.record["modality"]]
                    subj_id = subject.record["subject_id"]
                    multichannel_subjects[subj_id]["absolute_paths"][idx] = subject.record.absolute_path
                    multichannel_subjects[subj_id]["deriv_path"] = target_filename
                    multichannel_subjects[subj_id]["metadata"][idx] = metadata
                    if roi_filename:
                        multichannel_subjects[subj_id]["roi_filename"] = roi_filename

                else:
                    self.filename_pairs.append(([subject.record.absolute_path],
                                                target_filename, roi_filename, [metadata]))

        if multichannel:
            for subject in multichannel_subjects.values():
                if not None in subject["absolute_paths"]:
                    self.filename_pairs.append((subject["absolute_paths"], subject["deriv_path"],
                                                subject["roi_filename"], subject["metadata"]))

        super().__init__(self.filename_pairs, slice_axis, cache, transform, slice_filter_fn, task)<|MERGE_RESOLUTION|>--- conflicted
+++ resolved
@@ -9,11 +9,8 @@
 from ivadomed import transforms as imed_transforms
 from ivadomed import utils as imed_utils
 from ivadomed.loader import utils as imed_loader_utils, adaptative as imed_adaptative, film as imed_film
-<<<<<<< HEAD
 from ivadomed.object_detection import utils as imed_obj_detect
-from ivadomed import preprocessing as imed_prepro
-=======
->>>>>>> f491de80
+
 
 # List of classifier models (ie not segmentation output)
 CLASSIFIER_LIST = ['NAME_CLASSIFIER_1']
@@ -392,17 +389,15 @@
         """
         seg_pair_slice, roi_pair_slice = self.indexes[index]
 
-<<<<<<< HEAD
         if self.has_bounding_box:
             # Appropriate cropping according to bounding box
             imed_obj_detect.adjust_transforms(self.transform.transform, seg_pair_slice)
-=======
+
         # Clean transforms params from previous transforms
         # i.e. remove params from previous iterations so that the coming transforms are different
         metadata_input = imed_loader_utils.clean_metadata(seg_pair_slice['input_metadata'])
         metadata_roi = imed_loader_utils.clean_metadata(roi_pair_slice['gt_metadata'])
         metadata_gt = imed_loader_utils.clean_metadata(seg_pair_slice['gt_metadata'])
->>>>>>> f491de80
 
         # Run transforms on ROI
         # ROI goes first because params of ROICrop are needed for the followings
@@ -562,16 +557,14 @@
         coord = self.indexes[index]
         seg_pair, _ = self.handlers[coord['handler_index']]
 
-<<<<<<< HEAD
         if self.has_bounding_box:
             # Appropriate cropping according to bounding box
             imed_obj_detect.adjust_transforms(self.transform.transform, seg_pair)
-=======
+
         # Clean transforms params from previous transforms
         # i.e. remove params from previous iterations so that the coming transforms are different
         metadata_input = imed_loader_utils.clean_metadata(seg_pair['input_metadata'])
         metadata_gt = imed_loader_utils.clean_metadata(seg_pair['gt_metadata'])
->>>>>>> f491de80
 
         # Run transforms on images
         stack_input, metadata_input = self.transform(sample=seg_pair['input'],
