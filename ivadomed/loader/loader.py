import json
import os

import nibabel as nib
import numpy as np
import torch
from bids_neuropoly import bids
from torch.utils.data import Dataset
from tqdm import tqdm

<<<<<<< HEAD
from ivadomed import transforms as imed_transforms
from ivadomed import utils as imed_utils
from ivadomed.loader import utils as imed_loader_utils, adaptative as imed_adaptative, film as imed_film
from ivadomed.object_detection import utils as imed_obj_detect
=======
from ivadomed import postprocessing as imed_postpro
from ivadomed import transforms as imed_transforms
from ivadomed import utils as imed_utils
from ivadomed.loader import utils as imed_loader_utils, adaptative as imed_adaptative, film as imed_film
>>>>>>> 3060e4c7


def load_dataset(data_list, bids_path, transforms_params, model_params, target_suffix, roi_params,
                 contrast_params, slice_filter_params, slice_axis, multichannel,
                 dataset_type="training", requires_undo=False, metadata_type=None, **kwargs):
    """Get loader.

    Args:
        data_list (list):
        bids_path (string):
        transforms_params (dict):
        model_name (string):
        target_suffix (list):
        roi_params (dict):
        contrast_params (dict):
        slice_filter_params (dict):
        slice_axis (string):
        multichannel (bool):
        metadata_type (string): None if no metadata
        dataset_type (string): training, validation or testing
        requires_undo (Bool): If True, the transformations without undo_transform will be discarded
    Returns:
        BidsDataset
    """
    # Compose transforms
    transforms = imed_transforms.Compose(transforms_params, requires_undo=requires_undo)

    if model_params["name"] == "UNet3D":
        dataset = Bids3DDataset(bids_path,
                                subject_lst=data_list,
<<<<<<< HEAD
                                target_suffix=context["target_suffix"],
                                roi_suffix=context["roi_suffix"],
                                contrast_lst=context["contrast_train_validation"],
                                metadata_choice=context["metadata"],
                                contrast_balance=context["contrast_balance"],
                                slice_axis=imed_utils.AXIS_DCT[context["slice_axis"]],
                                transform=data_transform,
                                multichannel=context['multichannel'],
                                length=context["length_3D"],
                                padding=context["padding_3D"],
                                object_detection_path=context["object_detection_path"],
                                gpu_number=context["gpu"],
                                log_dir=context['log_directory'])
    elif context["HeMIS"]:
        dataset = imed_adaptative.HDF5Dataset(root_dir=context["bids_path"],
=======
                                target_suffix=target_suffix,
                                roi_suffix=roi_params["suffix"],
                                contrast_params=contrast_params,
                                metadata_choice=metadata_type,
                                slice_axis=imed_utils.AXIS_DCT[slice_axis],
                                transform=transforms,
                                multichannel=multichannel,
                                model_params=model_params)
    elif model_params["name"] == "HeMISUnet":
        dataset = imed_adaptative.HDF5Dataset(root_dir=bids_path,
>>>>>>> 3060e4c7
                                              subject_lst=data_list,
                                              model_params=model_params,
                                              contrast_params=contrast_params,
                                              target_suffix=target_suffix,
                                              slice_axis=imed_utils.AXIS_DCT[slice_axis],
                                              transform=transforms,
                                              metadata_choice=metadata_type,
                                              slice_filter_fn=imed_utils.SliceFilter(**slice_filter_params),
                                              roi_suffix=roi_params["suffix"])
    else:
        dataset = BidsDataset(bids_path,
                              subject_lst=data_list,
<<<<<<< HEAD
                              target_suffix=context["target_suffix"],
                              roi_suffix=context["roi_suffix"],
                              contrast_lst=context["contrast_train_validation"],
                              metadata_choice=context["metadata"],
                              contrast_balance=context["contrast_balance"],
                              slice_axis=imed_utils.AXIS_DCT[context["slice_axis"]],
                              transform=data_transform,
                              multichannel=context['multichannel'],
                              object_detection_path=context["object_detection_path"],
                              log_dir=context['log_directory'],
                              gpu_number=context["gpu"],
                              slice_filter_fn=imed_utils.SliceFilter(**context["slice_filter"]))
=======
                              target_suffix=target_suffix,
                              roi_suffix=roi_params["suffix"],
                              contrast_params=contrast_params,
                              metadata_choice=metadata_type,
                              slice_axis=imed_utils.AXIS_DCT[slice_axis],
                              transform=transforms,
                              multichannel=multichannel,
                              slice_filter_fn=imed_utils.SliceFilter(**slice_filter_params))

    # if ROICrop in transform, then apply SliceFilter to ROI slices
    if 'ROICrop' in transforms_params:
        dataset = imed_loader_utils.filter_roi(dataset, nb_nonzero_thr=roi_params["slice_filter_roi"])

    if model_params["name"] != "UNet3D":
        print("Loaded {} {} slices for the {} set.".format(len(dataset), slice_axis, dataset_type))
    else:
        print("Loaded {} volumes of size {} for the {} set.".format(len(dataset), slice_axis, dataset_type))
>>>>>>> 3060e4c7

    return dataset


class SegmentationPair(object):
    """This class is used to build segmentation datasets. It represents
    a pair of of two data volumes (the input data and the ground truth data).

    :param input_filenames: the input filename list (supported by nibabel). For single channel, the list will contain 1
                           input filename.
    :param gt_filenames: the ground-truth filenames list.
    :param metadata: metadata list with each item corresponding to an image (modality) in input_filenames.  For single
                     channel, the list will contain metadata related to one image.
    :param cache: if the data should be cached in memory or not.
    """

    def __init__(self, input_filenames, gt_filenames, metadata=None, slice_axis=2, cache=True):

        self.input_filenames = input_filenames
        self.gt_filenames = gt_filenames
        self.metadata = metadata
        self.cache = cache
        self.slice_axis = slice_axis

        # list of the images
        self.input_handle = []

        # loop over the filenames (list)
        for input_file in self.input_filenames:
            input_img = nib.load(input_file)
            self.input_handle.append(input_img)
            if len(input_img.shape) > 3:
                raise RuntimeError("4-dimensional volumes not supported.")

        # list of GT for multiclass segmentation
        self.gt_handle = []

        # Unlabeled data (inference time)
        if self.gt_filenames is not None:
            for gt in self.gt_filenames:
                if gt is not None:
                    self.gt_handle.append(nib.load(gt))
                else:
                    self.gt_handle.append(None)

        # Sanity check for dimensions, should be the same
        input_shape, gt_shape = self.get_pair_shapes()

        if self.gt_filenames is not None:
            if not np.allclose(input_shape, gt_shape):
                raise RuntimeError('Input and ground truth with different dimensions.')

        for idx, handle in enumerate(self.input_handle):
            self.input_handle[idx] = nib.as_closest_canonical(handle)

        # Unlabeled data
        if self.gt_filenames is not None:
            for idx, gt in enumerate(self.gt_handle):
                if gt is not None:
                    self.gt_handle[idx] = nib.as_closest_canonical(gt)

        if self.metadata:
            self.metadata = []
            for data, input_filename in zip(metadata, input_filenames):
                data["input_filenames"] = input_filename
                data["gt_filenames"] = gt_filenames
                self.metadata.append(data)

    def get_pair_shapes(self):
        """Return the tuple (input, ground truth) representing both the input
        and ground truth shapes."""
        input_shape = []
        for handle in self.input_handle:
            shape = imed_loader_utils.orient_shapes_hwd(handle.header.get_data_shape(), self.slice_axis)
            input_shape.append(tuple(shape))

            if not len(set(input_shape)):
                raise RuntimeError('Inputs have different dimensions.')

        gt_shape = []

        for gt in self.gt_handle:
            if gt is not None:
                shape = imed_loader_utils.orient_shapes_hwd(gt.header.get_data_shape(), self.slice_axis)
                gt_shape.append(tuple(shape))

                if not len(set(gt_shape)):
                    raise RuntimeError('Labels have different dimensions.')

        return input_shape[0], gt_shape[0] if len(gt_shape) else None

    def get_pair_data(self):
        """Return the tuble (input, ground truth) with the data content in
        numpy array."""
        cache_mode = 'fill' if self.cache else 'unchanged'

        input_data = []
        for handle in self.input_handle:
            hwd_oriented = imed_loader_utils.orient_img_hwd(handle.get_fdata(cache_mode, dtype=np.float32),
                                                            self.slice_axis)
            input_data.append(hwd_oriented)

        gt_data = []
        # Handle unlabeled data
        if self.gt_handle is None:
            gt_data = None
        for gt in self.gt_handle:
            if gt is not None:
                hwd_oriented = imed_loader_utils.orient_img_hwd(gt.get_fdata(cache_mode, dtype=np.float32),
                                                                self.slice_axis)
                gt_data.append(hwd_oriented.astype(np.uint8))
            else:
                gt_data.append(np.zeros(self.input_handle[0].shape, dtype=np.float32).astype(np.uint8))

        return input_data, gt_data

    def get_pair_metadata(self, slice_index):
        gt_meta_dict = []
        for gt in self.gt_handle:
            if gt is not None:
                gt_meta_dict.append(imed_loader_utils.SampleMetadata({
                    "zooms": imed_loader_utils.orient_shapes_hwd(gt.header.get_zooms(), self.slice_axis),
                    "data_shape": imed_loader_utils.orient_shapes_hwd(gt.header.get_data_shape(), self.slice_axis),
                    "gt_filenames": self.metadata[0]["gt_filenames"],
                    "bounding_box": self.metadata[0]["bounding_box"] if 'bounding_box' in self.metadata[0] else None,
                    "data_type": 'gt'
                }))
            else:
                gt_meta_dict.append(gt_meta_dict[0])

        input_meta_dict = []
        for handle in self.input_handle:
            input_meta_dict.append(imed_loader_utils.SampleMetadata({
                "zooms": imed_loader_utils.orient_shapes_hwd(handle.header.get_zooms(), self.slice_axis),
                "data_shape": imed_loader_utils.orient_shapes_hwd(handle.header.get_data_shape(), self.slice_axis),
                "data_type": 'im'
            }))

        dreturn = {
            "input_metadata": input_meta_dict,
            "gt_metadata": gt_meta_dict,
        }

        for idx, metadata in enumerate(self.metadata):  # loop across channels
            metadata["slice_index"] = slice_index
            self.metadata[idx] = metadata
            for metadata_key in metadata.keys():  # loop across input metadata
                dreturn["input_metadata"][idx][metadata_key] = metadata[metadata_key]

        return dreturn

    def get_pair_slice(self, slice_index):
        """Return the specified slice from (input, ground truth).

        :param slice_index: the slice number
        """

        metadata = self.get_pair_metadata(slice_index)
        input_dataobj, gt_dataobj = self.get_pair_data()

        if self.slice_axis not in [0, 1, 2]:
            raise RuntimeError("Invalid axis, must be between 0 and 2.")

        input_slices = []
        # Loop over modalities
        for data_object in input_dataobj:
            input_slices.append(np.asarray(data_object[..., slice_index],
                                           dtype=np.float32))

        # Handle the case for unlabeled data
        if self.gt_handle is None:
            gt_slices = None
        else:
            gt_slices = []
            for gt_obj in gt_dataobj:
                gt_slices.append(np.asarray(gt_obj[..., slice_index],
                                            dtype=np.float32))

        dreturn = {
            "input": input_slices,
            "gt": gt_slices,
            "input_metadata": metadata["input_metadata"],
            "gt_metadata": metadata["gt_metadata"],
        }

        return dreturn


class MRI2DSegmentationDataset(Dataset):
    """This is a generic class for 2D (slice-wise) segmentation datasets.

    :param filename_pairs: a list of tuples in the format (input filename list containing all modalities,
                           ground truth filename, ROI filename, metadata).
    :param slice_axis: axis to make the slicing (default axial).
    :param cache: if the data should be cached in memory or not.
    :param transform: transformations to apply.
    """

    def __init__(self, filename_pairs, slice_axis=2, cache=True, transform=None, slice_filter_fn=None):

        self.indexes = []
        self.filename_pairs = filename_pairs
        self.transform = transform
        self.cache = cache
        self.slice_axis = slice_axis
        self.slice_filter_fn = slice_filter_fn
        self.n_contrasts = len(self.filename_pairs[0][0])

        self._load_filenames()

    def _load_filenames(self):
        for input_filenames, gt_filenames, roi_filename, metadata in self.filename_pairs:
            roi_pair = SegmentationPair(input_filenames, roi_filename, metadata=metadata, slice_axis=self.slice_axis,
                                        cache=self.cache)

            seg_pair = SegmentationPair(input_filenames, gt_filenames, metadata=metadata, slice_axis=self.slice_axis,
                                        cache=self.cache)

            input_data_shape, _ = seg_pair.get_pair_shapes()

            for idx_pair_slice in range(input_data_shape[-1]):
                slice_seg_pair = seg_pair.get_pair_slice(idx_pair_slice)
                if self.slice_filter_fn:
                    filter_fn_ret_seg = self.slice_filter_fn(slice_seg_pair)
                if self.slice_filter_fn and not filter_fn_ret_seg:
                    continue

                slice_roi_pair = roi_pair.get_pair_slice(idx_pair_slice)

                item = (slice_seg_pair, slice_roi_pair)
                self.indexes.append(item)

    def set_transform(self, transform):
        """ This method will replace the current transformation for the
        dataset.

        :param transform: the new transformation
        """
        self.transform = transform

    def __len__(self):
        """Return the dataset size."""
        return len(self.indexes)

    def __getitem__(self, index):
        """Return the specific index (input, ground truth, roi and metadatas).

        :param index: slice index.
        """
        seg_pair_slice, roi_pair_slice = self.indexes[index]

        # Clean transforms params from previous transforms
        # i.e. remove params from previous iterations so that the coming transforms are different
        metadata_input = imed_loader_utils.clean_metadata(seg_pair_slice['input_metadata'])
        metadata_roi = imed_loader_utils.clean_metadata(roi_pair_slice['gt_metadata'])
        metadata_gt = imed_loader_utils.clean_metadata(seg_pair_slice['gt_metadata'])

        # Run transforms on ROI
        # ROI goes first because params of ROICrop are needed for the followings
        stack_roi, metadata_roi = self.transform(sample=roi_pair_slice["gt"],
                                                 metadata=metadata_roi,
                                                 data_type="roi")
        # Update metadata_input with metadata_roi
        metadata_input = imed_loader_utils.update_metadata(metadata_roi, metadata_input)

        # Run transforms on images
        stack_input, metadata_input = self.transform(sample=seg_pair_slice["input"],
                                                     metadata=metadata_input,
                                                     data_type="im")

        # Update metadata_input with metadata_roi
        metadata_gt = imed_loader_utils.update_metadata(metadata_input, metadata_gt)

        # Run transforms on images
        stack_gt, metadata_gt = self.transform(sample=seg_pair_slice["gt"],
                                               metadata=metadata_gt,
                                               data_type="gt")
        # Make sure stack_gt is binarized
        if stack_gt is not None:
            stack_gt = torch.as_tensor(
                [imed_postpro.threshold_predictions(stack_gt[i_label, :], thr=0.1) for i_label in range(len(stack_gt))])

        data_dict = {
            'input': stack_input,
            'gt': stack_gt,
            'roi': stack_roi,
            'input_metadata': metadata_input,
            'gt_metadata': metadata_gt,
            'roi_metadata': metadata_roi
        }

        return data_dict


class MRI3DSubVolumeSegmentationDataset(Dataset):
    """This is a generic class for 3D segmentation datasets. This class overload
    MRI3DSegmentationDataset by splitting the initials volumes in several
    subvolumes. Each subvolumes will be of the sizes of the length parameter.

    This class also implement a padding parameter, which overlap the borders of
    the different (the borders of the upper-volume aren't superposed). For
    example if you have a length of (32,32,32) and a padding of 16, your final
    subvolumes will have a total lengths of (64,64,64) with the voxels contained
    outside the core volume and which are shared with the other subvolumes.

    Be careful, the input's dimensions should be compatible with the given
    lengths and paddings. This class doesn't handle missing dimensions.

    :param filename_pairs: a list of tuples in the format (input filename,
                           ground truth filename).
    :param cache: if the data should be cached in memory or not.
    :param transform: transformations to apply.
    :param length: size of each dimensions of the subvolumes
    :param padding: size of the overlapping per subvolume and dimensions
    """

    def __init__(self, filename_pairs, transform=None, length=(64, 64, 64), padding=0, slice_axis=0):
        self.filename_pairs = filename_pairs
        self.handlers = []
        self.indexes = []
        self.length = length
        self.padding = padding
        self.transform = transform
        self.slice_axis = slice_axis

        self._load_filenames()
        self._prepare_indices()

    def _load_filenames(self):
        for input_filename, gt_filename, roi_filename, metadata in self.filename_pairs:
            segpair = SegmentationPair(input_filename, gt_filename, metadata=metadata, slice_axis=self.slice_axis)
            self.handlers.append(segpair)

    def _prepare_indices(self):
        length = self.length
        padding = self.padding

        crop = False
        resample = False
        for idx, transfo in enumerate(self.transform.transform["im"].transforms):
            if "CenterCrop" in str(type(transfo)):
                crop = True
                shape_crop = transfo.size
            if "Resample" in str(type(transfo)):
                resample = True
                resample_param = (transfo.hspace, transfo.wspace, transfo.dspace)

        for i in range(0, len(self.handlers)):
            self.bounding_box = 'bounding_box' in self.handlers[i].get_pair_metadata(i)['input_metadata'][0]
            metadata = self.handlers[i].get_pair_metadata(i)
            if self.bounding_box:
                if resample:
                    imed_obj_detect.resample_bounding_box(metadata, resample_param)
                    # Save value to avoid recompuing in getitem
                    for meta in self.handlers[i].metadata:
                        meta['bounding_box'] = metadata['input_metadata'][0]['bounding_box']

                h_min, h_max, w_min, w_max, d_min, d_max = metadata['input_metadata'][0]['bounding_box']
                length = [h_max - h_min, w_max - w_min, d_max - d_min]
                shape = length

            elif not crop:
                input_img, _ = self.handlers[i].get_pair_data()
                shape = input_img[0].shape
            else:
                shape = shape_crop

            if (shape[0] - 2 * padding) % length[0] != 0 or shape[0] % 16 != 0 \
                    or (shape[1] - 2 * padding) % length[1] != 0 or shape[1] % 16 != 0 \
                    or (shape[2] - 2 * padding) % length[2] != 0 or shape[2] % 16 != 0:
                raise RuntimeError('Input shape of each dimension should be a \
                                    multiple of length plus 2 * padding and a multiple of 16.')

            for x in range(length[0] + padding, shape[0] - padding + 1, length[0]):
                for y in range(length[1] + padding, shape[1] - padding + 1, length[1]):
                    for z in range(length[2] + padding, shape[2] - padding + 1, length[2]):
                        self.indexes.append({
                            'x_min': x - length[0] - padding,
                            'x_max': x + padding,
                            'y_min': y - length[1] - padding,
                            'y_max': y + padding,
                            'z_min': z - length[2] - padding,
                            'z_max': z + padding,
                            'handler_index': i})

    def __len__(self):
        """Return the dataset size. The number of subvolumes."""
        return len(self.indexes)

    def __getitem__(self, index):
        """Return the specific index pair subvolume (input, ground truth).

        :param index: subvolume index.
        """
        coord = self.indexes[index]
        input_img, gt_img = self.handlers[coord['handler_index']].get_pair_data()
        seg_pair_slice = self.handlers[coord['handler_index']].get_pair_metadata(coord['handler_index'])

        # Clean transforms params from previous transforms
        # i.e. remove params from previous iterations so that the coming transforms are different
        metadata_input = imed_loader_utils.clean_metadata(seg_pair_slice['input_metadata'])
        metadata_gt = imed_loader_utils.clean_metadata(seg_pair_slice['gt_metadata'])

        if self.bounding_box:
            # Appropriate cropping according to bounding box
            imed_obj_detect.adjust_transforms(self.transform.transform, seg_pair_slice)

        # Run transforms on images
        stack_input, metadata_input = self.transform(sample=input_img,
                                                     metadata=metadata_input,
                                                     data_type="im")
        # Update metadata_gt with metadata_input
        metadata_gt = imed_loader_utils.update_metadata(metadata_input, metadata_gt)

        # Run transforms on images
        stack_gt, metadata_gt = self.transform(sample=gt_img,
                                               metadata=metadata_gt,
                                               data_type="gt")
        # Make sure stack_gt is binarized
        if stack_gt is not None:
            stack_gt = torch.as_tensor(
                [imed_postpro.threshold_predictions(stack_gt[i_label, :], thr=0.1) for i_label in range(len(stack_gt))])

        shape_x = coord["x_max"] - coord["x_min"]
        shape_y = coord["y_max"] - coord["y_min"]
        shape_z = coord["z_max"] - coord["z_min"]

        subvolumes = {
            'input': torch.zeros(stack_input.shape[0], shape_x, shape_y, shape_z),
            'gt': torch.zeros(stack_input.shape[0], shape_x, shape_y, shape_z),
            'input_metadata': metadata_input,
            'gt_metadata': metadata_gt
        }

        for _ in range(len(stack_input)):
            subvolumes['input'] = stack_input[:,
                                  coord['x_min']:coord['x_max'],
                                  coord['y_min']:coord['y_max'],
                                  coord['z_min']:coord['z_max']]

        if stack_gt is not None:
            for _ in range(len(stack_gt)):
                subvolumes['gt'] = stack_gt[:,
                                   coord['x_min']:coord['x_max'],
                                   coord['y_min']:coord['y_max'],
                                   coord['z_min']:coord['z_max']]

        return subvolumes


class Bids3DDataset(MRI3DSubVolumeSegmentationDataset):
<<<<<<< HEAD
    def __init__(self, root_dir, subject_lst, target_suffix, contrast_lst, contrast_balance=None, slice_axis=2,
                 cache=True, transform=None, metadata_choice=False, roi_suffix=None, multichannel=False,
                 length=(64, 64, 64), padding=0, object_detection_path=None, log_dir=None, gpu_number=0):
=======
    def __init__(self, root_dir, subject_lst, target_suffix, model_params, contrast_params, slice_axis=2,
                 cache=True, transform=None, metadata_choice=False, roi_suffix=None,
                 multichannel=False):
>>>>>>> 3060e4c7
        dataset = BidsDataset(root_dir,
                              subject_lst=subject_lst,
                              target_suffix=target_suffix,
                              roi_suffix=roi_suffix,
                              contrast_params=contrast_params,
                              metadata_choice=metadata_choice,
                              slice_axis=slice_axis,
                              transform=transform,
                              multichannel=multichannel,
                              object_detection_path=object_detection_path,
                              gpu_number=gpu_number,
                              log_dir=log_dir)

        super().__init__(dataset.filename_pairs, length=model_params["length_3D"], padding=model_params["padding_3D"],
                         transform=transform, slice_axis=slice_axis)


class BidsDataset(MRI2DSegmentationDataset):
    def __init__(self, root_dir, subject_lst, target_suffix, contrast_params, slice_axis=2,
                 cache=True, transform=None, metadata_choice=False, slice_filter_fn=None, roi_suffix=None,
                 multichannel=False, object_detection_path=None, log_dir=None, gpu_number=0):

        self.bids_ds = bids.BIDS(root_dir)

        self.filename_pairs = []
        if metadata_choice == 'mri_params':
            self.metadata = {"FlipAngle": [], "RepetitionTime": [],
                             "EchoTime": [], "Manufacturer": []}

        bids_subjects = [s for s in self.bids_ds.get_subjects() if s.record["subject_id"] in subject_lst]

        # Create a list with the filenames for all contrasts and subjects
        subjects_tot = []
        for subject in bids_subjects:
            subjects_tot.append(str(subject.record["absolute_path"]))

        # Create a dictionary with the number of subjects for each contrast of contrast_balance

        tot = {contrast: len([s for s in bids_subjects if s.record["modality"] == contrast])
               for contrast in contrast_params["balance"].keys()}

        # Create a counter that helps to balance the contrasts
        c = {contrast: 0 for contrast in contrast_params["balance"].keys()}

        multichannel_subjects = {}
        if multichannel:
            num_contrast = len(contrast_params["contrast_lst"])
            idx_dict = {}
            for idx, contrast in enumerate(contrast_params["contrast_lst"]):
                idx_dict[contrast] = idx
            multichannel_subjects = {subject: {"absolute_paths": [None] * num_contrast,
                                               "deriv_path": None,
                                               "roi_filename": None,
                                               "metadata": [None] * num_contrast} for subject in subject_lst}

        # Load or generate bounding boxes and save them in json file
        bounding_box_dict = {}
        if log_dir is not None:
            bounding_box_path = os.path.join(log_dir, 'bounding_boxes.json')
            if os.path.exists(bounding_box_path):
                with open(bounding_box_path, 'r') as fp:
                    bounding_box_dict = json.load(fp)
            elif os.path.exists(object_detection_path):
                print("Generating bounding boxes...")
                bounding_box_dict = imed_obj_detect.generate_bounding_box_file(self.bids_ds.get_subjects(),
                                                                               object_detection_path,
                                                                               log_dir,
                                                                               gpu_number,
                                                                               slice_axis,
                                                                               contrast_lst)
        elif object_detection_path is not None:
            raise RuntimeError("Path to object detection model doesn't exist")

        for subject in tqdm(bids_subjects, desc="Loading dataset"):
            if subject.record["modality"] in contrast_params["contrast_lst"]:
                # Training & Validation: do not consider the contrasts over the threshold contained in contrast_balance
                if subject.record["modality"] in contrast_params["balance"].keys():
                    c[subject.record["modality"]] = c[subject.record["modality"]] + 1
                    if c[subject.record["modality"]] / tot[subject.record["modality"]] > contrast_params["balance"][
                        subject.record["modality"]]:
                        continue

                if not subject.has_derivative("labels"):
                    print("Subject without derivative, skipping.")
                    continue
                derivatives = subject.get_derivatives("labels")
                target_filename, roi_filename = [None] * len(target_suffix), None

                for deriv in derivatives:
                    for idx, suffix in enumerate(target_suffix):
                        if deriv.endswith(subject.record["modality"] + suffix + ".nii.gz"):
                            target_filename[idx] = deriv

                    if not (roi_suffix is None) and \
                            deriv.endswith(subject.record["modality"] + roi_suffix + ".nii.gz"):
                        roi_filename = [deriv]

                if (not any(target_filename)) or (not (roi_suffix is None) and (roi_filename is None)):
                    continue

                if not subject.has_metadata():
                    metadata = {}
                else:
                    metadata = subject.metadata()

                # add contrast to metadata
                metadata['contrast'] = subject.record["modality"]
                if len(bounding_box_dict):
                    # Take only one bounding box for cropping
                    metadata['bounding_box'] = bounding_box_dict[str(subject.record["absolute_path"])][0]

                if metadata_choice == 'mri_params':
                    if not all([imed_film.check_isMRIparam(m, metadata, subject, self.metadata) for m in
                                self.metadata.keys()]):
                        continue

                # Fill multichannel dictionary
                if multichannel:
                    idx = idx_dict[subject.record["modality"]]
                    subj_id = subject.record["subject_id"]
                    multichannel_subjects[subj_id]["absolute_paths"][idx] = subject.record.absolute_path
                    multichannel_subjects[subj_id]["deriv_path"] = target_filename
                    multichannel_subjects[subj_id]["metadata"][idx] = metadata
                    if roi_filename:
                        multichannel_subjects[subj_id]["roi_filename"] = roi_filename

                else:
                    self.filename_pairs.append(([subject.record.absolute_path],
                                                target_filename, roi_filename, [metadata]))

        if multichannel:
            for subject in multichannel_subjects.values():
                if not None in subject["absolute_paths"]:
                    self.filename_pairs.append((subject["absolute_paths"], subject["deriv_path"],
                                                subject["roi_filename"], subject["metadata"]))

        super().__init__(self.filename_pairs, slice_axis, cache, transform, slice_filter_fn)<|MERGE_RESOLUTION|>--- conflicted
+++ resolved
@@ -8,17 +8,11 @@
 from torch.utils.data import Dataset
 from tqdm import tqdm
 
-<<<<<<< HEAD
+from ivadomed import postprocessing as imed_postpro
 from ivadomed import transforms as imed_transforms
 from ivadomed import utils as imed_utils
 from ivadomed.loader import utils as imed_loader_utils, adaptative as imed_adaptative, film as imed_film
 from ivadomed.object_detection import utils as imed_obj_detect
-=======
-from ivadomed import postprocessing as imed_postpro
-from ivadomed import transforms as imed_transforms
-from ivadomed import utils as imed_utils
-from ivadomed.loader import utils as imed_loader_utils, adaptative as imed_adaptative, film as imed_film
->>>>>>> 3060e4c7
 
 
 def load_dataset(data_list, bids_path, transforms_params, model_params, target_suffix, roi_params,
@@ -49,23 +43,6 @@
     if model_params["name"] == "UNet3D":
         dataset = Bids3DDataset(bids_path,
                                 subject_lst=data_list,
-<<<<<<< HEAD
-                                target_suffix=context["target_suffix"],
-                                roi_suffix=context["roi_suffix"],
-                                contrast_lst=context["contrast_train_validation"],
-                                metadata_choice=context["metadata"],
-                                contrast_balance=context["contrast_balance"],
-                                slice_axis=imed_utils.AXIS_DCT[context["slice_axis"]],
-                                transform=data_transform,
-                                multichannel=context['multichannel'],
-                                length=context["length_3D"],
-                                padding=context["padding_3D"],
-                                object_detection_path=context["object_detection_path"],
-                                gpu_number=context["gpu"],
-                                log_dir=context['log_directory'])
-    elif context["HeMIS"]:
-        dataset = imed_adaptative.HDF5Dataset(root_dir=context["bids_path"],
-=======
                                 target_suffix=target_suffix,
                                 roi_suffix=roi_params["suffix"],
                                 contrast_params=contrast_params,
@@ -74,9 +51,9 @@
                                 transform=transforms,
                                 multichannel=multichannel,
                                 model_params=model_params)
+
     elif model_params["name"] == "HeMISUnet":
         dataset = imed_adaptative.HDF5Dataset(root_dir=bids_path,
->>>>>>> 3060e4c7
                                               subject_lst=data_list,
                                               model_params=model_params,
                                               contrast_params=contrast_params,
@@ -89,20 +66,6 @@
     else:
         dataset = BidsDataset(bids_path,
                               subject_lst=data_list,
-<<<<<<< HEAD
-                              target_suffix=context["target_suffix"],
-                              roi_suffix=context["roi_suffix"],
-                              contrast_lst=context["contrast_train_validation"],
-                              metadata_choice=context["metadata"],
-                              contrast_balance=context["contrast_balance"],
-                              slice_axis=imed_utils.AXIS_DCT[context["slice_axis"]],
-                              transform=data_transform,
-                              multichannel=context['multichannel'],
-                              object_detection_path=context["object_detection_path"],
-                              log_dir=context['log_directory'],
-                              gpu_number=context["gpu"],
-                              slice_filter_fn=imed_utils.SliceFilter(**context["slice_filter"]))
-=======
                               target_suffix=target_suffix,
                               roi_suffix=roi_params["suffix"],
                               contrast_params=contrast_params,
@@ -120,7 +83,6 @@
         print("Loaded {} {} slices for the {} set.".format(len(dataset), slice_axis, dataset_type))
     else:
         print("Loaded {} volumes of size {} for the {} set.".format(len(dataset), slice_axis, dataset_type))
->>>>>>> 3060e4c7
 
     return dataset
 
@@ -572,15 +534,9 @@
 
 
 class Bids3DDataset(MRI3DSubVolumeSegmentationDataset):
-<<<<<<< HEAD
-    def __init__(self, root_dir, subject_lst, target_suffix, contrast_lst, contrast_balance=None, slice_axis=2,
-                 cache=True, transform=None, metadata_choice=False, roi_suffix=None, multichannel=False,
-                 length=(64, 64, 64), padding=0, object_detection_path=None, log_dir=None, gpu_number=0):
-=======
     def __init__(self, root_dir, subject_lst, target_suffix, model_params, contrast_params, slice_axis=2,
                  cache=True, transform=None, metadata_choice=False, roi_suffix=None,
                  multichannel=False):
->>>>>>> 3060e4c7
         dataset = BidsDataset(root_dir,
                               subject_lst=subject_lst,
                               target_suffix=target_suffix,
@@ -589,10 +545,7 @@
                               metadata_choice=metadata_choice,
                               slice_axis=slice_axis,
                               transform=transform,
-                              multichannel=multichannel,
-                              object_detection_path=object_detection_path,
-                              gpu_number=gpu_number,
-                              log_dir=log_dir)
+                              multichannel=multichannel)
 
         super().__init__(dataset.filename_pairs, length=model_params["length_3D"], padding=model_params["padding_3D"],
                          transform=transform, slice_axis=slice_axis)
