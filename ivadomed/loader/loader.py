import copy
import random
import nibabel as nib
import numpy as np
import torch
import pandas as pd
import os
from bids_neuropoly import bids
from torch.utils.data import Dataset
from tqdm import tqdm

from ivadomed import postprocessing as imed_postpro
from ivadomed import transforms as imed_transforms
from ivadomed import utils as imed_utils
from ivadomed.loader import utils as imed_loader_utils, adaptative as imed_adaptative, film as imed_film
from ivadomed.object_detection import utils as imed_obj_detect


def load_dataset(data_list, path_data, transforms_params, model_params, target_suffix, roi_params,
                 contrast_params, slice_filter_params, slice_axis, multichannel,
                 dataset_type="training", requires_undo=False, metadata_type=None,
                 object_detection_params=None, soft_gt=False, device=None,
                 cuda_available=None, **kwargs):
    """Get loader appropriate loader according to model type. Available loaders are Bids3DDataset for 3D data,
    BidsDataset for 2D data and HDF5Dataset for HeMIS.

    Args:
        data_list (list): Subject names list.
<<<<<<< HEAD
        bids_path (list): Path to the BIDS dataset(s).
=======
        path_data (str): Path to the BIDS dataset.
>>>>>>> a8f1839a
        transforms_params (dict): Dictionary containing transformations for "training", "validation", "testing" (keys),
            eg output of imed_transforms.get_subdatasets_transforms.
        model_params (dict): Dictionary containing model parameters.
        target_suffix (list of str): List of suffixes for target masks.
        roi_params (dict): Contains ROI related parameters.
        contrast_params (dict): Contains image contrasts related parameters.
        slice_filter_params (dict): Contains slice_filter parameters, see :doc:`configuration_file` for more details.
        slice_axis (string): Choice between "axial", "sagittal", "coronal" ; controls the axis used to extract the 2D
            data.
        multichannel (bool): If True, the input contrasts are combined as input channels for the model. Otherwise, each
            contrast is processed individually (ie different sample / tensor).
        metadata_type (str): Choice between None, "mri_params", "contrasts".
        dataset_type (str): Choice between "training", "validation" or "testing".
        requires_undo (bool): If True, the transformations without undo_transform will be discarded.
        object_detection_params (dict): Object dection parameters.
        soft_gt (bool): If True, ground truths are not binarized before being fed to the network. Otherwise, ground
        truths are thresholded (0.5) after the data augmentation operations.
    Returns:
        BidsDataset

    Note: For more details on the parameters transform_params, target_suffix, roi_params, contrast_params,
    slice_filter_params and object_detection_params see :doc:`configuration_file`.
    """
    # Compose transforms
    tranform_lst, _ = imed_transforms.prepare_transforms(copy.deepcopy(transforms_params), requires_undo)

    # If ROICrop is not part of the transforms, then enforce no slice filtering based on ROI data.
    if 'ROICrop' not in transforms_params:
        roi_params["slice_filter_roi"] = None

    if model_params["name"] == "Modified3DUNet" or ('is_2d' in model_params and not model_params['is_2d']):
        dataset = Bids3DDataset(path_data,
                                subject_lst=data_list,
                                target_suffix=target_suffix,
                                roi_params=roi_params,
                                contrast_params=contrast_params,
                                metadata_choice=metadata_type,
                                slice_axis=imed_utils.AXIS_DCT[slice_axis],
                                transform=tranform_lst,
                                multichannel=multichannel,
                                model_params=model_params,
                                object_detection_params=object_detection_params,
                                soft_gt=soft_gt)

    elif model_params["name"] == "HeMISUnet":
        dataset = imed_adaptative.HDF5Dataset(root_dir=path_data,
                                              subject_lst=data_list,
                                              model_params=model_params,
                                              contrast_params=contrast_params,
                                              target_suffix=target_suffix,
                                              slice_axis=imed_utils.AXIS_DCT[slice_axis],
                                              transform=tranform_lst,
                                              metadata_choice=metadata_type,
                                              slice_filter_fn=imed_loader_utils.SliceFilter(**slice_filter_params,
                                                                                            device=device,
                                                                                            cuda_available=cuda_available),
                                              roi_params=roi_params,
                                              object_detection_params=object_detection_params,
                                              soft_gt=soft_gt)
    else:
        # Task selection
        task = imed_utils.get_task(model_params["name"])

        dataset = BidsDataset(path_data,
                              subject_lst=data_list,
                              target_suffix=target_suffix,
                              roi_params=roi_params,
                              contrast_params=contrast_params,
                              metadata_choice=metadata_type,
                              slice_axis=imed_utils.AXIS_DCT[slice_axis],
                              transform=tranform_lst,
                              multichannel=multichannel,
                              slice_filter_fn=imed_loader_utils.SliceFilter(**slice_filter_params, device=device,
                                                                            cuda_available=cuda_available),
                              soft_gt=soft_gt,
                              object_detection_params=object_detection_params,
                              task=task)
        dataset.load_filenames()

    if model_params["name"] != "Modified3DUNet":
        print("Loaded {} {} slices for the {} set.".format(len(dataset), slice_axis, dataset_type))
    else:
        print("Loaded {} volumes of size {} for the {} set.".format(len(dataset), slice_axis, dataset_type))

    return dataset


class SegmentationPair(object):
    """This class is used to build segmentation datasets. It represents
    a pair of of two data volumes (the input data and the ground truth data).

    Args:
        input_filenames (list of str): The input filename list (supported by nibabel). For single channel, the list will
            contain 1 input filename.
        gt_filenames (list of str): The ground-truth filenames list.
        metadata (list): Metadata list with each item corresponding to an image (contrast) in input_filenames.
            For single channel, the list will contain metadata related to one image.
        cache (bool): If the data should be cached in memory or not.
        slice_axis (int): Indicates the axis used to extract slices: "axial": 2, "sagittal": 0, "coronal": 1.
        prepro_transforms (dict): Output of get_preprocessing_transforms.

    Attributes:
        input_filenames (list): List of input filenames.
        gt_filenames (list): List of ground truth filenames.
        metadata (dict): Dictionary containing metadata of input and gt.
        cache (bool): If the data should be cached in memory or not.
        slice_axis (int): Indicates the axis used to extract slices: "axial": 2, "sagittal": 0, "coronal": 1.
        prepro_transforms (dict): Transforms to be applied before training.
        input_handle (list): List of input nifty data.
        gt_handle (list): List of gt nifty data.
    """

    def __init__(self, input_filenames, gt_filenames, metadata=None, slice_axis=2, cache=True, prepro_transforms=None,
                 soft_gt=False):

        self.input_filenames = input_filenames
        self.gt_filenames = gt_filenames
        self.metadata = metadata
        self.cache = cache
        self.slice_axis = slice_axis
        self.soft_gt = soft_gt
        self.prepro_transforms = prepro_transforms
        # list of the images
        self.input_handle = []

        # loop over the filenames (list)
        for input_file in self.input_filenames:
            input_img = nib.load(input_file)
            self.input_handle.append(input_img)
            if len(input_img.shape) > 3:
                raise RuntimeError("4-dimensional volumes not supported.")

        # list of GT for multiclass segmentation
        self.gt_handle = []

        # Labeled data (ie not inference time)
        if self.gt_filenames is not None:
            if not isinstance(self.gt_filenames, list):
                self.gt_filenames = [self.gt_filenames]
            for gt in self.gt_filenames:
                if gt is not None:
                    if isinstance(gt, str):  # this tissue has annotation from only one rater
                        self.gt_handle.append(nib.load(gt))
                    else:  # this tissue has annotation from several raters
                        self.gt_handle.append([nib.load(gt_rater) for gt_rater in gt])
                else:
                    self.gt_handle.append(None)

        # Sanity check for dimensions, should be the same
        input_shape, gt_shape = self.get_pair_shapes()

        if self.gt_filenames is not None and self.gt_filenames[0] is not None:
            if not np.allclose(input_shape, gt_shape):
                raise RuntimeError('Input and ground truth with different dimensions.')

        for idx, handle in enumerate(self.input_handle):
            self.input_handle[idx] = nib.as_closest_canonical(handle)

        # Labeled data (ie not inference time)
        if self.gt_filenames is not None:
            for idx, gt in enumerate(self.gt_handle):
                if gt is not None:
                    if not isinstance(gt, list):  # this tissue has annotation from only one rater
                        self.gt_handle[idx] = nib.as_closest_canonical(gt)
                    else:  # this tissue has annotation from several raters
                        self.gt_handle[idx] = [nib.as_closest_canonical(gt_rater) for gt_rater in gt]

        # If binary classification, then extract labels from GT mask

        if self.metadata:
            self.metadata = []
            for data, input_filename in zip(metadata, input_filenames):
                data["input_filenames"] = input_filename
                data["gt_filenames"] = gt_filenames
                self.metadata.append(data)

    def get_pair_shapes(self):
        """Return the tuple (input, ground truth) representing both the input and ground truth shapes."""
        input_shape = []
        for handle in self.input_handle:
            shape = imed_loader_utils.orient_shapes_hwd(handle.header.get_data_shape(), self.slice_axis)
            input_shape.append(tuple(shape))

            if not len(set(input_shape)):
                raise RuntimeError('Inputs have different dimensions.')

        gt_shape = []

        for gt in self.gt_handle:
            if gt is not None:
                if not isinstance(gt, list):  # this tissue has annotation from only one rater
                    gt = [gt]
                for gt_rater in gt:
                    shape = imed_loader_utils.orient_shapes_hwd(gt_rater.header.get_data_shape(), self.slice_axis)
                    gt_shape.append(tuple(shape))

                if not len(set(gt_shape)):
                    raise RuntimeError('Labels have different dimensions.')

        return input_shape[0], gt_shape[0] if len(gt_shape) else None

    def get_pair_data(self):
        """Return the tuple (input, ground truth) with the data content in numpy array."""
        cache_mode = 'fill' if self.cache else 'unchanged'

        input_data = []
        for handle in self.input_handle:
            hwd_oriented = imed_loader_utils.orient_img_hwd(handle.get_fdata(cache_mode, dtype=np.float32),
                                                            self.slice_axis)
            input_data.append(hwd_oriented)

        gt_data = []
        # Handle unlabeled data
        if self.gt_handle is None:
            gt_data = None
        for gt in self.gt_handle:
            if gt is not None:
                if not isinstance(gt, list):  # this tissue has annotation from only one rater
                    hwd_oriented = imed_loader_utils.orient_img_hwd(gt.get_fdata(cache_mode, dtype=np.float32),
                                                                    self.slice_axis)
                    gt_data.append(hwd_oriented)
                else:  # this tissue has annotation from several raters
                    hwd_oriented_list = [
                        imed_loader_utils.orient_img_hwd(gt_rater.get_fdata(cache_mode, dtype=np.float32),
                                                         self.slice_axis) for gt_rater in gt]
                    gt_data.append([hwd_oriented.astype(data_type) for hwd_oriented in hwd_oriented_list])
            else:
                gt_data.append(
                    np.zeros(imed_loader_utils.orient_shapes_hwd(self.input_handle[0].shape, self.slice_axis),
                             dtype=np.float32).astype(np.uint8))

        return input_data, gt_data

    def get_pair_metadata(self, slice_index=0, coord=None):
        """Return dictionary containing input and gt metadata.

        Args:
            slice_index (int): Index of 2D slice if 2D model is used, else 0.
            coord (tuple or list): Coordinates of subvolume in volume if 3D model is used, else None.

        Returns:
            dict: Input and gt metadata.
        """
        gt_meta_dict = []
        for idx_class, gt in enumerate(self.gt_handle):
            if gt is not None:
                if not isinstance(gt, list):  # this tissue has annotation from only one rater
                    gt_meta_dict.append(imed_loader_utils.SampleMetadata({
                        "zooms": imed_loader_utils.orient_shapes_hwd(gt.header.get_zooms(), self.slice_axis),
                        "data_shape": imed_loader_utils.orient_shapes_hwd(gt.header.get_data_shape(), self.slice_axis),
                        "gt_filenames": self.metadata[0]["gt_filenames"],
                        "bounding_box": self.metadata[0]["bounding_box"] if 'bounding_box' in self.metadata[
                            0] else None,
                        "data_type": 'gt',
                        "crop_params": {}
                    }))
                else:
                    gt_meta_dict.append([imed_loader_utils.SampleMetadata({
                        "zooms": imed_loader_utils.orient_shapes_hwd(gt_rater.header.get_zooms(), self.slice_axis),
                        "data_shape": imed_loader_utils.orient_shapes_hwd(gt_rater.header.get_data_shape(),
                                                                          self.slice_axis),
                        "gt_filenames": self.metadata[0]["gt_filenames"][idx_class][idx_rater],
                        "bounding_box": self.metadata[0]["bounding_box"] if 'bounding_box' in self.metadata[
                            0] else None,
                        "data_type": 'gt',
                        "crop_params": {}
                    }) for idx_rater, gt_rater in enumerate(gt)])

            else:
                # Temporarily append null metadata to null gt
                gt_meta_dict.append(None)

        # Replace null metadata with metadata from other existing classes of the same subject
        for idx, gt_metadata in enumerate(gt_meta_dict):
            if gt_metadata is None:
                gt_meta_dict[idx] = list(filter(None, gt_meta_dict))[0]

        input_meta_dict = []
        for handle in self.input_handle:
            input_meta_dict.append(imed_loader_utils.SampleMetadata({
                "zooms": imed_loader_utils.orient_shapes_hwd(handle.header.get_zooms(), self.slice_axis),
                "data_shape": imed_loader_utils.orient_shapes_hwd(handle.header.get_data_shape(), self.slice_axis),
                "data_type": 'im',
                "crop_params": {}
            }))

        dreturn = {
            "input_metadata": input_meta_dict,
            "gt_metadata": gt_meta_dict,
        }

        for idx, metadata in enumerate(self.metadata):  # loop across channels
            metadata["slice_index"] = slice_index
            metadata["coord"] = coord
            self.metadata[idx] = metadata
            for metadata_key in metadata.keys():  # loop across input metadata
                dreturn["input_metadata"][idx][metadata_key] = metadata[metadata_key]

        return dreturn

    def get_pair_slice(self, slice_index, gt_type="segmentation"):
        """Return the specified slice from (input, ground truth).

        Args:
            slice_index (int): Slice number.
            gt_type (str): Choice between segmentation or classification, returns mask (array) or label (int) resp.
                for the ground truth.
        """

        metadata = self.get_pair_metadata(slice_index)
        input_dataobj, gt_dataobj = self.get_pair_data()

        if self.slice_axis not in [0, 1, 2]:
            raise RuntimeError("Invalid axis, must be between 0 and 2.")

        input_slices = []
        # Loop over contrasts
        for data_object in input_dataobj:
            input_slices.append(np.asarray(data_object[..., slice_index],
                                           dtype=np.float32))

        # Handle the case for unlabeled data
        if self.gt_handle is None:
            gt_slices = None
        else:
            gt_slices = []
            for gt_obj in gt_dataobj:
                if gt_type == "segmentation":
                    if not isinstance(gt_obj, list):  # annotation from only one rater
                        gt_slices.append(np.asarray(gt_obj[..., slice_index],
                                                    dtype=np.float32))
                    else:  # annotations from several raters
                        gt_slices.append([np.asarray(gt_obj_rater[..., slice_index],
                                                     dtype=np.float32) for gt_obj_rater in gt_obj])
                else:
                    if not isinstance(gt_obj, list):  # annotation from only one rater
                        gt_slices.append(np.asarray(int(np.any(gt_obj[..., slice_index]))))
                    else:  # annotations from several raters
                        gt_slices.append([np.asarray(int(np.any(gt_obj_rater[..., slice_index])))
                                          for gt_obj_rater in gt_obj])
        dreturn = {
            "input": input_slices,
            "gt": gt_slices,
            "input_metadata": metadata["input_metadata"],
            "gt_metadata": metadata["gt_metadata"],
        }

        return dreturn


class MRI2DSegmentationDataset(Dataset):
    """Generic class for 2D (slice-wise) segmentation dataset.

    Args:
        filename_pairs (list): a list of tuples in the format (input filename list containing all modalities,ground \
            truth filename, ROI filename, metadata).
        slice_axis (int): axis to make the slicing (default axial).
        cache (bool): if the data should be cached in memory or not.
        transform (torchvision.Compose): transformations to apply.
        slice_filter_fn (dict): Slice filter parameters, see :doc:`configuration_file` for more details.
        task (str): choice between segmentation or classification. If classification: GT is discrete values, \
            If segmentation: GT is binary mask.
        roi_params (dict): Dictionary containing parameters related to ROI image processing.
        soft_gt (bool): If True, ground truths are not binarized before being fed to the network. Otherwise, ground
        truths are thresholded (0.5) after the data augmentation operations.

    Attributes:
        indexes (list): List of indices corresponding to each slice or subvolume in the dataset.
        filename_pairs (list): List of tuples in the format (input filename list containing all modalities,ground \
            truth filename, ROI filename, metadata).
        prepro_transforms (Compose): Transformations to apply before training.
        transform (Compose): Transformations to apply during training.
        cache (bool): Tf the data should be cached in memory or not.
        slice_axis (int): Indicates the axis used to extract slices: "axial": 2, "sagittal": 0, "coronal": 1.
        slice_filter_fn (dict): Slice filter parameters, see :doc:`configuration_file` for more details.
        n_contrasts (int): Number of input contrasts.
        has_bounding_box (bool): True if bounding box in all metadata, else False.
        task (str): Choice between segmentation or classification. If classification: GT is discrete values, \
            If segmentation: GT is binary mask.
        soft_gt (bool): If True, ground truths are not binarized before being fed to the network. Otherwise, ground
        truths are thresholded (0.5) after the data augmentation operations.
        slice_filter_roi (bool): Indicates whether a slice filtering is done based on ROI data.
        roi_thr (int): If the ROI mask contains less than this number of non-zero voxels, the slice will be discarded
            from the dataset.

    """

    def __init__(self, filename_pairs, slice_axis=2, cache=True, transform=None, slice_filter_fn=None,
                 task="segmentation", roi_params=None, soft_gt=False):
        self.indexes = []
        self.filename_pairs = filename_pairs
        self.prepro_transforms, self.transform = transform
        self.cache = cache
        self.slice_axis = slice_axis
        self.slice_filter_fn = slice_filter_fn
        self.n_contrasts = len(self.filename_pairs[0][0])
        if roi_params is None:
            roi_params = {"suffix": None, "slice_filter_roi": None}
        self.roi_thr = roi_params["slice_filter_roi"]
        self.slice_filter_roi = roi_params["suffix"] is not None and isinstance(self.roi_thr, int)
        self.soft_gt = soft_gt
        self.has_bounding_box = True
        self.task = task

    def load_filenames(self):
        """Load preprocessed pair data (input and gt) in handler."""
        for input_filenames, gt_filenames, roi_filename, metadata in self.filename_pairs:
            roi_pair = SegmentationPair(input_filenames, roi_filename, metadata=metadata, slice_axis=self.slice_axis,
                                        cache=self.cache, prepro_transforms=self.prepro_transforms)

            seg_pair = SegmentationPair(input_filenames, gt_filenames, metadata=metadata, slice_axis=self.slice_axis,
                                        cache=self.cache, prepro_transforms=self.prepro_transforms,
                                        soft_gt=self.soft_gt)

            input_data_shape, _ = seg_pair.get_pair_shapes()

            for idx_pair_slice in range(input_data_shape[-1]):
                slice_seg_pair = seg_pair.get_pair_slice(idx_pair_slice, gt_type=self.task)
                self.has_bounding_box = imed_obj_detect.verify_metadata(slice_seg_pair, self.has_bounding_box)
                if self.has_bounding_box:
                    self.prepro_transforms = imed_obj_detect.adjust_transforms(self.prepro_transforms, slice_seg_pair)

                if self.slice_filter_fn and not self.slice_filter_fn(slice_seg_pair):
                    continue

                # Note: we force here gt_type=segmentation since ROI slice is needed to Crop the image
                slice_roi_pair = roi_pair.get_pair_slice(idx_pair_slice, gt_type="segmentation")

                if self.slice_filter_roi and imed_loader_utils.filter_roi(slice_roi_pair['gt'], self.roi_thr):
                    continue

                item = imed_transforms.apply_preprocessing_transforms(self.prepro_transforms,
                                                                      slice_seg_pair,
                                                                      slice_roi_pair)
                self.indexes.append(item)

    def set_transform(self, transform):
        self.transform = transform

    def __len__(self):
        return len(self.indexes)

    def __getitem__(self, index):
        """Return the specific processed data corresponding to index (input, ground truth, roi and metadata).

        Args:
            index (int): Slice index.
        """
        seg_pair_slice, roi_pair_slice = self.indexes[index]

        # In case multiple raters
        if seg_pair_slice['gt'] is not None and isinstance(seg_pair_slice['gt'][0], list):
            # Randomly pick a rater
            idx_rater = random.randint(0, len(seg_pair_slice['gt'][0]) - 1)
            # Use it as ground truth for this iteration
            # Note: in case of multi-class: the same rater is used across classes
            for idx_class in range(len(seg_pair_slice['gt'])):
                seg_pair_slice['gt'][idx_class] = seg_pair_slice['gt'][idx_class][idx_rater]
                seg_pair_slice['gt_metadata'][idx_class] = seg_pair_slice['gt_metadata'][idx_class][idx_rater]

        # Clean transforms params from previous transforms
        # i.e. remove params from previous iterations so that the coming transforms are different
        metadata_input = imed_loader_utils.clean_metadata(seg_pair_slice['input_metadata'])
        metadata_roi = imed_loader_utils.clean_metadata(roi_pair_slice['gt_metadata'])
        metadata_gt = imed_loader_utils.clean_metadata(seg_pair_slice['gt_metadata'])

        # Run transforms on ROI
        # ROI goes first because params of ROICrop are needed for the followings
        stack_roi, metadata_roi = self.transform(sample=roi_pair_slice["gt"],
                                                 metadata=metadata_roi,
                                                 data_type="roi")

        # Update metadata_input with metadata_roi
        metadata_input = imed_loader_utils.update_metadata(metadata_roi, metadata_input)

        # Run transforms on images
        stack_input, metadata_input = self.transform(sample=seg_pair_slice["input"],
                                                     metadata=metadata_input,
                                                     data_type="im")

        # Update metadata_input with metadata_roi
        metadata_gt = imed_loader_utils.update_metadata(metadata_input, metadata_gt)

        if self.task == "segmentation":
            # Run transforms on images
            stack_gt, metadata_gt = self.transform(sample=seg_pair_slice["gt"],
                                                   metadata=metadata_gt,
                                                   data_type="gt")
            # Make sure stack_gt is binarized
            if stack_gt is not None and not self.soft_gt:
                stack_gt = imed_postpro.threshold_predictions(stack_gt, thr=0.5).astype(np.uint8)

        else:
            # Force no transformation on labels for classification task
            # stack_gt is a tensor of size 1x1, values: 0 or 1
            # "expand(1)" is necessary to be compatible with segmentation convention: n_labelxhxwxd
            stack_gt = torch.from_numpy(seg_pair_slice["gt"][0]).expand(1)

        data_dict = {
            'input': stack_input,
            'gt': stack_gt,
            'roi': stack_roi,
            'input_metadata': metadata_input,
            'gt_metadata': metadata_gt,
            'roi_metadata': metadata_roi
        }

        return data_dict


class MRI3DSubVolumeSegmentationDataset(Dataset):
    """This is a class for 3D segmentation dataset. This class splits the initials volumes in several
    subvolumes. Each subvolumes will be of the sizes of the length parameter.

    This class also implement a stride parameter corresponding to the amount of voxels subvolumes are translated in
    each dimension at every iteration.

    Be careful, the input's dimensions should be compatible with the given
    lengths and strides. This class doesn't handle missing dimensions.

    Args:
        filename_pairs (list): A list of tuples in the format (input filename, ground truth filename).
        transform (Compose): Transformations to apply.
        length (tuple): Size of each dimensions of the subvolumes, length equals 3.
        stride (tuple): Size of the overlapping per subvolume and dimensions, length equals 3.
        slice_axis (int): Indicates the axis used to extract slices: "axial": 2, "sagittal": 0, "coronal": 1.
        soft_gt (bool): If True, ground truths are not binarized before being fed to the network. Otherwise, ground
        truths are thresholded (0.5) after the data augmentation operations.
    """

    def __init__(self, filename_pairs, transform=None, length=(64, 64, 64), stride=(0, 0, 0), slice_axis=0,
                 task="segmentation",
                 soft_gt=False):
        self.filename_pairs = filename_pairs
        self.handlers = []
        self.indexes = []
        self.length = length
        self.stride = stride
        self.prepro_transforms, self.transform = transform
        self.slice_axis = slice_axis
        self.has_bounding_box = True
        self.task = task
        self.soft_gt = soft_gt

        self._load_filenames()
        self._prepare_indices()

    def _load_filenames(self):
        """Load preprocessed pair data (input and gt) in handler."""
        for input_filename, gt_filename, roi_filename, metadata in self.filename_pairs:
            segpair = SegmentationPair(input_filename, gt_filename, metadata=metadata, slice_axis=self.slice_axis,
                                       soft_gt=self.soft_gt)
            input_data, gt_data = segpair.get_pair_data()
            metadata = segpair.get_pair_metadata()
            seg_pair = {
                'input': input_data,
                'gt': gt_data,
                'input_metadata': metadata['input_metadata'],
                'gt_metadata': metadata['gt_metadata']
            }

            self.has_bounding_box = imed_obj_detect.verify_metadata(seg_pair, self.has_bounding_box)
            if self.has_bounding_box:
                self.prepro_transforms = imed_obj_detect.adjust_transforms(self.prepro_transforms, seg_pair,
                                                                           length=self.length,
                                                                           stride=self.stride)
            seg_pair, roi_pair = imed_transforms.apply_preprocessing_transforms(self.prepro_transforms,
                                                                                seg_pair=seg_pair)

            for metadata in seg_pair['input_metadata']:
                metadata['index_shape'] = seg_pair['input'][0].shape
            self.handlers.append((seg_pair, roi_pair))

    def _prepare_indices(self):
        """Stores coordinates of subvolumes for training."""
        for i in range(0, len(self.handlers)):
            segpair, _ = self.handlers[i]
            input_img = self.handlers[i][0]['input']
            shape = input_img[0].shape

            if ((shape[0] - self.length[0]) % self.stride[0]) != 0 or self.length[0] % 16 != 0 or shape[0] < \
                    self.length[0] \
                    or ((shape[1] - self.length[1]) % self.stride[1]) != 0 or self.length[1] % 16 != 0 or shape[1] < \
                    self.length[1] \
                    or ((shape[2] - self.length[2]) % self.stride[2]) != 0 or self.length[2] % 16 != 0 or shape[2] < \
                    self.length[2]:
                raise RuntimeError('Input shape of each dimension should be a \
                                    multiple of length plus 2 * padding and a multiple of 16.')

            for x in range(0, (shape[0] - self.length[0]) + 1, self.stride[0]):
                for y in range(0, (shape[1] - self.length[1]) + 1, self.stride[1]):
                    for z in range(0, (shape[2] - self.length[2]) + 1, self.stride[2]):
                        self.indexes.append({
                            'x_min': x,
                            'x_max': x + self.length[0],
                            'y_min': y,
                            'y_max': y + self.length[1],
                            'z_min': z,
                            'z_max': z + self.length[2],
                            'handler_index': i})

    def __len__(self):
        """Return the dataset size. The number of subvolumes."""
        return len(self.indexes)

    def __getitem__(self, index):
        """Return the specific index pair subvolume (input, ground truth).

        Args:
            index (int): Subvolume index.
        """
        coord = self.indexes[index]
        seg_pair, _ = self.handlers[coord['handler_index']]

        # In case multiple raters
        if seg_pair['gt'] is not None and isinstance(seg_pair['gt'][0], list):
            # Randomly pick a rater
            idx_rater = random.randint(0, len(seg_pair['gt'][0]) - 1)
            # Use it as ground truth for this iteration
            # Note: in case of multi-class: the same rater is used across classes
            for idx_class in range(len(seg_pair['gt'])):
                seg_pair['gt'][idx_class] = seg_pair['gt'][idx_class][idx_rater]
                seg_pair['gt_metadata'][idx_class] = seg_pair['gt_metadata'][idx_class][idx_rater]

        # Clean transforms params from previous transforms
        # i.e. remove params from previous iterations so that the coming transforms are different
        # Use copy to have different coordinates for reconstruction for a given handler
        metadata_input = imed_loader_utils.clean_metadata(copy.deepcopy(seg_pair['input_metadata']))
        metadata_gt = imed_loader_utils.clean_metadata(copy.deepcopy(seg_pair['gt_metadata']))

        # Run transforms on images
        stack_input, metadata_input = self.transform(sample=seg_pair['input'],
                                                     metadata=metadata_input,
                                                     data_type="im")
        # Update metadata_gt with metadata_input
        metadata_gt = imed_loader_utils.update_metadata(metadata_input, metadata_gt)

        # Run transforms on images
        stack_gt, metadata_gt = self.transform(sample=seg_pair['gt'],
                                               metadata=metadata_gt,
                                               data_type="gt")
        # Make sure stack_gt is binarized
        if stack_gt is not None and not self.soft_gt:
            stack_gt = imed_postpro.threshold_predictions(stack_gt, thr=0.5).astype(np.uint8)

        shape_x = coord["x_max"] - coord["x_min"]
        shape_y = coord["y_max"] - coord["y_min"]
        shape_z = coord["z_max"] - coord["z_min"]

        # add coordinates to metadata to reconstruct volume
        for metadata in metadata_input:
            metadata['coord'] = [coord["x_min"], coord["x_max"], coord["y_min"], coord["y_max"], coord["z_min"],
                                 coord["z_max"]]

        subvolumes = {
            'input': torch.zeros(stack_input.shape[0], shape_x, shape_y, shape_z),
            'gt': torch.zeros(stack_gt.shape[0], shape_x, shape_y, shape_z) if stack_gt is not None else None,
            'input_metadata': metadata_input,
            'gt_metadata': metadata_gt
        }

        for _ in range(len(stack_input)):
            subvolumes['input'] = stack_input[:,
                                  coord['x_min']:coord['x_max'],
                                  coord['y_min']:coord['y_max'],
                                  coord['z_min']:coord['z_max']]

        if stack_gt is not None:
            for _ in range(len(stack_gt)):
                subvolumes['gt'] = stack_gt[:,
                                   coord['x_min']:coord['x_max'],
                                   coord['y_min']:coord['y_max'],
                                   coord['z_min']:coord['z_max']]

        return subvolumes


class Bids3DDataset(MRI3DSubVolumeSegmentationDataset):
    """ BIDS specific dataset loader for 3D dataset.

    Args:
        root_dir (str): Path to the BIDS dataset.
        subject_lst (list): Subject names list.
        target_suffix (list): List of suffixes for target masks.
        model_params (dict): Dictionary containing model parameters.
        contrast_params (dict): Contains image contrasts related parameters.
        slice_axis (int): Indicates the axis used to extract slices: "axial": 2, "sagittal": 0, "coronal": 1.
        cache (bool): If the data should be cached in memory or not.
        transform (list): Transformation list (length 2) composed of preprocessing transforms (Compose) and transforms
            to apply during training (Compose).
        metadata_choice: Choice between "mri_params", "contrasts", None or False, related to FiLM.
        roi_params (dict): Dictionary containing parameters related to ROI image processing.
        multichannel (bool): If True, the input contrasts are combined as input channels for the model. Otherwise, each
            contrast is processed individually (ie different sample / tensor).
        object_detection_params (dict): Object dection parameters.
    """

    def __init__(self, root_dir, subject_lst, target_suffix, model_params, contrast_params, slice_axis=2,
                 cache=True, transform=None, metadata_choice=False, roi_params=None,
                 multichannel=False, object_detection_params=None, task="segmentation", soft_gt=False):
        dataset = BidsDataset(root_dir,
                              subject_lst=subject_lst,
                              target_suffix=target_suffix,
                              roi_params=roi_params,
                              contrast_params=contrast_params,
                              metadata_choice=metadata_choice,
                              slice_axis=slice_axis,
                              transform=transform,
                              multichannel=multichannel,
                              object_detection_params=object_detection_params)

        super().__init__(dataset.filename_pairs, length=model_params["length_3D"], stride=model_params["stride_3D"],
                         transform=transform, slice_axis=slice_axis, task=task, soft_gt=soft_gt)


class BidsDataset(MRI2DSegmentationDataset):
    """ BIDS specific dataset loader.

    Args:
        root_dirs (list): List of Paths to the BIDS datasets.
        subject_lst (list): Subject names list.
        target_suffix (list): List of suffixes for target masks.
        contrast_params (dict): Contains image contrasts related parameters.
        slice_axis (int): Indicates the axis used to extract slices: "axial": 2, "sagittal": 0, "coronal": 1.
        cache (bool): If the data should be cached in memory or not.
        transform (list): Transformation list (length 2) composed of preprocessing transforms (Compose) and transforms
            to apply during training (Compose).
        metadata_choice (str): Choice between "mri_params", "contrasts", the name of a column from the
            participants.tsv file, None or False, related to FiLM.
        slice_filter_fn (SliceFilter): Class that filters slices according to their content.
        roi_params (dict): Dictionary containing parameters related to ROI image processing.
        multichannel (bool): If True, the input contrasts are combined as input channels for the model. Otherwise, each
            contrast is processed individually (ie different sample / tensor).
        object_detection_params (dict): Object dection parameters.
        task (str): Choice between segmentation or classification. If classification: GT is discrete values, \
            If segmentation: GT is binary mask.
        soft_gt (bool): If True, ground truths are not binarized before being fed to the network. Otherwise, ground
        truths are thresholded (0.5) after the data augmentation operations.

    Attributes:
        bids_ds (BIDS): BIDS dataset.
        filename_pairs (list): A list of tuples in the format (input filename list containing all modalities,ground \
            truth filename, ROI filename, metadata).
        metadata (dict): Dictionary containing FiLM metadata.

    """

    def __init__(self, root_BIDS_list, subject_lst, target_suffix, contrast_params, slice_axis=2,
                 cache=True, transform=None, metadata_choice=False, slice_filter_fn=None, roi_params=None,
                 multichannel=False, object_detection_params=None, task="segmentation", soft_gt=False):

        #self.bids_ds = bids.BIDS(root_BIDS_list)
        self.bids_ds = []
        for BIDSFolder in root_BIDS_list:
            self.bids_ds.append(bids.BIDS(BIDSFolder))

        self.roi_params = roi_params if roi_params is not None else {"suffix": None, "slice_filter_roi": None}
        self.soft_gt = soft_gt
        self.filename_pairs = []
        if metadata_choice == 'mri_params':
            self.metadata = {"FlipAngle": [], "RepetitionTime": [],
                             "EchoTime": [], "Manufacturer": []}

        # Append subjects from all BIDSdatasets into a list
        bids_subjects = [s for s in self.bids_ds[0].get_subjects() if s.record["subject_id"] in subject_lst]
        for iBIDSFolder in range(1, len(root_BIDS_list)):
            bids_subjects += [s for s in self.bids_ds[iBIDSFolder].get_subjects() if s.record["subject_id"] in subject_lst]

        # Create a list with the filenames for all contrasts and subjects
        subjects_tot = []
        for subject in bids_subjects:
            subjects_tot.append(str(subject.record["absolute_path"]))

        # Create a dictionary with the number of subjects for each contrast of contrast_balance

        tot = {contrast: len([s for s in bids_subjects if s.record["modality"] == contrast])
               for contrast in contrast_params["balance"].keys()}

        # Create a counter that helps to balance the contrasts
        c = {contrast: 0 for contrast in contrast_params["balance"].keys()}

        multichannel_subjects = {}
        if multichannel:
            num_contrast = len(contrast_params["contrast_lst"])
            idx_dict = {}
            for idx, contrast in enumerate(contrast_params["contrast_lst"]):
                idx_dict[contrast] = idx
            multichannel_subjects = {subject: {"absolute_paths": [None] * num_contrast,
                                               "deriv_path": None,
                                               "roi_filename": None,
                                               "metadata": [None] * num_contrast} for subject in subject_lst}



        ###############################################################

        # TAKE CARE OF BOUNDING BOX AFTER CHANGES - WARNING - TEST THIS


        bounding_box_dict = imed_obj_detect.load_bounding_boxes(object_detection_params,
                                                                    self.bids_ds[0].get_subjects(),
                                                                    slice_axis,
                                                                    contrast_params["contrast_lst"])


        ###############################################################


        for subject in tqdm(bids_subjects, desc="Loading dataset"):
            if subject.record["modality"] in contrast_params["contrast_lst"]:
                # Training & Validation: do not consider the contrasts over the threshold contained in contrast_balance
                if subject.record["modality"] in contrast_params["balance"].keys():
                    c[subject.record["modality"]] = c[subject.record["modality"]] + 1
                    if c[subject.record["modality"]] / tot[subject.record["modality"]] > contrast_params["balance"][
                        subject.record["modality"]]:
                        continue

                if not subject.has_derivative("labels"):
                    print("Subject without derivative, skipping.")
                    continue
                derivatives = subject.get_derivatives("labels")
                if isinstance(target_suffix[0], str):
                    target_filename, roi_filename = [None] * len(target_suffix), None
                else:
                    target_filename, roi_filename = [[] for _ in range(len(target_suffix))], None

                for deriv in derivatives:
                    for idx, suffix_list in enumerate(target_suffix):
                        # If suffix_list is a string, then only one rater annotation per class is available.
                        # Otherwise, multiple raters segmented the same class.
                        if isinstance(suffix_list, list):
                            for suffix in suffix_list:
                                if deriv.endswith(subject.record["modality"] + suffix + ".nii.gz"):
                                    target_filename[idx].append(deriv)
                        elif deriv.endswith(subject.record["modality"] + suffix_list + ".nii.gz"):
                            target_filename[idx] = deriv

                    if not (self.roi_params["suffix"] is None) and \
                            deriv.endswith(subject.record["modality"] + self.roi_params["suffix"] + ".nii.gz"):
                        roi_filename = [deriv]

                if (not any(target_filename)) or (not (self.roi_params["suffix"] is None) and (roi_filename is None)):
                    continue

                if not subject.has_metadata():
                    metadata = {}
                else:
                    metadata = subject.metadata()

                # add contrast to metadata
                metadata['contrast'] = subject.record["modality"]



                #########################################################################################
                # TAKE CARE OF BOUNDING BOX - NOT TESTED YET

                if len(bounding_box_dict):
                    # Take only one bounding box for cropping
                    metadata['bounding_box'] = bounding_box_dict[str(subject.record["absolute_path"])][0]

                #########################################################################################



                if metadata_choice == 'mri_params':
                    if not all([imed_film.check_isMRIparam(m, metadata, subject, self.metadata) for m in
                                self.metadata.keys()]):
                        continue
                elif metadata_choice and metadata_choice != 'contrasts' and metadata_choice is not None:
                    # add custom data to metadata
                    subject_id = subject.record["subject_id"]

                    # Merge multiple .tsv files into the same dataframe
                    df = pd.read_table(os.path.join(root_BIDS_list[0], 'participants.tsv'), encoding="ISO-8859-1")
                    # Convert to string to get rid of potential TypeError during merging within the same column
                    df = df.astype(str)
                    # Add the Bids_path to the dataframe
                    df['bids_path'] = [root_BIDS_list[0]] * len(df)

                    for iFolder in range(1, len(root_BIDS_list)):
                        df_next = pd.read_table(os.path.join(root_BIDS_list[iFolder], 'participants.tsv'), encoding="ISO-8859-1")
                        df_next = df_next.astype(str)
                        df_next['bids_path'] = [root_BIDS_list[iFolder]] * len(df_next)
                        # Merge the .tsv files (This keeps also non-overlapping fields)
                        df = pd.merge(left=df, right=df_next, how='outer')
                    #df = bids.BIDS(root_dir).participants.content

                    if metadata_choice not in df.columns:
                        raise ValueError("The following metadata cannot be found in participants.tsv file: {}. "
                                         "Invalid metadata choice.".format(metadata_choice))

                    metadata[metadata_choice] = df[df['participant_id'] == subject_id][metadata_choice].values[0]

                    # Create metadata dict for OHE
                    data_lst = sorted(set(df[metadata_choice].values))
                    metadata_dict = {}
                    for idx, data in enumerate(data_lst):
                        metadata_dict[data] = idx

                    metadata['metadata_dict'] = metadata_dict

                # Fill multichannel dictionary
                if multichannel:
                    idx = idx_dict[subject.record["modality"]]
                    subj_id = subject.record["subject_id"]
                    multichannel_subjects[subj_id]["absolute_paths"][idx] = subject.record.absolute_path
                    multichannel_subjects[subj_id]["deriv_path"] = target_filename
                    multichannel_subjects[subj_id]["metadata"][idx] = metadata
                    if roi_filename:
                        multichannel_subjects[subj_id]["roi_filename"] = roi_filename

                else:
                    self.filename_pairs.append(([subject.record.absolute_path],
                                                target_filename, roi_filename, [metadata]))

        if multichannel:
            for subject in multichannel_subjects.values():
                if None not in subject["absolute_paths"]:
                    self.filename_pairs.append((subject["absolute_paths"], subject["deriv_path"],
                                                subject["roi_filename"], subject["metadata"]))

        if self.filename_pairs == []:
            raise Exception('No subjects were selected - check selection of parameters on config.json (e.g. center selected + target_suffix)')

        super().__init__(self.filename_pairs, slice_axis, cache, transform, slice_filter_fn, task, self.roi_params,
                         self.soft_gt)<|MERGE_RESOLUTION|>--- conflicted
+++ resolved
@@ -26,11 +26,7 @@
 
     Args:
         data_list (list): Subject names list.
-<<<<<<< HEAD
         bids_path (list): Path to the BIDS dataset(s).
-=======
-        path_data (str): Path to the BIDS dataset.
->>>>>>> a8f1839a
         transforms_params (dict): Dictionary containing transformations for "training", "validation", "testing" (keys),
             eg output of imed_transforms.get_subdatasets_transforms.
         model_params (dict): Dictionary containing model parameters.
@@ -900,6 +896,7 @@
                     if not all([imed_film.check_isMRIparam(m, metadata, subject, self.metadata) for m in
                                 self.metadata.keys()]):
                         continue
+
                 elif metadata_choice and metadata_choice != 'contrasts' and metadata_choice is not None:
                     # add custom data to metadata
                     subject_id = subject.record["subject_id"]
