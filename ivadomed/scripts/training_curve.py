#!/usr/bin/env python

import os
import argparse
import numpy as np
from collections import defaultdict
import pandas as pd
import matplotlib.pyplot as plt
from textwrap import wrap
from tensorboard.backend.event_processing.event_accumulator import EventAccumulator
<<<<<<< HEAD

from ivadomed.utils import init_ivadomed, Metavar
=======
from ivadomed import utils as imed_utils
>>>>>>> faf14db4


def get_parser():
    parser = argparse.ArgumentParser()
    parser.add_argument("-i", "--input", required=True, type=str,
                        help="""Input log directory. If using --multiple, this parameter indicates
                                the suffix path of all log directories of interest. To compare
                                trainings or set of trainings (using ``--multiple``) with subplots,
<<<<<<< HEAD
                                please list the paths by separating them with commas, eg
                                path_log_dir1,path_logdir2.""",
                        metavar=Metavar.str)
=======
                                please list the paths by separating them with commas, e.g.
                                path_log_dir1,path_logdir2.""")
>>>>>>> faf14db4
    parser.add_argument("--multiple", required=False, dest="multiple", action='store_true',
                        help="""Multiple log directories are considered: all available folders
                                with -i as prefix. The plot represents the mean value (hard line)
                                surrounded by the standard deviation envelope.""")
    parser.add_argument("-y", "--ylim_loss", required=False, type=str,
                        help="""Indicates the limits on the y-axis for the loss plots, otherwise
                                these limits are automatically defined. Please separate the lower
<<<<<<< HEAD
                                and the upper limit by a comma, eg -1,0. Note: for the validation
                                metrics: the y-limits are always 0.0 and 1.0.""",
                        metavar=Metavar.float)
=======
                                and the upper limit by a comma, eg -1,0.
                                Note: for the validation metrics: the y-limits are always 0.0 and 1.0.""")
>>>>>>> faf14db4
    parser.add_argument("-o", "--output", required=True, type=str,
                        help="Output folder.", metavar=Metavar.file)
    return parser


def check_events_numbers(input_folder):
    """Check to make sure there is at most one summary in any folder or any subfolder.

    A summary is defined as any file of the format ``events.out.tfevents.{...}```

    Args:
        input_folder (str): Input folder path.
    """
    for fold in os.listdir(input_folder):
        fold_path = os.path.join(input_folder, fold)
        if os.path.isdir(fold_path):
            event_list = [f for f in os.listdir(fold_path) if f.startswith("events.out.tfevents.")]
            if len(event_list):
                if len(event_list) > 1:
                    raise ValueError(f"Multiple summary found in this folder: {fold_path}.\n"
                                     f"Please keep only one before running this script again.")


def plot_curve(data_list, y_label, fig_ax, subplot_title, y_lim=None):
    """Plot curve of metrics or losses for each epoch.

    Args:
        data_list (list): list of pd.DataFrame, one for each log_directory
        y_label (str): Label for the y-axis.
        fig_ax (plt.subplot):
        subplot_title (str): Title of the subplot
        y_lim (list): List of the lower and upper limits of the y-axis.
    """
    # Create count of the number of epochs
    max_nb_epoch = max([len(data_list[i]) for i in range(len(data_list))])
    epoch_count = range(1, max_nb_epoch + 1)

    for k in data_list[0].keys():
        data_k = pd.concat([data_list[i][k] for i in range(len(data_list))], axis=1)
        mean_data_k = data_k.mean(axis=1, skipna=True)
        std_data_k = data_k.std(axis=1, skipna=True)
        std_minus_data_k = (mean_data_k - std_data_k).tolist()
        std_plus_data_k = (mean_data_k + std_data_k).tolist()
        mean_data_k = mean_data_k.tolist()
        fig_ax.plot(epoch_count, mean_data_k, )
        fig_ax.fill_between(epoch_count, std_minus_data_k, std_plus_data_k, alpha=0.3)

    fig_ax.legend(data_list[0].keys(), loc="best")
    fig_ax.grid(linestyle='dotted')
    fig_ax.set_xlabel('Epoch')
    fig_ax.set_ylabel(y_label)
    if y_lim is not None:
        fig_ax.set_ylim(y_lim)
    fig_ax.set_xlim([1, max_nb_epoch])
    fig_ax.title.set_text('\n'.join(wrap(subplot_title, 80)))


def run_plot_training_curves(input_folder, output_folder, multiple_training=False, y_lim_loss=None):
    """Utility function to plot the training curves.

    This function uses the TensorFlow summary that is generated during a training to plot for each epoch:

        - the training against the validation loss
        - the metrics computed on the validation sub-dataset.

    It could consider one log directory at a time, for example:

    .. image:: https://raw.githubusercontent.com/ivadomed/doc-figures/main/scripts/plot_loss_single.png
        :width: 600px
        :align: center

    ... or multiple (using ``multiple_training=True``). In that case, the hard line represents
    the mean value across the trainings whereas the envelope represents the standard deviation:

    .. image:: https://raw.githubusercontent.com/ivadomed/doc-figures/main/scripts/plot_loss_multiple.png
        :width: 600px
        :align: center

    It is also possible to compare multiple trainings (or set of trainings) by listing them
    in ``-i``, separated by commas:

    .. image:: https://raw.githubusercontent.com/ivadomed/doc-figures/main/scripts/plot_loss_mosaic.png
        :width: 600px
        :align: center

    Args:
        input_folder (str): Log directory name. Flag: ``--input``, ``-i``. If using ``--multiple``,
            this parameter indicates the suffix path of all log directories of interest. To compare
            trainings or set of trainings (using ``--multiple``) with subplots, please list the
            paths by separating them with commas, e.g. path_log_dir1, path_logdir2
        output_folder (str): Output folder. Flag: ``--output``, ``-o``.
        multiple_training (bool): Indicates if multiple log directories are considered (``True``)
            or not (``False``). Flag: ``--multiple``. All available folders with ``-i`` as prefix
            are considered. The plot represents the mean value (hard line) surrounded by the
            standard deviation (envelope).
        y_lim_loss (list): List of the lower and upper limits of the y-axis of the loss plot.
    """
    group_list = input_folder.split(",")
    plt_dict = {}

    # Create output folder
    if os.path.isdir(output_folder):
        print(f"Output folder already exists: {output_folder}.")
    else:
        print(f"Creating output folder: {output_folder}.")
        os.makedirs(output_folder)

    # Config subplots
    if len(group_list) > 1:
        n_cols = 2
        n_rows = int(np.ceil(len(group_list) / float(n_cols)))
    else:
        n_cols, n_rows = 1, 1

    for i_subplot, input_folder in enumerate(group_list):
        input_folder = os.path.expanduser(input_folder)
        # Find training folders:
        if multiple_training:
            prefix = str(input_folder.split('/')[-1])
            input_folder = '/'.join(input_folder.split('/')[:-1])
            input_folder_list = [os.path.join(input_folder, f) for f in os.listdir(input_folder) if
                                 f.startswith(prefix)]
        else:
            prefix = str(input_folder.split('/')[-1])
            input_folder_list = [input_folder]

        events_df_list = []
        for log_directory in input_folder_list:
            # Find tf folders
            check_events_numbers(log_directory)

            # Get data as dataframe
            events_vals_df = tensorboard_retrieve_event(log_directory)

            # Store data
            events_df_list.append(events_vals_df)

        # Plot train and valid losses together
        loss_keys = [k for k in events_df_list[0].keys() if k.endswith("loss")]
        if i_subplot == 0:  # Init plot
            plt_dict[os.path.join(output_folder, "losses.png")] = plt.figure(figsize=(10 * n_cols, 5 * n_rows))
        ax = plt_dict[os.path.join(output_folder, "losses.png")].add_subplot(n_rows, n_cols, i_subplot + 1)
        plot_curve([df[loss_keys] for df in events_df_list],
                   y_label="loss",
                   fig_ax=ax,
                   subplot_title=prefix,
                   y_lim=y_lim_loss)

        # Plot each validation metric separetly
        for tag in events_df_list[0].keys():
            if not tag.endswith("loss"):
                if i_subplot == 0:  # Init plot
                    plt_dict[os.path.join(output_folder, tag + ".png")] = plt.figure(figsize=(10 * n_cols, 5 * n_rows))
                ax = plt_dict[os.path.join(output_folder, tag + ".png")].add_subplot(n_rows, n_cols, i_subplot + 1)
                plot_curve(data_list=[df[[tag]] for df in events_df_list],
                           y_label=tag,
                           fig_ax=ax,
                           subplot_title=prefix,
                           y_lim=[0, 1])

    for fname_out in plt_dict:
        plt_dict[fname_out].savefig(fname_out)


def tensorboard_retrieve_event(log_directory):
    """Retrieve data from tensorboard summary event.

    Args:
        log_directory (str): log directory where the event files are located

    Returns:
        df: a panda dataframe where the columns are the metric or loss and the row are the epochs.

    """
    # TODO : Find a way to not hardcode this list of metrics/loss
    # These list of metrics and losses are in the same order as in the training file (where they are written)
    list_metrics = ['dice_score', 'multiclass dice_score', 'hausdorff_score', 'precision_score',
                    'recall_score', 'specificity_score', 'intersection_over_union', 'accuracy_score']

    list_loss = ['train_loss', 'validation_loss']

    # Each element in the summary iterator represent an element (e.g., scalars, images..)
    # stored in the summary for all epochs in the form of event.
    summary_iterators = [EventAccumulator(os.path.join(log_directory, dname)).Reload() for dname in os.listdir(log_directory)]

    metrics = defaultdict(list)
    num_metrics = 0
    num_loss = 0

    for i in range(len(summary_iterators)):
        if summary_iterators[i].Tags()['scalars'] == ['Validation/Metrics']:
            # we create a empty list
            out = [0 for i in range(len(summary_iterators[i].Scalars("Validation/Metrics")))]
            # we ensure that value are append in the right order by looking at the step value
            # (which represents the epoch)
            for events in summary_iterators[i].Scalars("Validation/Metrics"):
                out[events.step - 1] = events.value
            # keys are the defined metrics
            metrics[list_metrics[num_metrics]] = out
            num_metrics += 1
        elif summary_iterators[i].Tags()['scalars'] == ['losses']:
            out = [0 for i in range(len(summary_iterators[i].Scalars("losses")))]
            # we ensure that value are append in the right order by looking at the step value
            # (which represents the epoch)
            for events in summary_iterators[i].Scalars("losses"):
                out[events.step - 1] = events.value
            metrics[list_loss[num_loss]] = out
            num_loss += 1

    if num_loss == 0 and num_metrics == 0:
        raise Exception('No metrics or losses found in the event')
    metrics_df = pd.DataFrame.from_dict(metrics)
    return metrics_df


def main(args=None):
    imed_utils.init_ivadomed()
    parser = get_parser()
    args = imed_utils.get_arguments(parser, args)
    y_lim_loss = [int(y) for y in args.ylim_loss.split(',')] if args.ylim_loss else None

    run_plot_training_curves(input_folder=args.input, output_folder=args.output,
                             multiple_training=args.multiple, y_lim_loss=y_lim_loss)


if __name__ == '__main__':
    main()<|MERGE_RESOLUTION|>--- conflicted
+++ resolved
@@ -8,12 +8,7 @@
 import matplotlib.pyplot as plt
 from textwrap import wrap
 from tensorboard.backend.event_processing.event_accumulator import EventAccumulator
-<<<<<<< HEAD
-
-from ivadomed.utils import init_ivadomed, Metavar
-=======
 from ivadomed import utils as imed_utils
->>>>>>> faf14db4
 
 
 def get_parser():
@@ -22,14 +17,9 @@
                         help="""Input log directory. If using --multiple, this parameter indicates
                                 the suffix path of all log directories of interest. To compare
                                 trainings or set of trainings (using ``--multiple``) with subplots,
-<<<<<<< HEAD
-                                please list the paths by separating them with commas, eg
+                                please list the paths by separating them with commas, e.g.
                                 path_log_dir1,path_logdir2.""",
-                        metavar=Metavar.str)
-=======
-                                please list the paths by separating them with commas, e.g.
-                                path_log_dir1,path_logdir2.""")
->>>>>>> faf14db4
+                        metavar=imed_utils.Metavar.str)
     parser.add_argument("--multiple", required=False, dest="multiple", action='store_true',
                         help="""Multiple log directories are considered: all available folders
                                 with -i as prefix. The plot represents the mean value (hard line)
@@ -37,16 +27,11 @@
     parser.add_argument("-y", "--ylim_loss", required=False, type=str,
                         help="""Indicates the limits on the y-axis for the loss plots, otherwise
                                 these limits are automatically defined. Please separate the lower
-<<<<<<< HEAD
-                                and the upper limit by a comma, eg -1,0. Note: for the validation
+                                and the upper limit by a comma, e.g. -1,0. Note: for the validation
                                 metrics: the y-limits are always 0.0 and 1.0.""",
-                        metavar=Metavar.float)
-=======
-                                and the upper limit by a comma, eg -1,0.
-                                Note: for the validation metrics: the y-limits are always 0.0 and 1.0.""")
->>>>>>> faf14db4
+                        metavar=imed_utils.Metavar.float)
     parser.add_argument("-o", "--output", required=True, type=str,
-                        help="Output folder.", metavar=Metavar.file)
+                        help="Output folder.", metavar=imed_utils.Metavar.file)
     return parser
 
 
