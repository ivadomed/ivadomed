--- conflicted
+++ resolved
@@ -32,17 +32,11 @@
 
 def get_parser():
     parser = argparse.ArgumentParser()
-<<<<<<< HEAD
-    parser.add_argument("-c", "--config", required=True, help="Base config file path.")
-    parser.add_argument("-p", "--params", required=True,
-                        help="""JSON file where hyperparameters to experiment are listed.""")
-=======
     parser.add_argument("-c", "--config", required=True, help="Base config file path.",
                         metavar=imed_utils.Metavar.file)
     parser.add_argument("-p", "--params", required=True,
                         help="JSON file where hyperparameters to experiment are listed.",
                         metavar=imed_utils.Metavar.file)
->>>>>>> dfd9ec6a
     parser.add_argument("-n", "--n-iterations", dest="n_iterations", default=1,
                         type=int, help="Number of times to run each config.",
                         metavar=imed_utils.Metavar.int)
@@ -60,14 +54,10 @@
                         help="""A threshold analysis is performed at the end of the training using
                                 the trained model and the validation sub-dataset to find the optimal
                                 binarization threshold. The specified value indicates the increment
-<<<<<<< HEAD
-                                between 0 and 1 used during the analysis (e.g. 0.1).""")
-=======
                                 between 0 and 1 used during the analysis (e.g. 0.1).""",
                         metavar=imed_utils.Metavar.float)
     parser.add_argument("-o", "--output_dir", required=False,
                         help="Output Folder.")
->>>>>>> dfd9ec6a
 
     return parser
 
@@ -176,14 +166,14 @@
     return items, names
 
 
-<<<<<<< HEAD
 def create_name_str(key, value):
     name_str = "-" + str(key) + "=" + str(value).replace("/", "_")
     return name_str
 
 
 def automate_training(file_config, file_config_hyper, fixed_split, all_combin, n_iterations=1,
-                      run_test=False, all_logs=False, thr_increment=None, multiple_params=False):
+                      run_test=False, all_logs=False, thr_increment=None, multiple_params=False,
+                      output_dir=None):
     """Automate multiple training processes on multiple GPUs.
 
     Hyperparameter optimization of models is tedious and time-consuming. This function automatizes
@@ -191,19 +181,6 @@
     datasets, by combining a given set of parameters and set of values for each of these parameters.
     Results are collected for each combination and reported into a dataframe to allow their
     comparison. The script efficiently allocates each training to one of the available GPUs.
-=======
-def automate_training(config, param, fixed_split, all_combin, n_iterations=1, run_test=False,
-                      all_logs=False, thr_increment=None, multiple_params=False,
-                      output_dir=None):
-    """Automate multiple training processes on multiple GPUs.
-
-    Hyperparameter optimization of models is tedious and time-consuming.
-    This function automatizes this optimization across multiple GPUs. It runs trainings, on the
-    same training and validation datasets, by combining a given set of parameters and set of
-    values for each of these parameters. Results are collected for each combination and reported
-    into a dataframe to allow their comparison. The script efficiently allocates each training to
-    one of the available GPUs.
->>>>>>> dfd9ec6a
 
     Usage example::
 
@@ -213,17 +190,10 @@
        :file: ../../images/detailed_results.csv
 
     Args:
-<<<<<<< HEAD
         file_config (string): Configuration filename, which is used as skeleton to configure the
             training. Some of its parameters (defined in `param` file) are modified across
             experiments. Flag: ``--config``, ``-c``
         file_config_hyper (string): json file containing parameters configurations to compare.
-=======
-        config (string): Configuration filename, which is used as skeleton to configure the
-            training. Some of its parameters (defined in `param` file) are modified across
-            experiments. Flag: ``--config``, ``-c``
-        param (string): json file containing parameters configurations to compare.
->>>>>>> dfd9ec6a
             Parameter "keys" of this file need to match the parameter "keys" of `config` file.
             Parameter "values" are in a list. Flag: ``--param``, ``-p``
 
@@ -240,15 +210,6 @@
             Flag: ``--run-test``
         all_logs (bool): If True, all the log directories are kept for every iteration.
             Flag: ``--all-logs``, ``-l``
-<<<<<<< HEAD
-        thr_increment (float): A threshold analysis is performed at the end of the training using
-            the trained model and the validation sub-dataset to find the optimal binarization
-            threshold. The specified value indicates the increment between 0 and 1 used during the
-            ROC analysis (e.g. 0.1). Flag: ``-t``, ``--thr-increment``
-        multiple_params (bool): If True, more than one parameter will be change at the time from the
-            hyperparameters. All the first elements from the hyperparameters list will be applied,
-            then all the second, etc.
-=======
         thr_increment (float): A threshold analysis is performed at the end of the training
             using the trained model and the validation sub-dataset to find the optimal binarization
             threshold. The specified value indicates the increment between 0 and 1 used during the
@@ -257,7 +218,6 @@
             the hyperparameters. All the first elements from the hyperparameters list will be
             applied, then all the second, etc.
         output_dir (str): Path to where the results will be saved.
->>>>>>> dfd9ec6a
     """
     # Load initial config
     initial_config = imed_config_manager.ConfigurationManager(file_config).get_config()
@@ -452,11 +412,6 @@
 
     thr_increment = args.thr_increment if args.thr_increment else None
 
-<<<<<<< HEAD
-    automate_training(args.config, args.params, bool(args.fixed_split), bool(args.all_combin),
-                      int(args.n_iterations), bool(args.run_test), args.all_logs, thr_increment,
-                      bool(args.multi_params))
-=======
     automate_training(config=args.config,
                       param=args.params,
                       fixed_split=bool(args.fixed_split),
@@ -468,7 +423,6 @@
                       multiple_params=bool(args.multi_params),
                       output_dir=args.output_dir
                       )
->>>>>>> dfd9ec6a
 
 
 if __name__ == '__main__':
