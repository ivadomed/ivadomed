#!/usr/bin/env python
##############################################################
#
# This script enables training and comparison of models on multiple GPUs.
#
# Usage: python scripts/automate_training.py -c path/to/config.json -p path/to/hyperparams.json -n number_of_iterations --all-combin
#
##############################################################

import argparse
import copy
from functools import partial
import json
import logging
import os
import random
import shutil
import sys
from itertools import product
import joblib
import pandas as pd
import torch.multiprocessing as mp
from ivadomed import main as ivado
from ivadomed import config_manager as imed_config_manager
<<<<<<< HEAD
from ivadomed.utils import init_ivadomed, Metavar
=======
>>>>>>> faf14db4
from ivadomed.loader import utils as imed_loader_utils
from ivadomed.scripts.compare_models import compute_statistics
from ivadomed import utils as imed_utils

LOG_FILENAME = 'log.txt'
logging.basicConfig(filename=LOG_FILENAME, level=logging.DEBUG)


def get_parser():
    parser = argparse.ArgumentParser()
<<<<<<< HEAD
    parser.add_argument("-c", "--config", required=True, help="Base config file path.",
                        metavar=Metavar.file)
    parser.add_argument("-p", "--params", required=True,
                        help="""JSON file where hyperparameters to experiment are
                                listed.""",
                        metavar=Metavar.file)
=======
    parser.add_argument("-c", "--config", required=True, help="Base config file path.")
    parser.add_argument("-p", "--params", required=True,
                        help="JSON file where hyperparameters to experiment are listed.")
>>>>>>> faf14db4
    parser.add_argument("-n", "--n-iterations", dest="n_iterations", default=1,
                        type=int, help="Number of times to run each config.",
                        metavar=Metavar.int)
    parser.add_argument("--all-combin", dest='all_combin', action='store_true',
                        help="To run all combinations of config"),
    parser.add_argument("-m", "--multi-params", dest="multi_params", action='store_true',
                        help="To change multiple parameters at once.")
    parser.add_argument("--run-test", dest='run_test', action='store_true',
                        help="Evaluate the trained model on the testing sub-set.")
    parser.add_argument("--fixed-split", dest='fixed_split', action='store_true',
                        help="Keep a constant dataset split for all configs and iterations")
    parser.add_argument("-l", "--all-logs", dest="all_logs", action='store_true',
                        help="Keep all log directories for each iteration.")
    parser.add_argument('-t', '--thr-increment', dest="thr_increment", required=False, type=float,
<<<<<<< HEAD
                        help="""A threshold analysis is performed at the end of the training using
                                the trained model and the validation sub-dataset to find the optimal
                                binarization threshold. The specified value indicates the increment
                                between 0 and 1 used during the analysis (e.g. 0.1).""",
                        metavar=Metavar.float)
=======
                        help="""A threshold analysis is performed at the end of the training
                                using the trained model and the validation sub-dataset to find
                                the optimal binarization threshold. The specified value indicates
                                the increment between 0 and 1 used during the analysis
                                (e.g. 0.1).""")
    parser.add_argument("-o", "--output_dir", required=False,
                        help="Output Folder.")
>>>>>>> faf14db4

    return parser


def train_worker(config, thr_incr):
    """
    Args:
        config (dict): dictionary containing configuration details.
        thr_incr (float): A threshold analysis is performed at the end of the training
            using the trained model and the validation sub-dataset to find the optimal binarization
            threshold. The specified value indicates the increment between 0 and 1 used during the
            ROC analysis (e.g. 0.1). Flag: ``-t``, ``--thr-increment``
    """
    current = mp.current_process()
    # ID of process used to assign a GPU
    ID = int(current.name[-1]) - 1

    # Use GPU i from the array specified in the config file
    config["gpu"] = config["gpu"][ID]

    # Call ivado cmd_train
    try:
        # Save best validation score
        best_training_dice, best_training_loss, best_validation_dice, best_validation_loss = \
            ivado.run_command(config, thr_increment=thr_incr)

    except Exception:
        logging.exception('Got exception on main handler')
        print("Unexpected error:", sys.exc_info()[0])
        raise

    # Save config file in log directory
    config_copy = open(config["log_directory"] + "/config_file.json", "w")
    json.dump(config, config_copy, indent=4)

    return config["log_directory"], best_training_dice, best_training_loss, best_validation_dice, \
        best_validation_loss


def test_worker(config):
    # Call ivado cmd_eval

    current = mp.current_process()
    # ID of process used to assign a GPU
    ID = int(current.name[-1]) - 1

    # Use GPU i from the array specified in the config file
    config["gpu"] = config["gpu"][ID]

    try:
        # Save best test score
        config["command"] = "test"
        df_results, test_dice = ivado.run_command(config)

    except Exception:
        logging.exception('Got exception on main handler')
        print("Unexpected error:", sys.exc_info()[0])
        raise

    return config["log_directory"], test_dice, df_results


def make_category(base_item, keys, values, is_all_combin=False, multiple_params=False):
    items = []
    names = []

    if is_all_combin:
        for combination in product(*values):
            new_item = copy.deepcopy(base_item)
            name_str = ""
            for i in range(len(keys)):
                new_item[keys[i]] = combination[i]
                name_str += "-" + str(keys[i]) + "=" + str(combination[i]).replace("/", "_")

            items.append(new_item)
            names.append(name_str)
    elif multiple_params:
        value_len = set()
        for value in values:
            value_len.add(len(value))
        if len(value_len) != 1:
            raise ValueError("To use flag --multi-params or -m, all hyperparameter lists need to be the same size.")

        for v_idx in range(len(values[0])):
            name_str = ""
            new_item = copy.deepcopy(base_item)
            for k_idx, key in enumerate(keys):
                new_item[key] = values[k_idx][v_idx]
                name_str += "-" + str(key) + "=" + str(values[k_idx][v_idx]).replace("/", "_")

            items.append(new_item)
            names.append(name_str)
    else:
        for value_list, key in zip(values, keys):
            for value in value_list:
                new_item = copy.deepcopy(base_item)
                new_item[key] = value
                items.append(new_item)
                # replace / by _ to avoid creating new paths
                names.append("-" + str(key) + "=" + str(value).replace("/", "_"))

    return items, names


def automate_training(config, param, fixed_split, all_combin, n_iterations=1, run_test=False,
                      all_logs=False, thr_increment=None, multiple_params=False,
                      output_dir=None):
    """Automate multiple training processes on multiple GPUs.

    Hyperparameter optimization of models is tedious and time-consuming.
    This function automatizes this optimization across multiple GPUs. It runs trainings, on the
    same training and validation datasets, by combining a given set of parameters and set of
    values for each of these parameters. Results are collected for each combination and reported
    into a dataframe to allow their comparison. The script efficiently allocates each training to
    one of the available GPUs.

    Usage example::

        ivadomed_automate_training -c config.json -p params.json -n n_iterations

    .. csv-table:: Example of dataframe
       :file: ../../images/detailed_results.csv

    Args:
        config (string): Configuration filename, which is used as skeleton to configure the
            training. Some of its parameters (defined in `param` file) are modified across
            experiments. Flag: ``--config``, ``-c``
        param (string): json file containing parameters configurations to compare.
            Parameter "keys" of this file need to match the parameter "keys" of `config` file.
            Parameter "values" are in a list. Flag: ``--param``, ``-p``

            Example::

                {"default_model": {"depth": [2, 3, 4]}}

        fixed_split (bool): If True, all the experiments are run on the same
            training/validation/testing subdatasets. Flag: ``--fixed-split``
        all_combin (bool): If True, all parameters combinations are run. Flag: ``--all-combin``
        n_iterations (int): Controls the number of time that each experiment (ie set of parameter)
            are run. Flag: ``--n-iteration``, ``-n``
        run_test (bool): If True, the trained model is also run on the testing subdataset.
            Flag: ``--run-test``
        all_logs (bool): If True, all the log directories are kept for every iteration.
            Flag: ``--all-logs``, ``-l``
        thr_increment (float): A threshold analysis is performed at the end of the training
            using the trained model and the validation sub-dataset to find the optimal binarization
            threshold. The specified value indicates the increment between 0 and 1 used during the
            ROC analysis (e.g. 0.1). Flag: ``-t``, ``--thr-increment``
        multiple_params (bool): If True, more than one parameter will be change at the time from
            the hyperparameters. All the first elements from the hyperparameters list will be
            applied, then all the second, etc.
        output_dir (str): Path to where the results will be saved.
    """
    # Load initial config
    initial_config = imed_config_manager.ConfigurationManager(config).get_config()

    # Hyperparameters values to experiment
    with open(param, "r") as fhandle:
        hyperparams = json.load(fhandle)
    param_dict, names_dict = {}, {}
    for category in hyperparams.keys():
        assert category in initial_config
        base_item = initial_config[category]
        keys = list(hyperparams[category].keys())
        values = [hyperparams[category][k] for k in keys]
        new_parameters, names = make_category(base_item, keys, values, all_combin, multiple_params)
        param_dict[category] = new_parameters
        names_dict[category] = names

    # Split dataset if not already done
    if fixed_split and (initial_config.get("split_path") is None):
        train_lst, valid_lst, test_lst = imed_loader_utils.get_new_subject_split(
            path_folder=initial_config["loader_parameters"]["bids_path"],
            center_test=initial_config["split_dataset"]["center_test"],
            split_method=initial_config["split_dataset"]["method"],
            random_seed=initial_config["split_dataset"]["random_seed"],
            train_frac=initial_config["split_dataset"]["train_fraction"],
            test_frac=initial_config["split_dataset"]["test_fraction"],
            log_directory="./",
            balance=initial_config["split_dataset"]['balance'] if 'balance' in initial_config["split_dataset"] else None)

        # save the subject distribution
        split_dct = {'train': train_lst, 'valid': valid_lst, 'test': test_lst}
        split_path = "./" + "common_split_datasets.joblib"
        joblib.dump(split_dct, split_path)
        initial_config["split_dataset"]["fname_split"] = split_path

    config_list = []
    # Test all combinations (change multiple parameters for each test)
    if all_combin:

        # Cartesian product (all combinations)
        combinations = (dict(zip(param_dict.keys(), values))
                        for values in product(*param_dict.values()))
        names = list(product(*names_dict.values()))

        for idx, combination in enumerate(combinations):

            new_config = copy.deepcopy(initial_config)

            for i, param in enumerate(combination):
                value = combination[param]
                new_config[param] = value
                new_config["log_directory"] = new_config["log_directory"] + names[idx][i]

            config_list.append(copy.deepcopy(new_config))
    elif multiple_params:
        for config_idx in range(len(names)):
            new_config = copy.deepcopy(initial_config)
            config_name = ""
            for param in param_dict:
                new_config[param] = param_dict[param][config_idx]
                config_name += names_dict[param][config_idx]
            new_config["log_directory"] = initial_config["log_directory"] + config_name
            config_list.append(copy.deepcopy(new_config))

    # Change a single parameter for each test
    else:
        for param in param_dict:
            new_config = copy.deepcopy(initial_config)
            for value, name in zip(param_dict[param], names_dict[param]):
                new_config[param] = value
                new_config["log_directory"] = initial_config["log_directory"] + name
                config_list.append(copy.deepcopy(new_config))

    if output_dir and not os.path.exists(output_dir):
        os.makedirs(output_dir)
    if not output_dir:
        output_dir = ""

    # CUDA problem when forking process
    # https://github.com/pytorch/pytorch/issues/2517
    ctx = mp.get_context("spawn")

    # Run all configs on a separate process, with a maximum of n_gpus  processes at a given time
    pool = ctx.Pool(processes=len(initial_config["gpu"]))
    results_df = pd.DataFrame()
    eval_df = pd.DataFrame()
    all_mean = pd.DataFrame()
    for i in range(n_iterations):
        if not fixed_split:
            # Set seed for iteration
            seed = random.randint(1, 10001)
            for config in config_list:
                config["split_dataset"]["random_seed"] = seed
                if all_logs:
                    if i:
                        config["log_directory"] = config["log_directory"].replace("_n=" + str(i - 1).zfill(2),
                                                                                  "_n=" + str(i).zfill(2))
                    else:
                        config["log_directory"] += "_n=" + str(i).zfill(2)
        try:
            validation_scores = pool.map(partial(train_worker, thr_incr=thr_increment), config_list)
        except Exception:
            pool.close()
            raise Exception('Training failed')
        val_df = pd.DataFrame(validation_scores, columns=[
            'log_directory', 'best_training_dice', 'best_training_loss', 'best_validation_dice',
            'best_validation_loss'])

        if run_test:
            new_config_list = []
            for config in config_list:
                # Delete path_pred
                path_pred = os.path.join(config['log_directory'], 'pred_masks')
                if os.path.isdir(path_pred) and n_iterations > 1:
                    try:
                        shutil.rmtree(path_pred)
                    except OSError as e:
                        print("Error: %s - %s." % (e.filename, e.strerror))

                # Take the config file within the log_directory because binarize_prediction may have been updated
                json_path = os.path.join(config['log_directory'], 'config_file.json')
                new_config = imed_config_manager.ConfigurationManager(json_path).get_config()
                new_config["gpu"] = config["gpu"]
                new_config_list.append(new_config)

            try:
                test_results = pool.map(test_worker, new_config_list)
            except Exception:
                pool.close()
                raise Exception("Testing failed")

            df_lst = []
            # Merge all eval df together to have a single excel file
            for j, result in enumerate(test_results):
                df = result[-1]

                if i == 0:
                    all_mean = df.mean(axis=0)
                    std_metrics = df.std(axis=0)
                    metrics = pd.concat([all_mean, std_metrics], sort=False, axis=1)
                else:
                    all_mean = pd.concat([all_mean, df.mean(axis=0)], sort=False, axis=1)
                    mean_metrics = all_mean.mean(axis=1)
                    std_metrics = all_mean.std(axis=1)
                    metrics = pd.concat([mean_metrics, std_metrics], sort=False, axis=1)

                metrics.rename({0: "mean"}, axis=1, inplace=True)
                metrics.rename({1: "std"}, axis=1, inplace=True)
                id = result[0].split("_n=")[0]
                cols = metrics.columns.values
                for idx, col in enumerate(cols):
                    metrics.rename({col: col + "_" + id}, axis=1, inplace=True)
                df_lst.append(metrics)
                test_results[j] = result[:2]

            # Init or add eval results to dataframe
            eval_df = pd.concat(df_lst, sort=False, axis=1)

            test_df = pd.DataFrame(test_results, columns=['log_directory', 'test_dice'])
            combined_df = val_df.set_index('log_directory').join(test_df.set_index('log_directory'))
            combined_df = combined_df.reset_index()

        else:
            combined_df = val_df

        results_df = pd.concat([results_df, combined_df])
        results_df.to_csv(os.path.join(output_dir, "temporary_results.csv"))
        eval_df.to_csv(os.path.join(output_dir, "average_eval.csv"))

    # Merge config and results in a df
    config_df = pd.DataFrame.from_dict(config_list)
    keep = list(param_dict.keys())
    keep.append("log_directory")
    config_df = config_df[keep]

    results_df = config_df.set_index('log_directory').join(results_df.set_index('log_directory'))
    results_df = results_df.reset_index()
    results_df = results_df.sort_values(by=['best_validation_loss'])

    results_df.to_csv(os.path.join(output_dir, "detailed_results.csv"))

    print("Detailed results")
    print(results_df)

    # Compute avg, std, p-values
    if n_iterations > 1:
        compute_statistics(results_df, n_iterations, run_test)


def main(args=None):
    imed_utils.init_ivadomed()
    parser = get_parser()
    args = imed_utils.get_arguments(parser, args)

    # Get thr increment if available
    thr_increment = args.thr_increment if args.thr_increment else None

    automate_training(config=args.config,
                      param=args.params,
                      fixed_split=bool(args.fixed_split),
                      all_combin=bool(args.all_combin),
                      n_iterations=int(args.n_iterations),
                      run_test=bool(args.run_test),
                      all_logs=args.all_logs,
                      thr_increment=thr_increment,
                      multiple_params=bool(args.multi_params),
                      output_dir=args.output_dir
                      )


if __name__ == '__main__':
    main()<|MERGE_RESOLUTION|>--- conflicted
+++ resolved
@@ -22,10 +22,6 @@
 import torch.multiprocessing as mp
 from ivadomed import main as ivado
 from ivadomed import config_manager as imed_config_manager
-<<<<<<< HEAD
-from ivadomed.utils import init_ivadomed, Metavar
-=======
->>>>>>> faf14db4
 from ivadomed.loader import utils as imed_loader_utils
 from ivadomed.scripts.compare_models import compute_statistics
 from ivadomed import utils as imed_utils
@@ -36,21 +32,14 @@
 
 def get_parser():
     parser = argparse.ArgumentParser()
-<<<<<<< HEAD
     parser.add_argument("-c", "--config", required=True, help="Base config file path.",
-                        metavar=Metavar.file)
+                        metavar=imed_utils.Metavar.file)
     parser.add_argument("-p", "--params", required=True,
-                        help="""JSON file where hyperparameters to experiment are
-                                listed.""",
-                        metavar=Metavar.file)
-=======
-    parser.add_argument("-c", "--config", required=True, help="Base config file path.")
-    parser.add_argument("-p", "--params", required=True,
-                        help="JSON file where hyperparameters to experiment are listed.")
->>>>>>> faf14db4
+                        help="JSON file where hyperparameters to experiment are listed.",
+                        metavar=imed_utils.Metavar.file)
     parser.add_argument("-n", "--n-iterations", dest="n_iterations", default=1,
                         type=int, help="Number of times to run each config.",
-                        metavar=Metavar.int)
+                        metavar=imed_utils.Metavar.int)
     parser.add_argument("--all-combin", dest='all_combin', action='store_true',
                         help="To run all combinations of config"),
     parser.add_argument("-m", "--multi-params", dest="multi_params", action='store_true',
@@ -62,21 +51,13 @@
     parser.add_argument("-l", "--all-logs", dest="all_logs", action='store_true',
                         help="Keep all log directories for each iteration.")
     parser.add_argument('-t', '--thr-increment', dest="thr_increment", required=False, type=float,
-<<<<<<< HEAD
                         help="""A threshold analysis is performed at the end of the training using
                                 the trained model and the validation sub-dataset to find the optimal
                                 binarization threshold. The specified value indicates the increment
                                 between 0 and 1 used during the analysis (e.g. 0.1).""",
-                        metavar=Metavar.float)
-=======
-                        help="""A threshold analysis is performed at the end of the training
-                                using the trained model and the validation sub-dataset to find
-                                the optimal binarization threshold. The specified value indicates
-                                the increment between 0 and 1 used during the analysis
-                                (e.g. 0.1).""")
+                        metavar=imed_utils.Metavar.float)
     parser.add_argument("-o", "--output_dir", required=False,
                         help="Output Folder.")
->>>>>>> faf14db4
 
     return parser
 
