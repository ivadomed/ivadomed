#!/usr/bin/env python

import os
import shutil
import argparse
import numpy as np
import pandas as pd
<<<<<<< HEAD

from ivadomed.utils import init_ivadomed, Metavar
=======
from ivadomed import utils as imed_utils
>>>>>>> faf14db4

EXCLUDED_SUBJECT = ["sub-mniPilot1"]


def get_parser():
    parser = argparse.ArgumentParser()
    parser.add_argument("-i", "--input", required=True,
                        help="Input BIDS folder.", metavar=Metavar.file)
    parser.add_argument("-n", "--number", required=False, default=1,
                        help="Number of subjects.", metavar=Metavar.int)
    parser.add_argument("-c", "--contrasts", required=False,
                        help="Contrast list.", metavar=Metavar.list)
    parser.add_argument("-o", "--output", required=True,
                        help="Output BIDS Folder.", metavar=Metavar.file)
    parser.add_argument("-s", "--seed", required=False, default=-1,
<<<<<<< HEAD
                        help="""Set np.random.RandomState to ensure reproducibility: the same
                                subjects will be selected if the script is run several times on the
                                same dataset. Set to -1 (default) otherwise.""",
                        metavar=Metavar.int)
    parser.add_argument("-d", "--exclude-derivatives",
                        action="store_true",
                        dest="exclude_derivatives",
                        help="""If true, do not include derivatives/labels content.""")
=======
                        help="""Set np.random.RandomState to ensure reproducibility:
                                the same subjects will be selected f the script is run several
                                times on the same dataset. Set to -1 (default) otherwise.""")
    parser.add_argument("-d", "--derivatives", required=False, default=1,
                        help="""1: Include derivatives/labels content.
                                0: Do not include derivatives/labels content.""")
>>>>>>> faf14db4
    return parser


def is_good_contrast(fname, good_contrast_list):
    for good_contrast in good_contrast_list:
        if "_" + good_contrast in fname:
            return True
    return False


def remove_some_contrasts(folder, subject_list, good_contrast_list):
    file_list = [os.path.join(folder, s, "anat", f) for s in subject_list
                 for f in os.listdir(os.path.join(folder, s, "anat"))]
    rm_file_list = [f for f in file_list if not is_good_contrast(f, good_contrast_list)]
    for ff in rm_file_list:
        os.remove(ff)


def extract_small_dataset(input, output, n=10, contrast_list=None, include_derivatives=True,
                          seed=-1):
    """Extract small BIDS dataset from a larger BIDS dataset.

    Example::

         ivadomed_extract_small_dataset -i path/to/BIDS/dataset -o path/of/small/BIDS/dataset \
            -n 10 -c T1w,T2w -d 0 -s 1234

    Args:
        input (str): Input BIDS folder. Flag: ``--input``, ``-i``
        output (str): Output folder. Flag: ``--output``, ``-o``
        n (int): Number of subjects in the output folder. Flag: ``--number``, ``-n``
        contrast_list (list): List of image contrasts to include. If set to None, then all
            available contrasts are included. Flag: ``--contrasts``, ``-c``
        include_derivatives (bool): If True, derivatives/labels/ content is also copied,
            only the raw images otherwise. Flag: ``--derivatives``, ``-d``
        seed (int): Set np.random.RandomState to ensure reproducibility: the same subjects will be
            selected if the function is run several times on the same dataset. If set to -1,
            each function run is independent. Flag: ``--seed``, ``-s``.
    """
    # Create output folders
    if not os.path.isdir(output):
        os.makedirs(output)
    if include_derivatives:
        oderivatives = os.path.join(output, "derivatives")
        if not os.path.isdir(oderivatives):
            os.makedirs(oderivatives)
        oderivatives = os.path.join(oderivatives, "labels")
        if not os.path.isdir(oderivatives):
            os.makedirs(oderivatives)
        iderivatives = os.path.join(input, "derivatives", "labels")

    # Get subject list
    subject_list = [s for s in os.listdir(input)
                    if s.startswith("sub-") and os.path.isdir(os.path.join(input, s))
                    and s not in EXCLUDED_SUBJECT]

    # Randomly select subjects
    if seed != -1:
        # Reproducibility
        r = np.random.RandomState(seed)
        subject_random_list = list(r.choice(subject_list, n))
    else:
        subject_random_list = list(np.random.choice(subject_list, n, replace=False))

    # Loop across subjects
    for subject in subject_random_list:
        print("\nSubject: {}".format(subject))
        # Copy images
        isubjfolder = os.path.join(input, subject)
        osubjfolder = os.path.join(output, subject)
        assert os.path.isdir(isubjfolder)
        print("\tCopying {} to {}.".format(isubjfolder, osubjfolder))
        shutil.copytree(isubjfolder, osubjfolder)
        # Remove dwi data
        if os.path.isdir(os.path.join(output, subject, "dwi")):
            shutil.rmtree(os.path.join(output, subject, "dwi"))
        # Copy labels
        if include_derivatives:
            isubjderivatives = os.path.join(iderivatives, subject)
            osubjderivatives = os.path.join(oderivatives, subject)
            assert os.path.isdir(isubjderivatives)
            print("\tCopying {} to {}.".format(isubjderivatives, osubjderivatives))
            shutil.copytree(isubjderivatives, osubjderivatives)
            # Remove dwi data
            if os.path.isdir(os.path.join(osubjderivatives, subject, "dwi")):
                shutil.rmtree(os.path.join(osubjderivatives, subject, "dwi"))

    if contrast_list:
        remove_some_contrasts(output, subject_random_list, contrast_list)
        if include_derivatives:
            remove_some_contrasts(os.path.join(output, "derivatives", "labels"),
                                  subject_random_list, contrast_list)

    # Copy dataset_description.json
    idatasetjson = os.path.join(input, "dataset_description.json")
    odatasetjson = os.path.join(output, "dataset_description.json")
    shutil.copyfile(idatasetjson, odatasetjson)
    # Copy participants.json if it exist
    if os.path.isfile(os.path.join(input, "participants.json")):
        iparticipantsjson = os.path.join(input, "participants.json")
        oparticipantsjson = os.path.join(output, "participants.json")
        shutil.copyfile(iparticipantsjson, oparticipantsjson)
    # Copy participants.tsv
    iparticipantstsv = os.path.join(input, "participants.tsv")
    oparticipantstsv = os.path.join(output, "participants.tsv")
    df = pd.read_csv(iparticipantstsv, sep='\t')
    # Drop subjects
    df = df[df.participant_id.isin(subject_random_list)]
    df.to_csv(oparticipantstsv, sep='\t', index=False)


def main(args=None):
    imed_utils.init_ivadomed()
    parser = get_parser()
<<<<<<< HEAD
    args = parser.parse_args()
    # Run script
    extract_small_dataset(args.input, args.output, int(args.number), args.contrasts.split(","),
                          not bool(args.exclude_derivatives), int(args.seed))
=======
    args = imed_utils.get_arguments(parser, args)
    if args.contrasts is not None:
        contrast_list = args.contrasts.split(",")
    else:
        contrast_list = None
    extract_small_dataset(args.input, args.output, int(args.number), contrast_list,
                          bool(int(args.derivatives)), int(args.seed))
>>>>>>> faf14db4


if __name__ == '__main__':
    main()<|MERGE_RESOLUTION|>--- conflicted
+++ resolved
@@ -5,12 +5,7 @@
 import argparse
 import numpy as np
 import pandas as pd
-<<<<<<< HEAD
-
-from ivadomed.utils import init_ivadomed, Metavar
-=======
 from ivadomed import utils as imed_utils
->>>>>>> faf14db4
 
 EXCLUDED_SUBJECT = ["sub-mniPilot1"]
 
@@ -18,31 +13,22 @@
 def get_parser():
     parser = argparse.ArgumentParser()
     parser.add_argument("-i", "--input", required=True,
-                        help="Input BIDS folder.", metavar=Metavar.file)
+                        help="Input BIDS folder.", metavar=imed_utils.Metavar.file)
     parser.add_argument("-n", "--number", required=False, default=1,
-                        help="Number of subjects.", metavar=Metavar.int)
+                        help="Number of subjects.", metavar=imed_utils.Metavar.int)
     parser.add_argument("-c", "--contrasts", required=False,
-                        help="Contrast list.", metavar=Metavar.list)
+                        help="Contrast list.", metavar=imed_utils.Metavar.list)
     parser.add_argument("-o", "--output", required=True,
-                        help="Output BIDS Folder.", metavar=Metavar.file)
+                        help="Output BIDS Folder.", metavar=imed_utils.Metavar.file)
     parser.add_argument("-s", "--seed", required=False, default=-1,
-<<<<<<< HEAD
                         help="""Set np.random.RandomState to ensure reproducibility: the same
                                 subjects will be selected if the script is run several times on the
                                 same dataset. Set to -1 (default) otherwise.""",
-                        metavar=Metavar.int)
+                        metavar=imed_utils.Metavar.int)
     parser.add_argument("-d", "--exclude-derivatives",
                         action="store_true",
                         dest="exclude_derivatives",
                         help="""If true, do not include derivatives/labels content.""")
-=======
-                        help="""Set np.random.RandomState to ensure reproducibility:
-                                the same subjects will be selected f the script is run several
-                                times on the same dataset. Set to -1 (default) otherwise.""")
-    parser.add_argument("-d", "--derivatives", required=False, default=1,
-                        help="""1: Include derivatives/labels content.
-                                0: Do not include derivatives/labels content.""")
->>>>>>> faf14db4
     return parser
 
 
@@ -157,20 +143,14 @@
 def main(args=None):
     imed_utils.init_ivadomed()
     parser = get_parser()
-<<<<<<< HEAD
-    args = parser.parse_args()
-    # Run script
-    extract_small_dataset(args.input, args.output, int(args.number), args.contrasts.split(","),
-                          not bool(args.exclude_derivatives), int(args.seed))
-=======
     args = imed_utils.get_arguments(parser, args)
     if args.contrasts is not None:
         contrast_list = args.contrasts.split(",")
     else:
         contrast_list = None
+
     extract_small_dataset(args.input, args.output, int(args.number), contrast_list,
-                          bool(int(args.derivatives)), int(args.seed))
->>>>>>> faf14db4
+                          not bool(args.exclude_derivatives), int(args.seed))
 
 
 if __name__ == '__main__':
