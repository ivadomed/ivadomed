import argparse
import torch
from ivadomed import utils as imed_utils


def get_parser():
    parser = argparse.ArgumentParser()
    parser.add_argument("-m", "--model", dest="model", required=True, type=str, help="Path to .pt model.")
    parser.add_argument("-d", "--dimension", dest="dimension", required=True,
                        type=int, help="Input dimension (2 for 2D inputs, 3 for 3D inputs).")
    parser.add_argument("-n", "--n_channels", dest="n_channels", default=1, type=int,
                        help="Number of input channels of the model.")
    parser.add_argument("-g", "--gpu_id", dest="gpu_id", default=0, type=str,
                        help="GPU ID to use, if available.")
    return parser


def convert_pytorch_to_onnx(model, dimension, n_channels, gpu_id=0):
    """Convert PyTorch model to ONNX.

    The integration of Deep Learning models into the clinical routine requires cpu optimized models. To export the
    PyTorch models to `ONNX <https://github.com/onnx/onnx>`_ format and to run the inference using
    `ONNX Runtime <https://github.com/microsoft/onnxruntime>`_ is a time and memory efficient way to answer this need.

    This function converts a model from PyTorch to ONNX format, with information of whether it is a 2D or 3D model
    (``-d``).

    Args:
        model (string): Model filename. Flag: ``--model``, ``-m``.
        dimension (int): Indicates whether the model is 2D or 3D. Choice between 2 or 3. Flag: ``--dimension``, ``-d``
        gpu_id (string): GPU ID, if available. Flag: ``--gpu_id``, ``-g``
    """
    if torch.cuda.is_available():
        device = "cuda:" + str(gpu_id)
    else:
        device = "cpu"

    model_net = torch.load(model, map_location=device)
    dummy_input = torch.randn(1, n_channels, 96, 96, device=device) if dimension == 2 \
                  else torch.randn(1, n_channels, 96, 96, 96, device=device)
    imed_utils.save_onnx_model(model_net, dummy_input, model.replace("pt", "onnx"))


def main(args=None):
    imed_utils.init_ivadomed()
    parser = get_parser()
    args = imed_utils.get_arguments(parser, args)
    fname_model = args.model
    dimension = int(args.dimension)
    gpu_id = str(args.gpu_id)
    n_channels = args.n_channels
<<<<<<< HEAD
    # Run Script
    convert_pytorch_to_onnx(fname_model, dimension, n_channels, gpu_id)
=======
    convert_pytorch_to_onnx(fname_model, dimension, n_channels, gpu)
>>>>>>> faf14db4


if __name__ == '__main__':
    main()<|MERGE_RESOLUTION|>--- conflicted
+++ resolved
@@ -49,12 +49,8 @@
     dimension = int(args.dimension)
     gpu_id = str(args.gpu_id)
     n_channels = args.n_channels
-<<<<<<< HEAD
-    # Run Script
+
     convert_pytorch_to_onnx(fname_model, dimension, n_channels, gpu_id)
-=======
-    convert_pytorch_to_onnx(fname_model, dimension, n_channels, gpu)
->>>>>>> faf14db4
 
 
 if __name__ == '__main__':
