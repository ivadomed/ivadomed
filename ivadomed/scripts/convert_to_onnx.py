import argparse
import torch
<<<<<<< HEAD

from ivadomed.utils import init_ivadomed, Metavar, save_onnx_model
=======
from ivadomed import utils as imed_utils
>>>>>>> faf14db4


def get_parser():
    parser = argparse.ArgumentParser()
    parser.add_argument("-m", "--model", dest="model", required=True, type=str,
                        help="Path to .pt model.", metavar=Metavar.file)
    parser.add_argument("-d", "--dimension", dest="dimension", required=True,
                        type=int, help="Input dimension (2 for 2D inputs, 3 for 3D inputs).",
                        metavar=Metavar.int)
    parser.add_argument("-n", "--n_channels", dest="n_channels", default=1, type=int,
                        help="Number of input channels of the model.",
                        metavar=Metavar.int)
    parser.add_argument("-g", "--gpu", dest="gpu", default=0, type=str,
                        help="GPU number if available.", metavar=Metavar.int)
    return parser


def convert_pytorch_to_onnx(model, dimension, n_channels, gpu=0):
    """Convert PyTorch model to ONNX.

    The integration of Deep Learning models into the clinical routine requires cpu optimized models. To export the
    PyTorch models to `ONNX <https://github.com/onnx/onnx>`_ format and to run the inference using
    `ONNX Runtime <https://github.com/microsoft/onnxruntime>`_ is a time and memory efficient way to answer this need.

    This function converts a model from PyTorch to ONNX format, with information of whether it is a 2D or 3D model
    (``-d``).

    Args:
        model (string): Model filename. Flag: ``--model``, ``-m``.
        dimension (int): Indicates whether the model is 2D or 3D. Choice between 2 or 3. Flag: ``--dimension``, ``-d``
        gpu (string): GPU ID, if available. Flag: ``--gpu``, ``-g``
    """
    if torch.cuda.is_available():
        device = "cuda:" + str(gpu)
    else:
        device = "cpu"

    model_net = torch.load(model, map_location=device)
    dummy_input = torch.randn(1, n_channels, 96, 96, device=device) if dimension == 2 \
                  else torch.randn(1, n_channels, 96, 96, 96, device=device)
    save_onnx_model(model_net, dummy_input, model.replace("pt", "onnx"))


<<<<<<< HEAD
def main():
    init_ivadomed()

=======
def main(args=None):
    imed_utils.init_ivadomed()
>>>>>>> faf14db4
    parser = get_parser()
    args = imed_utils.get_arguments(parser, args)
    fname_model = args.model
    dimension = int(args.dimension)
    gpu = str(args.gpu)
    n_channels = args.n_channels
    convert_pytorch_to_onnx(fname_model, dimension, n_channels, gpu)


if __name__ == '__main__':
    main()<|MERGE_RESOLUTION|>--- conflicted
+++ resolved
@@ -1,25 +1,20 @@
 import argparse
 import torch
-<<<<<<< HEAD
-
-from ivadomed.utils import init_ivadomed, Metavar, save_onnx_model
-=======
 from ivadomed import utils as imed_utils
->>>>>>> faf14db4
 
 
 def get_parser():
     parser = argparse.ArgumentParser()
     parser.add_argument("-m", "--model", dest="model", required=True, type=str,
-                        help="Path to .pt model.", metavar=Metavar.file)
+                        help="Path to .pt model.", metavar=imed_utils.Metavar.file)
     parser.add_argument("-d", "--dimension", dest="dimension", required=True,
                         type=int, help="Input dimension (2 for 2D inputs, 3 for 3D inputs).",
-                        metavar=Metavar.int)
+                        metavar=imed_utils.Metavar.int)
     parser.add_argument("-n", "--n_channels", dest="n_channels", default=1, type=int,
                         help="Number of input channels of the model.",
-                        metavar=Metavar.int)
+                        metavar=imed_utils.Metavar.int)
     parser.add_argument("-g", "--gpu", dest="gpu", default=0, type=str,
-                        help="GPU number if available.", metavar=Metavar.int)
+                        help="GPU number if available.", metavar=imed_utils.Metavar.int)
     return parser
 
 
@@ -46,17 +41,11 @@
     model_net = torch.load(model, map_location=device)
     dummy_input = torch.randn(1, n_channels, 96, 96, device=device) if dimension == 2 \
                   else torch.randn(1, n_channels, 96, 96, 96, device=device)
-    save_onnx_model(model_net, dummy_input, model.replace("pt", "onnx"))
+    imed_utils.save_onnx_model(model_net, dummy_input, model.replace("pt", "onnx"))
 
 
-<<<<<<< HEAD
-def main():
-    init_ivadomed()
-
-=======
 def main(args=None):
     imed_utils.init_ivadomed()
->>>>>>> faf14db4
     parser = get_parser()
     args = imed_utils.get_arguments(parser, args)
     fname_model = args.model
