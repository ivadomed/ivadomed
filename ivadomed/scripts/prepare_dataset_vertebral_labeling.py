import argparse
from ivadomed.utils import init_ivadomed, Metavar
import ivadomed.preprocessing as imed_preprocessing
import nibabel as nib
import numpy as np
import os
import ivadomed.maths as imed_maths
import ivadomed.loader.utils as imed_loader_utils


def mask2label(path_label, aim=0):
    """Retrieve points coordinates and value from a label file containing singl voxel label.

    Args:
        path_label (str): path of nifti image
        aim (int): -1 will return all points with label between 3 and 30 , any other int > 0
            will return only the coordinates of points with label defined by aim.

    Returns:
        ndarray: array containing the asked point in the format [x,y,z,value] in the RAS orientation.

    """
    image = nib.load(path_label)
    image = nib.as_closest_canonical(image)
    arr = np.array(image.dataobj)
    list_label_image = []
    # Arr non zero used since these are single voxel label
    for i in range(len(arr.nonzero()[0])):
        x = arr.nonzero()[0][i]
        y = arr.nonzero()[1][i]
        z = arr.nonzero()[2][i]
        # need to check every points
        if aim == 0:
            # we don't want to account for pmj (label 49) nor C1/C2 which is hard to distinguish.
            if arr[x, y, z] < 30 and arr[x, y, z] != 1:
                list_label_image.append([x, y, z, arr[x, y, z]])
        elif aim > 0:
            if arr[x, y, z] == aim:
                list_label_image.append([x, y, z, arr[x, y, z]])
    list_label_image.sort(key=lambda x: x[3])
    return list_label_image


def extract_mid_slice_and_convert_coordinates_to_heatmaps(path, suffix, aim=-1):
    """
    This function takes as input a path to a dataset  and generates a set of images:
    (i) mid-sagittal image and
    (ii) heatmap of disc labels associated with the mid-sagittal image.

    Example::

        ivadomed_prepare_dataset_vertebral_labeling -p path/to/bids -s _T2w -a 0

    Args:
        path (string): path to BIDS dataset form which images will be generated.
            Flag: ``--path``, ``-p``
        suffix (string): suffix of image that will be processed (e.g., T2w).
            Flag: ``--suffix``, ``-s``
        aim (int): If aim is not 0, retrieves only labels with value = aim, else create heatmap
            with all labels. Flag: ``--aim``, ``-a``

    Returns:
        None. Images are saved in BIDS folder
    """
    t = os.listdir(path)
    t.remove('derivatives')

    for i in range(len(t)):
        sub = t[i]
        path_image = os.path.join(path, t[i], 'anat', t[i] + suffix + '.nii.gz')
        if os.path.isfile(path_image):
            path_label = os.path.join(path, 'derivatives', 'labels', t[i], 'anat', t[i] + suffix +
                    '_labels-disc-manual.nii.gz')
            list_points = mask2label(path_label, aim=aim)
            image_ref = nib.load(path_image)
            nib_ref_can = nib.as_closest_canonical(image_ref)
            imsh = np.array(nib_ref_can.dataobj).shape
            mid_nifti = imed_preprocessing.get_midslice_average(path_image, list_points[0][0], slice_axis=0)
            nib.save(mid_nifti, os.path.join(path, t[i], 'anat', t[i] + suffix + '_mid.nii.gz'))
            lab = nib.load(path_label)
            nib_ref_can = nib.as_closest_canonical(lab)
            label_array = np.zeros(imsh[1:])

            for j in range (len(list_points)):
                label_array[list_points[j][1], list_points[j][2]] = 1

            heatmap = imed_maths.heatmap_generation(label_array[:, :], 10)
            arr_pred_ref_space = imed_loader_utils.reorient_image(np.expand_dims(heatmap[:, :], axis=0), 2, lab, nib_ref_can)
            nib_pred = nib.Nifti1Image(arr_pred_ref_space, lab.affine)
            nib.save(nib_pred, os.path.join(path, 'derivatives', 'labels', t[i], 'anat', t[i] + suffix +
                                            '_mid_heatmap' + str(aim) + '.nii.gz'))
        else:
            pass


def get_parser():
    parser = argparse.ArgumentParser()
    parser.add_argument("-p", "--path", dest="path", required=True, type=str,
                        help="Path to bids folder",
                        metavar=Metavar.file)
    parser.add_argument("-s", "--suffix", dest="suffix", required=True, type=str,
                        help="""Suffix of the input file as in
                                sub-xxxSUFFIX.nii.gz (E.g., _T2w)""",
                        metavar=Metavar.str)
    parser.add_argument("-a", "--aim", dest="aim", default=-1, type=int,
                        help="""-1 or positive int. If set to any positive int,
                                only label with this value will be taken into account""",
                        metavar=Metavar.int)
    return parser


<<<<<<< HEAD
def main():
    init_ivadomed()

=======
def main(args=None):
    imed_utils.init_ivadomed()
>>>>>>> faf14db4
    parser = get_parser()
    args = imed_utils.get_arguments(parser, args)
    extract_mid_slice_and_convert_coordinates_to_heatmaps(path=args.path, suffix=args.suffix,
                                                          aim=args.aim)


if __name__ == '__main__':
    main()<|MERGE_RESOLUTION|>--- conflicted
+++ resolved
@@ -1,5 +1,5 @@
 import argparse
-from ivadomed.utils import init_ivadomed, Metavar
+from ivadomed import utils as imed_utils
 import ivadomed.preprocessing as imed_preprocessing
 import nibabel as nib
 import numpy as np
@@ -97,26 +97,20 @@
     parser = argparse.ArgumentParser()
     parser.add_argument("-p", "--path", dest="path", required=True, type=str,
                         help="Path to bids folder",
-                        metavar=Metavar.file)
+                        metavar=imed_utils.Metavar.file)
     parser.add_argument("-s", "--suffix", dest="suffix", required=True, type=str,
                         help="""Suffix of the input file as in
                                 sub-xxxSUFFIX.nii.gz (E.g., _T2w)""",
-                        metavar=Metavar.str)
+                        metavar=imed_utils.Metavar.str)
     parser.add_argument("-a", "--aim", dest="aim", default=-1, type=int,
                         help="""-1 or positive int. If set to any positive int,
                                 only label with this value will be taken into account""",
-                        metavar=Metavar.int)
+                        metavar=imed_utils.Metavar.int)
     return parser
 
 
-<<<<<<< HEAD
-def main():
-    init_ivadomed()
-
-=======
 def main(args=None):
     imed_utils.init_ivadomed()
->>>>>>> faf14db4
     parser = get_parser()
     args = imed_utils.get_arguments(parser, args)
     extract_mid_slice_and_convert_coordinates_to_heatmaps(path=args.path, suffix=args.suffix,
