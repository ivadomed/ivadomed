#!/usr/bin/env python
##############################################################
#
# This script is used to create a dataset with (i) mid-sagittal image and
# (ii) heatmap of disc labels associated with the mid-sagittal image.
#
# Usage: python scripts/automate_training.py -p bids_path -s T2w -a -1
#
##############################################################


import argparse
import ivadomed.utils as imed_utils
import ivadomed.preprocessing as imed_preprocessing
import nibabel as nib
import numpy as np
import os
import scipy


def gaussian_kernel(kernlen=10):
    """
    Create a 2D gaussian kernel with user-defined size.

    Args:
        kernlen (int): size of kernel

    Returns:
        ndarray: a 2D array of size (kernlen,kernlen)
    """

    x = np.linspace(-1, 1, kernlen + 1)
    kern1d = np.diff(scipy.stats.norm.cdf(x))
    kern2d = np.outer(kern1d, kern1d)
    return kern2d / kern2d.sum()


def heatmap_generation(image, kernel_size):
    """
    Generate heatmap from image containing sing voxel label using
    convolution with gaussian kernel
    Args:
        image (ndarray): 2D array containing single voxel label
        kernel_size (int): size of gaussian kernel

    Returns:
        ndarray: 2D array heatmap matching the label.

    """
    kernel = gaussian_kernel(kernel_size)
    map = scipy.signal.convolve(image, kernel, mode='same')
    return map


def mask2label(path_label, aim='full'):
    """
    Retrieve points coordinates and value from a label file containing singl voxel label
    Args:
        path_label (str): path of nifti image
        aim (int): -1 will return all points with label between 3 and 30 , any other int > 0  will return
        only the coordinates of points with label defined by aim.

    Returns:
        ndarray: array containing the asked point in the format [x,y,z,value] in the RAS orientation.

    """
    image = nib.load(path_label)
    image = nib.as_closest_canonical(image)
    arr = np.array(image.dataobj)
    list_label_image = []
    # Arr non zero used since these are single voxel label
    for i in range(len(arr.nonzero()[0])):
        x = arr.nonzero()[0][i]
        y = arr.nonzero()[1][i]
        z = arr.nonzero()[2][i]
        # need to check every points
        if aim == -1:
            # we don't want to account for pmj (label 49) nor C1/C2 which is hard to distinguish.
            if arr[x, y, z] < 30 and arr[x, y, z] != 1:
                list_label_image.append([x, y, z, arr[x, y, z]])
        elif aim > 0:
            if arr[x, y, z] == aim:
                list_label_image.append([x, y, z, arr[x, y, z]])
    list_label_image.sort(key=lambda x: x[3])
    return list_label_image


def extract_mid_slice_and_convert_coordinates_to_heatmaps(bids_path, suffix, aim=-1):
    """
    This function takes as input a path to a dataset  and generates a set of images:
    (i) mid-sagittal image and
    (ii) heatmap of disc labels associated with the mid-sagittal image.
<<<<<<< HEAD

=======
    
>>>>>>> 42f86daf
    Args:
        bids_path (string): path to BIDS dataset form which images will be generated
        suffix (string): suffix of image that will be processed (e.g., T2w)
        aim (int): If aim is not -1, retrieves only labels with value = aim, else create heatmap with all labels.

    Returns:
        None. Images are saved in BIDS folder
    """
    t = os.listdir(bids_path)
    t.remove('derivatives')

    for i in range(len(t)):
        sub = t[i]
        path_image = os.path.join(bids_path, t[i], 'anat', t[i] + suffix + '.nii.gz')
        if os.path.isfile(path_image):
            path_label = os.path.join(bids_path, 'derivatives', 'labels', t[i], 'anat', t[i] + suffix +
                                      '_label-disc-manual.nii.gz')
            list_points = mask2label(path_label, aim=aim)
            image_ref = nib.load(path_image)
            nib_ref_can = nib.as_closest_canonical(image_ref)
            imsh = np.array(nib_ref_can.dataobj).shape
            mid_nifti = imed_preprocessing.get_midslice_average(path_image, list_points[0][0], slice_axis=0)
            nib.save(mid_nifti, os.path.join(bids_path, t[i], 'anat', t[i] + suffix + '_mid.nii.gz'))
            lab = nib.load(path_label)
            nib_ref_can = nib.as_closest_canonical(lab)
            label_array = np.zeros(imsh[1:])

            for j in range (len(list_points)):
                label_array[list_points[j][1], list_points[j][2]] = 1

            heatmap = heatmap_generation(label_array[:, :], 10)
            arr_pred_ref_space = imed_utils.reorient_image(np.expand_dims(heatmap[:, :], axis=0), 2, lab, nib_ref_can)
            nib_pred = nib.Nifti1Image(arr_pred_ref_space, lab.affine)
            nib.save(nib_pred, os.path.join(bids_path, 'derivatives', 'labels', t[i], 'anat', t[i] + suffix +
                                            '_mid_heatmap.nii.gz'))
        else:
            pass


def get_parser():
    parser = argparse.ArgumentParser()
    parser.add_argument("-p", "--path", dest="path", required=True, type=str,
                        help="Path to bids folder")
    parser.add_argument("-s", "--suffix", dest="suffix", required=True,
                        type=str, help="Suffix of the input file. E.g., sub-xxx_SUFFIX.nii.gz")
    parser.add_argument("-a", "--aim", dest="aim", default=-1, type=int,
                        help="-1 or positive int. If set to any positive int,"
                             " only label with this value will be taken into account ")
    return parser


if __name__ == '__main__':
    parser = get_parser()
    args = parser.parse_args()
    bids_path = args.path
    suffix = args.suffix
    aim = args.aim
    # Run Script
    extract_mid_slice_and_convert_coordinates_to_heatmaps(bids_path, suffix, aim)<|MERGE_RESOLUTION|>--- conflicted
+++ resolved
@@ -90,11 +90,7 @@
     This function takes as input a path to a dataset  and generates a set of images:
     (i) mid-sagittal image and
     (ii) heatmap of disc labels associated with the mid-sagittal image.
-<<<<<<< HEAD
-
-=======
     
->>>>>>> 42f86daf
     Args:
         bids_path (string): path to BIDS dataset form which images will be generated
         suffix (string): suffix of image that will be processed (e.g., T2w)
