--- conflicted
+++ resolved
@@ -85,13 +85,8 @@
 
             heatmap = imed_maths.heatmap_generation(label_array[:, :], 10)
             arr_pred_ref_space = imed_loader_utils.reorient_image(np.expand_dims(heatmap[:, :], axis=0), 2, lab, nib_ref_can)
-<<<<<<< HEAD
-            nib_pred = nib.Nifti1Image(arr_pred_ref_space, lab.header.get_best_affine())
-            nib.save(nib_pred, os.path.join(path, 'derivatives', 'labels', t[i], 'anat', t[i] + suffix +
-=======
             nib_pred = nib.Nifti1Image(arr_pred_ref_space, lab.affine)
             nib.save(nib_pred, Path(path, 'derivatives', 'labels', subject, 'anat', subject + suffix +
->>>>>>> 133501dd
                                             '_mid_heatmap' + str(aim) + '.nii.gz'))
         else:
             pass
