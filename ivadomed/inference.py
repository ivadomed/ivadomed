--- conflicted
+++ resolved
@@ -334,18 +334,11 @@
                                                   slice_filter_fn=imed_loader_utils.SliceFilter(
                                                       **loader_params["slice_filter_params"]))
         ds.load_filenames()
-<<<<<<< HEAD
-
-    if kernel_3D:
-        print("\nLoaded {} {} volumes of shape {}.".format(len(ds), loader_params['slice_axis'],
-                                                           context['Modified3DUNet']['length_3D']))
-    elif length_2D:
-        print("\nLoaded {} {} patches of shape {}.".format(len(ds), loader_params['slice_axis'],
-                                                           length_2D))
-    else:
-=======
->>>>>>> 05dbd217
-        print("\nLoaded {} {} slices.".format(len(ds), loader_params['slice_axis']))
+        if length_2D:
+            print("\nLoaded {} {} patches of shape {}.".format(len(ds), loader_params['slice_axis'],
+                                                               length_2D))
+        else:
+            print("\nLoaded {} {} slices.".format(len(ds), loader_params['slice_axis']))
 
     model_params = {}
     if 'FiLMedUnet' in context and context['FiLMedUnet']['applied']:
@@ -368,21 +361,6 @@
 
     # Loop across batches
     preds_list, slice_idx_list = [], []
-<<<<<<< HEAD
-    last_sample_bool, image, volume, weight_matrix = False, None, None, None
-    for i_batch, batch in enumerate(data_loader):
-        with torch.no_grad():
-            img = imed_utils.cuda(batch['input'], cuda_available=cuda_available)
-
-            if ('FiLMedUnet' in context and context['FiLMedUnet']['applied']) or \
-                    ('HeMISUnet' in context and context['HeMISUnet']['applied']):
-                metadata = imed_training.get_metadata(batch["input_metadata"], model_params)
-                preds = model(img, metadata)
-
-            else:
-                preds = model(img) if fname_model.endswith('.pt') else onnx_inference(fname_model, img)
-=======
->>>>>>> 05dbd217
 
     for i_batch, batch in enumerate(data_loader):
         preds = get_preds(context, model, fname_model, model_params, cuda_available, batch)
@@ -393,55 +371,8 @@
                 modality['data_type'] = 'gt'
 
         # Reconstruct 3D object
-<<<<<<< HEAD
-        for i_slice in range(len(preds)):
-            if "bounding_box" in batch['input_metadata'][i_slice][0]:
-                imed_obj_detect.adjust_undo_transforms(undo_transforms.transforms, batch, i_slice)
-
-            batch['gt_metadata'] = [[metadata[0]] * preds.shape[1] for metadata in batch['input_metadata']]
-            if kernel_3D:
-                preds_undo, metadata, last_sample_bool, volume, weight_matrix = \
-                    volume_reconstruction(batch, preds, undo_transforms, i_slice, volume, weight_matrix)
-                preds_list = [np.array(preds_undo)]
-            else:
-                if length_2D:
-                    # undo transformations for patch and reconstruct slice
-                    preds_i_undo, metadata_idx, last_patch_bool, image, weight_matrix = \
-                        image_reconstruction(batch, preds, undo_transforms, i_slice, image, weight_matrix)
-                    # If last patch of the slice
-                    if last_patch_bool:
-                        # Add new segmented slice to preds_list
-                        preds_list.append(np.array(preds_i_undo))
-                        # Store the slice index of preds_i_undo in the original 3D image
-                        slice_idx_list.append(int(batch['input_metadata'][i_slice][0]['slice_index']))
-                else:
-                    # undo transformations for slice
-                    preds_i_undo, metadata_idx = undo_transforms(preds[i_slice],
-                                                                 batch["gt_metadata"][i_slice],
-                                                                 data_type='gt')
-                    # Add new segmented slice to preds_list
-                    preds_list.append(np.array(preds_i_undo))
-                    # Store the slice index of preds_i_undo in the original 3D image
-                    slice_idx_list.append(int(batch['input_metadata'][i_slice][0]['slice_index']))
-
-            # If last batch and last sample of this batch, then reconstruct 3D object
-            if (i_batch == len(data_loader) - 1 and i_slice == len(batch['gt']) - 1) or last_sample_bool:
-                pred_nib = pred_to_nib(data_lst=preds_list,
-                                       fname_ref=fname_images[0],
-                                       fname_out=None,
-                                       z_lst=slice_idx_list,
-                                       slice_axis=slice_axis,
-                                       kernel_dim='3d' if kernel_3D else '2d',
-                                       debug=False,
-                                       bin_thr=-1,
-                                       postprocessing=context['postprocessing'])
-
-                pred_list = split_classes(pred_nib)
-                target_list = context['loader_parameters']['target_suffix']
-=======
         pred_list, target_list = reconstruct_3d_object(context, batch, undo_transforms, preds, preds_list, kernel_3D, 
                                                         slice_axis, slice_idx_list, data_loader, fname_images, i_batch)
->>>>>>> 05dbd217
 
     return pred_list, target_list
 
@@ -483,7 +414,7 @@
     Returns:
         pred_list, target_list.
     """
-    last_sample_bool, weight_matrix, volume = False, None, None
+    last_sample_bool, weight_matrix, volume, image = False, None, None, None
     pred_list = []
     target_list = []
     for i_slice in range(len(preds)):
@@ -496,15 +427,25 @@
                 volume_reconstruction(batch, preds, undo_transforms, i_slice, volume, weight_matrix)
             preds_list = [np.array(preds_undo)]
         else:
-            # undo transformations
-            preds_i_undo, metadata_idx = undo_transforms(preds[i_slice],
-                                                            batch["gt_metadata"][i_slice],
-                                                            data_type='gt')
-
-            # Add new segmented slice to preds_list
-            preds_list.append(np.array(preds_i_undo))
-            # Store the slice index of preds_i_undo in the original 3D image
-            slice_idx_list.append(int(batch['input_metadata'][i_slice][0]['slice_index']))
+            if length_2D:
+                # undo transformations for patch and reconstruct slice
+                preds_i_undo, metadata_idx, last_patch_bool, image, weight_matrix = \
+                    image_reconstruction(batch, preds, undo_transforms, i_slice, image, weight_matrix)
+                # If last patch of the slice
+                if last_patch_bool:
+                    # Add new segmented slice to preds_list
+                    preds_list.append(np.array(preds_i_undo))
+                    # Store the slice index of preds_i_undo in the original 3D image
+                    slice_idx_list.append(int(batch['input_metadata'][i_slice][0]['slice_index']))
+            else:
+                # undo transformations for slice
+                preds_i_undo, metadata_idx = undo_transforms(preds[i_slice],
+                                                             batch["gt_metadata"][i_slice],
+                                                             data_type='gt')
+                # Add new segmented slice to preds_list
+                preds_list.append(np.array(preds_i_undo))
+                # Store the slice index of preds_i_undo in the original 3D image
+                slice_idx_list.append(int(batch['input_metadata'][i_slice][0]['slice_index']))
 
         # If last batch and last sample of this batch, then reconstruct 3D object
         if (i_batch == len(data_loader) - 1 and i_slice == len(batch['gt']) - 1) or last_sample_bool:
@@ -558,7 +499,6 @@
     pred_undo, metadata = undo_transforms(volume,
                                           batch['gt_metadata'][smp_idx],
                                           data_type='gt')
-<<<<<<< HEAD
     return pred_undo, metadata, last_sample_bool, volume, weight_matrix
 
 
@@ -595,24 +535,4 @@
         image /= weight_matrix
 
     pred_undo, metadata = undo_transforms(image, batch['gt_metadata'][smp_idx], data_type='gt')
-    return pred_undo, metadata, last_patch_bool, image, weight_matrix
-
-
-def onnx_inference(model_path, inputs):
-    """Run ONNX inference
-
-    Args:
-        model_path (str): Path to the ONNX model.
-        inputs (Tensor): Batch of input image.
-
-    Returns:
-        Tensor: Network output.
-    """
-    inputs = np.array(inputs.cpu())
-    ort_session = onnxruntime.InferenceSession(model_path)
-    ort_inputs = {ort_session.get_inputs()[0].name: inputs}
-    ort_outs = ort_session.run(None, ort_inputs)
-    return torch.tensor(ort_outs[0])
-=======
-    return pred_undo, metadata, last_sample_bool, volume, weight_matrix
->>>>>>> 05dbd217
+    return pred_undo, metadata, last_patch_bool, image, weight_matrix