import nibabel as nib
import numpy as np
import onnxruntime
import torch
import imageio
import joblib
from typing import List
from pathlib import Path

from loguru import logger
from torch.utils.data import Dataset
from torch.utils.data import DataLoader
from torch import tensor

from ivadomed.loader.mri3d_subvolume_segmentation_dataset import MRI3DSubVolumeSegmentationDataset
from ivadomed.loader.mri2d_segmentation_dataset import MRI2DSegmentationDataset
from ivadomed.transforms import UndoCompose
from ivadomed import config_manager as imed_config_manager
from ivadomed import models as imed_models
from ivadomed import postprocessing as imed_postpro
from ivadomed import transforms as imed_transforms
from ivadomed.loader import utils as imed_loader_utils, film as imed_film
from ivadomed.loader.slice_filter import SliceFilter
from ivadomed.object_detection import utils as imed_obj_detect
from ivadomed import utils as imed_utils
from ivadomed import training as imed_training
from ivadomed.keywords import ConfigKW, ModelParamsKW, ObjectDetectionParamsKW, TransformationKW, LoaderParamsKW, \
    ROIParamsKW, SliceFilterParamsKW, TrainingParamsKW


def onnx_inference(model_path: str, inputs: tensor) -> tensor:
    """Run ONNX inference

    Args:
        model_path (str): Path to the ONNX model.
        inputs (Tensor): Batch of input image.

    Returns:
        Tensor: Network output.
    """
    inputs = np.array(inputs.cpu())
    ort_session = onnxruntime.InferenceSession(model_path)
    ort_inputs = {ort_session.get_inputs()[0].name: inputs}
    ort_outs = ort_session.run(None, ort_inputs)
    return torch.tensor(ort_outs[0])


def get_preds(context: dict, fname_model: str, model_params: dict, gpu_id: int, batch: dict) -> tensor:
    """Returns the predictions from the given model.

    Args:
        context (dict): configuration dict.
        fname_model (str): name of file containing model.
        model_params (dict): dictionary containing model parameters.
        gpu_id (int): Number representing gpu number if available. Currently does NOT support multiple GPU segmentation.
        batch (dict): dictionary containing input, gt and metadata

    Returns:
        tensor: predictions from the model.
    """
    # Define device
    cuda_available, device = imed_utils.define_device(gpu_id)

    with torch.no_grad():

        # Load the Input
        img = imed_utils.cuda(batch['input'], cuda_available=cuda_available)

        # Load the PyTorch model and evaluate if model files exist.
        if fname_model.lower().endswith('.pt'):
            logger.debug(f"PyTorch model detected at: {fname_model}")
            logger.debug(f"Loading model from: {fname_model}")
            model = torch.load(fname_model, map_location=device)
            # Inference time
            logger.debug(f"Evaluating model: {fname_model}")
            model.eval()

            # Films/Hemis based prediction require meta data load
            if (ConfigKW.FILMED_UNET in context and context[ConfigKW.FILMED_UNET][ModelParamsKW.APPLIED]) or \
                    (ConfigKW.HEMIS_UNET in context and context[ConfigKW.HEMIS_UNET][ModelParamsKW.APPLIED]):
                # Load meta data before prediction
                metadata = imed_training.get_metadata(batch["input_metadata"], model_params)
                preds = model(img, metadata)
            else:
                preds = model(img)
        # Otherwise, Onnex Inference (PyTorch can't load .onnx)
        else:
            logger.debug(f"Likely ONNX model detected at: {fname_model}")
            logger.debug(f"Conduct ONNX model inference... ")
            preds = onnx_inference(fname_model, img)

        logger.debug("Sending predictions to CPU")
        # Move prediction to CPU
        preds = preds.cpu()

    return preds


def get_onehotencoder(context: dict, folder_model: str, options: dict, ds: Dataset) -> dict:
    """Returns one hot encoder which is needed to update the model parameters when FiLMedUnet is applied.

    Args:
        context (dict): Configuration dict.
        folder_model (str): Foldername which contains trained model and its configuration file.
        options (dict): Contains film metadata information.
        ds (Dataset): Dataset used for the segmentation.

    Returns:
        dict: onehotencoder used in the model params.
    """
    metadata_dict = joblib.load(Path(folder_model, 'metadata_dict.joblib'))
    for idx in ds.indexes:
        for i in range(len(idx)):
            idx[i]['input_metadata'][0][context[ConfigKW.FILMED_UNET][ModelParamsKW.METADATA]] = options['metadata']
            idx[i]['input_metadata'][0]['metadata_dict'] = metadata_dict

    ds = imed_film.normalize_metadata(
        ds, None, context[ConfigKW.DEBUGGING], context[ConfigKW.FILMED_UNET][ModelParamsKW.METADATA])

    return joblib.load(Path(folder_model, 'one_hot_encoder.joblib'))


def pred_to_nib(data_lst: List[np.ndarray], z_lst: List[int], fname_ref: str, fname_out: str, slice_axis: int,
                debug: bool = False, kernel_dim: str='2d', bin_thr: float=0.5, discard_noise: bool = True,
                postprocessing: dict = None) -> nib.Nifti1Image:
    """Save the network predictions as nibabel object.

    Based on the header of `fname_ref` image, it creates a nibabel object from the Network predictions (`data_lst`).

    Args:
        data_lst (list of np arrays): Predictions, either 2D slices either 3D patches.
        z_lst (list of ints): Slice indexes to reconstruct a 3D volume for 2D slices.
        fname_ref (str): Filename of the input image: its header is copied to the output nibabel object.
        fname_out (str): If not None, then the generated nibabel object is saved with this filename.
        slice_axis (int): Indicates the axis used for the 2D slice extraction: Sagittal: 0, Coronal: 1, Axial: 2.
        debug (bool): If True, extended verbosity and intermediate outputs.
        kernel_dim (str): Indicates whether the predictions were done on 2D or 3D patches. Choices: '2d', '3d'.
        bin_thr (float): If positive, then the segmentation is binarized with this given threshold. Otherwise, a soft
            segmentation is output.
        discard_noise (bool): If True, predictions that are lower than 0.01 are set to zero.
        postprocessing (dict): Contains postprocessing steps to be applied.

    Returns:
        nibabel.Nifti1Image: NiBabel object containing the Network prediction.
    """

    # Check fname_ref extention and update path if not NifTI
    fname_ref = imed_loader_utils.update_filename_to_nifti(fname_ref)

    # Load reference nibabel object
    nib_ref = nib.load(fname_ref)
    nib_ref_can = nib.as_closest_canonical(nib_ref)

    if kernel_dim == '2d':
        # complete missing z with zeros
        tmp_lst = []
        for z in range(nib_ref_can.header.get_data_shape()[slice_axis]):
            if z not in z_lst:
                tmp_lst.append(np.zeros(data_lst[0].shape))
            else:
                tmp_lst.append(data_lst[z_lst.index(z)])

        if debug:
            logger.debug(f"Len {len(tmp_lst)}")
            for arr in tmp_lst:
                logger.debug(f"Shape element lst {arr.shape}")

        # create data and stack on depth dimension
        arr_pred_ref_space = np.stack(tmp_lst, axis=-1)

    else:
        arr_pred_ref_space = data_lst[0]

    n_channel = arr_pred_ref_space.shape[0]
    oriented_volumes = []
    if len(arr_pred_ref_space.shape) == 4:
        for i in range(n_channel):
            oriented_volumes.append(
                imed_loader_utils.reorient_image(arr_pred_ref_space[i, ], slice_axis, nib_ref, nib_ref_can))
        # transpose to locate the channel dimension at the end to properly see image on viewer
        arr_pred_ref_space = np.asarray(oriented_volumes).transpose((1, 2, 3, 0))
    else:
        arr_pred_ref_space = imed_loader_utils.reorient_image(arr_pred_ref_space, slice_axis, nib_ref, nib_ref_can)

    if bin_thr >= 0:
        arr_pred_ref_space = imed_postpro.threshold_predictions(arr_pred_ref_space, thr=bin_thr)
    elif discard_noise:  # discard noise
        arr_pred_ref_space[arr_pred_ref_space <= 1e-2] = 0

    # create nibabel object
    if postprocessing:
        fname_prefix = fname_out.split("_pred.nii.gz")[0] if fname_out is not None else None
        postpro = imed_postpro.Postprocessing(postprocessing,
                                              arr_pred_ref_space,
                                              nib_ref.header['pixdim'][1:4],
                                              fname_prefix)
        arr_pred_ref_space = postpro.apply()

    # Here we prefer to copy the header (rather than just the affine matrix), in order to preserve the qform_code.
    # See: https://github.com/ivadomed/ivadomed/issues/711
    nib_pred = nib.Nifti1Image(
        dataobj=arr_pred_ref_space,
        affine=None,
        header=nib_ref.header.copy()
    )
    # save as NifTI file
    if fname_out is not None:
        nib.save(nib_pred, fname_out)

    return nib_pred


def pred_to_png(pred_list: list, target_list: list, subj_path: str, suffix: str = ''):
    """Save the network predictions as PNG files with suffix "_target_pred".

    Args:
        pred_list (list of np arrays): list of 2D predictions.
        target_list (list of str): list of target suffixes.
        subj_path (str): Path of the subject filename in output folder without extension
            (e.g. "path_output/pred_masks/sub-01_sample-01_SEM").
        suffix (str): additional suffix to append to the filename.
    """
    for pred, target in zip(pred_list, target_list):
        filename = subj_path + target + "_pred" + suffix + ".png"
        data = pred.get_fdata()
        imageio.imwrite(filename, data, format='png')


def process_transformations(context: dict, fname_roi: str, fname_prior: str, metadata: dict, slice_axis: int,
                            fname_images: list) -> dict:
    """Sets the transformation based on context parameters. When ROI is not provided center-cropping is applied.
       If there is an object_detection_path, then we modify the metadata to store transformation data.

    Args:
        context (dict): configuration dictionary.
        fname_roi (str): filename containing region for cropping image prior to segmentation.
        fname_prior (str): prior image filename.
        metadata (dict): metadata used in setting bounding box when we have object_detection_params.
        slice_axis (int): Indicates the axis used for the 2D slice extraction: Sagittal: 0, Coronal: 1, Axial: 2.
        fname_images (list): list of image filenames (e.g. .nii.gz) to segment.

    Returns:
        dict: metadata.
    """
    if fname_roi is None and TransformationKW.ROICROP in context[ConfigKW.TRANSFORMATION].keys():
        logger.warning(
            "fname_roi has not been specified, then a cropping around the center of the image is "
            "performed instead of a cropping around a Region of Interest.")

        context[ConfigKW.TRANSFORMATION] = dict((key, value) if key != TransformationKW.ROICROP
                                         else (TransformationKW.CENTERCROP, value)
                                         for (key, value) in context[ConfigKW.TRANSFORMATION].items())

    if ConfigKW.OBJECT_DETECTION_PARAMS in context and \
            context[ConfigKW.OBJECT_DETECTION_PARAMS][ObjectDetectionParamsKW.OBJECT_DETECTION_PATH] is not None:
        imed_obj_detect.bounding_box_prior(fname_prior, metadata, slice_axis,
                                           context[ConfigKW.OBJECT_DETECTION_PARAMS][ObjectDetectionParamsKW.SAFETY_FACTOR])
        metadata = [metadata] * len(fname_images)

    return metadata


def set_option(options: dict, postpro: dict, context: dict, key: str):
    """Generalized function that sets postprocessing option based on given list of options.
       When given key already exists in options, we initialize the key value for the postprocessing dictionary
       Otherwise, when the key is already found in the postprocessing attritute of the context, we remove it

    Args:
        options (dict): Contains postprocessing steps information.
        postpro (dict): Postprocessing settings.
        context (dict): Configuration dict.
        key (str): The key of the postprocessing option we wish to set.

    Returns:
        dict: postprocessing settings.
    """
    if options[key]:
        postpro[key] = {}
    # Remove key in context if value set to 0
    elif key in context[ConfigKW.POSTPROCESSING]:
        del context[ConfigKW.POSTPROCESSING][key]


def set_postprocessing_options(options: dict, context: dict):
    """Updates the postprocessing options based on existing settings found in options.

    Args:
        options (dict): Contains postprocessing steps information.
        context (dict): Configuration dict.
    """
    postpro = {}

    if 'binarize_prediction' in options and options['binarize_prediction']:
        postpro['binarize_prediction'] = {"thr": options['binarize_prediction']}

    if 'binarize_maxpooling' in options and options['binarize_maxpooling'] is not None:
        set_option(options, postpro, context, 'binarize_maxpooling')

    if 'keep_largest' in options and options['keep_largest'] is not None:
        set_option(options, postpro, context, 'keep_largest')

    if 'fill_holes' in options and options['fill_holes'] is not None:
        set_option(options, postpro, context, 'fill_holes')

    if 'remove_small' in options and options['remove_small'] and \
            ('mm' in options['remove_small'][-1] or 'vox' in options['remove_small'][-1]):
        unit = 'mm3' if 'mm3' in options['remove_small'][-1] else 'vox'
        thr = [int(t.replace(unit, "")) for t in options['remove_small']]
        postpro['remove_small'] = {"unit": unit, "thr": thr}

    context[ConfigKW.POSTPROCESSING].update(postpro)


def segment_volume(folder_model: str, fname_images: list, gpu_id: int = 0, options: dict = None):
    """Segment an image.

    Segment an image (`fname_image`) using a pre-trained model (`folder_model`). If provided, a region of interest
    (`fname_roi`) is used to crop the image prior to segment it.

    Args:
        folder_model (str): foldername which contains
            (1) the model ('folder_model/folder_model.pt') to use
            (2) its configuration file ('folder_model/folder_model.json') used for the training,
            see https://github.com/neuropoly/ivadomed/wiki/configuration-file
        fname_images (list): list of image filenames (e.g. .nii.gz) to segment. Multichannel models require multiple
            images to segment, e.i., len(fname_images) > 1.
        gpu_id (int): Number representing gpu number if available. Currently does NOT support multiple GPU segmentation.
        options (dict): This can optionally contain any of the following key-value pairs:
            * 'binarize_prediction': (float) Binarize segmentation with specified threshold.
                                     Predictions below the threshold become 0, and predictions above or equal to
                                     threshold become 1. Set to -1 for no thresholding (i.e., soft segmentation).
            * 'binarize_maxpooling': (bool) Binarize by setting to 1 the voxel having the maximum prediction across
                                     all classes. Useful for multiclass models.
            * 'fill_holes': (bool) Fill small holes in the segmentation.
            * 'keep_largest': (bool) Keep the largest connected-object for each class from the output segmentation.
            * 'remove_small': (list of str) Minimal object size to keep with unit (mm3 or vox). A single value can be provided
                              or one value per prediction class. Single value example: ["1mm3"], ["5vox"]. Multiple values
                              example: ["10", "20", "10vox"] (remove objects smaller than 10 voxels for class 1 and 3,
                              and smaller than 20 voxels for class 2).
            * 'pixel_size': (list of float) List of microscopy pixel size in micrometers.
                            Length equals 2 [PixelSizeX, PixelSizeY] for 2D or 3 [PixelSizeX, PixelSizeY, PixelSizeZ] for 3D,
                            where X is the width, Y the height and Z the depth of the image.
            * 'overlap_2D': (list of int) List of overlaps in pixels for 2D patching. Length equals 2 [OverlapX, OverlapY],
                            where X is the width and Y the height of the image.
            * 'metadata': (str) Film metadata.
            * 'fname_prior': (str) An image filename (e.g., .nii.gz) containing processing information
                (e.g., spinal cord segmentation, spinal location or MS lesion classification, spinal cord centerline), 
                used to crop the image prior to segment it if provided.
                The segmentation is not performed on the slices that are empty in this image.

    Returns:
        list: List of nibabel objects containing the soft segmentation(s), one per prediction class.
        list: List of target suffix associated with each prediction in `pred_list`

    """

    # Check if model folder exists and get filenames to be stored as string
    fname_model: str
    fname_model_metadata: str
    fname_model, fname_model_metadata = imed_models.get_model_filenames(folder_model)

    # Load model training config
    context = imed_config_manager.ConfigurationManager(fname_model_metadata).get_config()

    postpro_list = ['binarize_prediction', 'binarize_maxpooling', 'keep_largest', ' fill_holes',
                    'remove_small']
    if options is not None and any(pp in options for pp in postpro_list):
        set_postprocessing_options(options, context)

    # LOADER
    loader_params = context[ConfigKW.LOADER_PARAMETERS]
    slice_axis = imed_utils.AXIS_DCT[loader_params[LoaderParamsKW.SLICE_AXIS]]
    metadata = {}
    fname_roi = None
    fname_prior = options['fname_prior'] if (options is not None) and ('fname_prior' in options) else None
    if fname_prior is not None:
        if LoaderParamsKW.ROI_PARAMS in loader_params and loader_params[LoaderParamsKW.ROI_PARAMS][ROIParamsKW.SUFFIX] is not None:
            fname_roi = fname_prior
        # TRANSFORMATIONS
        metadata = process_transformations(context, fname_roi, fname_prior, metadata, slice_axis, fname_images)

    # Compose transforms
    _, _, transform_test_params = imed_transforms.get_subdatasets_transforms(context[ConfigKW.TRANSFORMATION])

    tranform_lst, undo_transforms = imed_transforms.prepare_transforms(transform_test_params)

    # Force filter_empty_mask to False if fname_roi = None
    if fname_roi is None and SliceFilterParamsKW.FILTER_EMPTY_MASK in loader_params[LoaderParamsKW.SLICE_FILTER_PARAMS]:
        logger.warning("fname_roi has not been specified, then the entire volume is processed.")
        loader_params[LoaderParamsKW.SLICE_FILTER_PARAMS][SliceFilterParamsKW.FILTER_EMPTY_MASK] = False

    kernel_3D = bool(ConfigKW.MODIFIED_3D_UNET in context and context[ConfigKW.MODIFIED_3D_UNET][ModelParamsKW.APPLIED]) or \
                not context[ConfigKW.DEFAULT_MODEL][ModelParamsKW.IS_2D]

    # Assign length_2D and stride_2D for 2D patching
    length_2D = context[ConfigKW.DEFAULT_MODEL][ModelParamsKW.LENGTH_2D] if \
        ModelParamsKW.LENGTH_2D in context[ConfigKW.DEFAULT_MODEL] else []
    stride_2D = context[ConfigKW.DEFAULT_MODEL][ModelParamsKW.STRIDE_2D] if \
        ModelParamsKW.STRIDE_2D in context[ConfigKW.DEFAULT_MODEL] else []
    is_2d_patch = bool(length_2D)

    if is_2d_patch and (options is not None) and ('overlap_2D' in options):
        overlap_2D = options['overlap_2D']
        # Swap OverlapX and OverlapY resulting in an array in order [OverlapY, OverlapX]
        # to match length_2D and stride_2D in [Height, Width] orientation.
        overlap_2D[1], overlap_2D[0] = overlap_2D[0], overlap_2D[1]
        # Adjust stride_2D with overlap_2D
        stride_2D = [x1 - x2 for (x1, x2) in zip(length_2D, overlap_2D)]

    # Add microscopy pixel size from options to metadata for filenames_pairs
    if (options is not None) and ('pixel_size' in options):
        metadata['PixelSize'] = options['pixel_size']

    filename_pairs = [(fname_images, None, fname_roi, metadata if isinstance(metadata, list) else [metadata])]

    if kernel_3D:
        ds = MRI3DSubVolumeSegmentationDataset(filename_pairs,
                                               transform=tranform_lst,
<<<<<<< HEAD
                                               length=context[ConfigKW.MODIFIED_3D_UNET][ModelParamsKW.LENGTH_3D],
                                               stride=context[ConfigKW.MODIFIED_3D_UNET][ModelParamsKW.STRIDE_3D])
        logger.info(f"Loaded {len(ds)} {loader_params[LoaderParamsKW.SLICE_AXIS]} volumes of shape "
                    f"{context[ConfigKW.MODIFIED_3D_UNET][ModelParamsKW.LENGTH_3D]}.")
=======
                                               length=context["Modified3DUNet"]["length_3D"],
                                               stride=context["Modified3DUNet"]["stride_3D"],
                                               slice_axis=slice_axis)
        logger.info(f"Loaded {len(ds)} {loader_params['slice_axis']} volumes of shape "
                     f"{context['Modified3DUNet']['length_3D']}.")
>>>>>>> e5ccc00b
    else:
        ds = MRI2DSegmentationDataset(filename_pairs,
                                      length=length_2D,
                                      stride=stride_2D,
                                      slice_axis=slice_axis,
                                      cache=True,
                                      transform=tranform_lst,
                                      slice_filter_fn=SliceFilter(
                                          **loader_params[LoaderParamsKW.SLICE_FILTER_PARAMS]))
        ds.load_filenames()
        if is_2d_patch:
            logger.info(f"Loaded {len(ds)} {loader_params[LoaderParamsKW.SLICE_AXIS]} patches of shape {length_2D}.")
        else:
            logger.info(f"Loaded {len(ds)} {loader_params[LoaderParamsKW.SLICE_AXIS]} slices.")

    model_params = {}
    if ConfigKW.FILMED_UNET in context and context[ConfigKW.FILMED_UNET][ModelParamsKW.APPLIED]:
        onehotencoder = get_onehotencoder(context, folder_model, options, ds)
        model_params.update({ModelParamsKW.NAME: ConfigKW.FILMED_UNET,
                             ModelParamsKW.FILM_ONEHOTENCODER: onehotencoder,
                             ModelParamsKW.N_METADATA: len([ll for l in onehotencoder.categories_ for ll in l])})

    # Data Loader
    data_loader = DataLoader(ds, batch_size=context[ConfigKW.TRAINING_PARAMETERS][TrainingParamsKW.BATCH_SIZE],
                             shuffle=False, pin_memory=True,
                             collate_fn=imed_loader_utils.imed_collate,
                             num_workers=0)

    # Loop across batches
    preds_list, slice_idx_list = [], []
    last_sample_bool, weight_matrix, volume, image = False, None, None, None
    for i_batch, batch in enumerate(data_loader):
        preds = get_preds(context, fname_model, model_params, gpu_id, batch)

        # Set datatype to gt since prediction should be processed the same way as gt
        for b in batch['input_metadata']:
            for modality in b:
                modality['data_type'] = 'gt'

        # Reconstruct 3D object
        pred_list, target_list, last_sample_bool, weight_matrix, volume, image = reconstruct_3d_object(
            context, batch, undo_transforms, preds, preds_list, kernel_3D, is_2d_patch, slice_axis,
            slice_idx_list, data_loader, fname_images, i_batch, last_sample_bool, weight_matrix,
            volume, image
        )

    return pred_list, target_list


def split_classes(nib_prediction):
    """Split a 4D nibabel multi-class segmentation file in multiple 3D nibabel binary segmentation files.

    Args:
        nib_prediction (nibabelObject): 4D nibabel object.
    Returns:
        list of nibabelObject.
     """
    pred = nib_prediction.get_fdata()
    pred_list = []
    for c in range(pred.shape[-1]):
        class_pred = nib.Nifti1Image(pred[..., c].astype('float32'), None, nib_prediction.header.copy())
        pred_list.append(class_pred)
    return pred_list


def reconstruct_3d_object(context: dict, batch: dict, undo_transforms: UndoCompose, preds: torch.tensor,
                          preds_list: list, kernel_3D: bool, is_2d_patch: bool, slice_axis: int, slice_idx_list: list,
                          data_loader: DataLoader, fname_images: list, i_batch: int, last_sample_bool: bool,
                          weight_matrix: tensor, volume: tensor, image: tensor):
    """Reconstructs the 3D object from the current batch, and returns the list of predictions and
       targets.

    Args:

        context (dict): configuration dict.
        batch (dict): Dictionary containing input, gt and metadata
        undo_transforms (UndoCompose): Undo transforms so prediction match original image resolution and shape
        preds (tensor): Subvolume predictions
        preds_list (list of tensor): list of subvolume predictions.
        kernel_3D (bool): true when using 3D kernel.
        is_2d_patch (bool): True if length in default model params.
        slice_axis (int): Indicates the axis used for the 2D slice extraction: Sagittal: 0, Coronal: 1, Axial: 2.
        slice_idx_list (list of int): list of indices for the axis slices.
        data_loader (DataLoader): DataLoader object containing batches using in object construction.
        fname_images (list): list of image filenames (e.g. .nii.gz) to segment.
        i_batch (int): index of current batch.
        last_sample_bool: : flag to indicate whether this is the last sample in the 3D volume
        weight_matrix (tensor): the weight matrix
        volume (tensor): the volume tensor that is being partially reconstructed through the loop
        image (tensor): the image tensor that is being partially reconstructed through the loop

    Returns:
        pred_list (list): list of predictions
        target_list (list): list of targets
        last_sample_bool (bool): flag to indicate whether this is the last sample in the 3D volume
        weight_matrix (tensor): the weight matrix. Must be returned as passing tensor by reference is NOT reliable.
        volume (tensor): the volume tensor that is being partially reconstructed through the loop. Must be returned
         as passing tensor by reference is NOT reliable.
        image (tensor): the vimage tensor that is being partially reconstructed through the loop. Must be returned
         as passing tensor by reference is NOT reliable.
    """
    pred_list = []
    target_list = []
    for i_slice in range(len(preds)):
        if "bounding_box" in batch['input_metadata'][i_slice][0]:
            imed_obj_detect.adjust_undo_transforms(undo_transforms.transforms, batch, i_slice)

        batch['gt_metadata'] = [[metadata[0]] * preds.shape[1] for metadata in batch['input_metadata']]
        if kernel_3D:
            preds_undo, metadata, last_sample_bool, volume, weight_matrix = \
                volume_reconstruction(batch, preds, undo_transforms, i_slice, volume, weight_matrix)
            if last_sample_bool:
                preds_list = [np.array(preds_undo)]
        else:
            if is_2d_patch:
                # undo transformations for patch and reconstruct slice
                preds_i_undo, metadata_idx, last_patch_bool, image, weight_matrix = \
                    image_reconstruction(batch, preds, undo_transforms, i_slice, image, weight_matrix)
                # If last patch of the slice
                if last_patch_bool:
                    # Add new segmented slice to preds_list
                    preds_list.append(np.array(preds_i_undo))
                    # Store the slice index of preds_i_undo in the original 3D image
                    slice_idx_list.append(int(batch['input_metadata'][i_slice][0]['slice_index']))
            else:
                # undo transformations for slice
                preds_i_undo, metadata_idx = undo_transforms(preds[i_slice],
                                                             batch["gt_metadata"][i_slice],
                                                             data_type='gt')
                # Add new segmented slice to preds_list
                preds_list.append(np.array(preds_i_undo))
                # Store the slice index of preds_i_undo in the original 3D image
                slice_idx_list.append(int(batch['input_metadata'][i_slice][0]['slice_index']))

        # If last batch and last sample of this batch, then reconstruct 3D object
        if (i_batch == len(data_loader) - 1 and i_slice == len(batch['gt']) - 1) or last_sample_bool:
            pred_nib = pred_to_nib(data_lst=preds_list,
                                   fname_ref=fname_images[0],
                                   fname_out=None,
                                   z_lst=slice_idx_list,
                                   slice_axis=slice_axis,
                                   kernel_dim='3d' if kernel_3D else '2d',
                                   debug=False,
                                   bin_thr=-1,
                                   postprocessing=context[ConfigKW.POSTPROCESSING])

            pred_list = split_classes(pred_nib)
            target_list = context[ConfigKW.LOADER_PARAMETERS][LoaderParamsKW.TARGET_SUFFIX]

    return pred_list, target_list, last_sample_bool, weight_matrix, volume, image


def volume_reconstruction(batch: dict, pred: tensor, undo_transforms: UndoCompose, smp_idx: int,
                          volume: tensor = None, weight_matrix: tensor = None):
    """
    Reconstructs volume prediction from subvolumes used during training
    Args:
        batch (dict): Dictionary containing input, gt and metadata
        pred (tensor): Subvolume prediction
        undo_transforms (UndoCompose): Undo transforms so prediction match original image resolution and shap
        smp_idx (int): Batch index
        volume (tensor): Reconstructed volume
        weight_matrix (tensor): Weights containing the number of predictions for each voxel

    Returns:
        pred_undo (tensor): undone subvolume,
        metadata (dict): metadata,
        last_sample_bool (bool): boolean representing if its the last sample of the volume
        volume (tensor): representing the volume reconstructed
        weight_matrix (tensor): weight matrix
    """
    pred_undo, metadata = None, None
    x_min, x_max, y_min, y_max, z_min, z_max = batch['input_metadata'][smp_idx][0]['coord']
    num_pred = pred[smp_idx].shape[0]

    # A boolean flag indicate whether the current volume is the VERY first subvolume of the entire 3D volume/space.
    # Formed by check if x_min/y_min/z_min are all NOT zero.
    first_sample: bool = (x_min == 0 and y_min == 0 and z_min == 0)

    # Get the Dimension
    x, y, z = batch['input_metadata'][smp_idx][0]['index_shape']

    # If this is the first sample, instantiate a ZERO tensor based on the dimension
    if first_sample:
        volume = torch.zeros((num_pred, x, y, z))
        weight_matrix = torch.zeros((num_pred, x, y, z))

    last_sample_bool = x_max == x and y_max == y and z_max == z

    # Average predictions
    volume[:, x_min:x_max, y_min:y_max, z_min:z_max] += pred[smp_idx]
    weight_matrix[:, x_min:x_max, y_min:y_max, z_min:z_max] += 1

    if last_sample_bool:
        volume /= weight_matrix
        pred_undo, metadata = undo_transforms(volume,
                                              batch['gt_metadata'][smp_idx],
                                              data_type='gt')
    return pred_undo, metadata, last_sample_bool, volume, weight_matrix


def image_reconstruction(batch: dict, pred: tensor, undo_transforms: UndoCompose, smp_idx: int,
                        image: tensor = None, weight_matrix: tensor = None):
    """
    Reconstructs image prediction from patches used during training
    Args:
        batch (dict): Dictionary containing input, gt and metadata
        pred (tensor): Patch prediction
        undo_transforms (UndoCompose): Undo transforms so prediction match original image resolution and shape
        smp_idx (int): Batch index
        image (tensor): Reconstructed image
        weight_matrix (tensor): Weights containing the number of predictions for each pixel

    Returns:
        pred_undo (tensor): undone image
        metadata (dict): metadata
        last_patch_bool (bool): boolean representing if its the last patch of the image
        image (tensor): representing the image reconstructed
        weight_matrix (tensor): weight matrix
    """
    pred_undo, metadata = None, None
    x_min, x_max, y_min, y_max = batch['input_metadata'][smp_idx][0]['coord']
    num_pred = pred[smp_idx].shape[0]

    # A boolean flag indicate whether the current patch is the VERY first patch of the entire 2D image.
    # Formed by check if x_min/y_min are all NOT zero
    first_patch: bool = (x_min == 0 and y_min == 0)

    # Get the Dimension
    x, y = batch['input_metadata'][smp_idx][0]['index_shape']

    # If this is the first sample, instantiate a ZERO tensor based on the dimension
    if first_patch:
        image = torch.zeros((num_pred, x, y))
        weight_matrix = torch.zeros((num_pred, x, y))

    last_patch_bool = x_max == x and y_max == y

    # Average predictions
    image[:, x_min:x_max, y_min:y_max] += pred[smp_idx]
    weight_matrix[:, x_min:x_max, y_min:y_max] += 1
    if last_patch_bool:
        image /= weight_matrix
        pred_undo, metadata = undo_transforms(image, batch['gt_metadata'][smp_idx], data_type='gt')

    return pred_undo, metadata, last_patch_bool, image, weight_matrix<|MERGE_RESOLUTION|>--- conflicted
+++ resolved
@@ -416,18 +416,11 @@
     if kernel_3D:
         ds = MRI3DSubVolumeSegmentationDataset(filename_pairs,
                                                transform=tranform_lst,
-<<<<<<< HEAD
                                                length=context[ConfigKW.MODIFIED_3D_UNET][ModelParamsKW.LENGTH_3D],
-                                               stride=context[ConfigKW.MODIFIED_3D_UNET][ModelParamsKW.STRIDE_3D])
+                                               stride=context[ConfigKW.MODIFIED_3D_UNET][ModelParamsKW.STRIDE_3D],
+                                               slice_axis=slice_axis)
         logger.info(f"Loaded {len(ds)} {loader_params[LoaderParamsKW.SLICE_AXIS]} volumes of shape "
                     f"{context[ConfigKW.MODIFIED_3D_UNET][ModelParamsKW.LENGTH_3D]}.")
-=======
-                                               length=context["Modified3DUNet"]["length_3D"],
-                                               stride=context["Modified3DUNet"]["stride_3D"],
-                                               slice_axis=slice_axis)
-        logger.info(f"Loaded {len(ds)} {loader_params['slice_axis']} volumes of shape "
-                     f"{context['Modified3DUNet']['length_3D']}.")
->>>>>>> e5ccc00b
     else:
         ds = MRI2DSegmentationDataset(filename_pairs,
                                       length=length_2D,
