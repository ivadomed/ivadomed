import os
import nibabel as nib
import numpy as np
import onnxruntime
import torch
import joblib

from torch.utils.data import DataLoader
from ivadomed import config_manager as imed_config_manager
from ivadomed import models as imed_models
from ivadomed import postprocessing as imed_postpro
from ivadomed import transforms as imed_transforms
from ivadomed.loader import utils as imed_loader_utils, loader as imed_loader, film as imed_film
from ivadomed.object_detection import utils as imed_obj_detect
from ivadomed import utils as imed_utils
from ivadomed import training as imed_training


def pred_to_nib(data_lst, z_lst, fname_ref, fname_out, slice_axis, debug=False, kernel_dim='2d', bin_thr=0.5,
                discard_noise=True, postprocessing=None):
    """Save the network predictions as nibabel object.

    Based on the header of `fname_ref` image, it creates a nibabel object from the Network predictions (`data_lst`).

    Args:
        data_lst (list of np arrays): Predictions, either 2D slices either 3D patches.
        z_lst (list of ints): Slice indexes to reconstruct a 3D volume for 2D slices.
        fname_ref (str): Filename of the input image: its header is copied to the output nibabel object.
        fname_out (str): If not None, then the generated nibabel object is saved with this filename.
        slice_axis (int): Indicates the axis used for the 2D slice extraction: Sagittal: 0, Coronal: 1, Axial: 2.
        debug (bool): If True, extended verbosity and intermediate outputs.
        kernel_dim (str): Indicates whether the predictions were done on 2D or 3D patches. Choices: '2d', '3d'.
        bin_thr (float): If positive, then the segmentation is binarized with this given threshold. Otherwise, a soft
            segmentation is output.
        discard_noise (bool): If True, predictions that are lower than 0.01 are set to zero.
        postprocessing (dict): Contains postprocessing steps to be applied.

    Returns:
        NibabelObject: Object containing the Network prediction.
    """
    # Load reference nibabel object
    nib_ref = nib.load(fname_ref)
    nib_ref_can = nib.as_closest_canonical(nib_ref)

    if kernel_dim == '2d':
        # complete missing z with zeros
        tmp_lst = []
        for z in range(nib_ref_can.header.get_data_shape()[slice_axis]):
            if not z in z_lst:
                tmp_lst.append(np.zeros(data_lst[0].shape))
            else:
                tmp_lst.append(data_lst[z_lst.index(z)])

        if debug:
            print("Len {}".format(len(tmp_lst)))
            for arr in tmp_lst:
                print("Shape element lst {}".format(arr.shape))

        # create data and stack on depth dimension
        arr_pred_ref_space = np.stack(tmp_lst, axis=-1)

    else:
        arr_pred_ref_space = data_lst[0]

    n_channel = arr_pred_ref_space.shape[0]
    oriented_volumes = []
    if len(arr_pred_ref_space.shape) == 4:
        for i in range(n_channel):
            oriented_volumes.append(
                imed_loader_utils.reorient_image(arr_pred_ref_space[i,], slice_axis, nib_ref, nib_ref_can))
        # transpose to locate the channel dimension at the end to properly see image on viewer
        arr_pred_ref_space = np.asarray(oriented_volumes).transpose((1, 2, 3, 0))
    else:
        arr_pred_ref_space = imed_loader_utils.reorient_image(arr_pred_ref_space, slice_axis, nib_ref, nib_ref_can)

    if bin_thr >= 0:
        arr_pred_ref_space = imed_postpro.threshold_predictions(arr_pred_ref_space, thr=bin_thr)
    elif discard_noise:  # discard noise
        arr_pred_ref_space[arr_pred_ref_space <= 1e-2] = 0

    # create nibabel object
    if postprocessing:
        fname_prefix = fname_out.split("_pred.nii.gz")[0] if fname_out is not None else None
        postpro = imed_postpro.Postprocessing(postprocessing,
                                              arr_pred_ref_space,
                                              nib_ref.header['pixdim'][1:4],
                                              fname_prefix)
        arr_pred_ref_space = postpro.apply()
    nib_pred = nib.Nifti1Image(arr_pred_ref_space, nib_ref.affine)

    # save as nifti file
    if fname_out is not None:
        nib.save(nib_pred, fname_out)

    return nib_pred


def segment_volume(folder_model, fname_images, gpu_number=0, options=None):
    """Segment an image.
    Segment an image (`fname_image`) using a pre-trained model (`folder_model`). If provided, a region of interest
    (`fname_roi`) is used to crop the image prior to segment it.
    Args:
        folder_model (str): foldername which contains
            (1) the model ('folder_model/folder_model.pt') to use
            (2) its configuration file ('folder_model/folder_model.json') used for the training,
            see https://github.com/neuropoly/ivadomed/wiki/configuration-file
        fname_images (list): list of image filenames (e.g. .nii.gz) to segment. Multichannel models require multiple
            images to segment, e.i., len(fname_images) > 1.
        gpu_number (int): Number representing gpu number if available.
        options (dict): Contains postprocessing steps and prior filename (fname_prior) which is an image filename
            (e.g., .nii.gz) containing processing information (e.i., spinal cord segmentation, spinal location or MS
            lesion classification)
            e.g., spinal cord centerline, used to crop the image prior to segment it if provided.
            The segmentation is not performed on the slices that are empty in this image.
    Returns:
        list: List of nibabel objects containing the soft segmentation(s), one per prediction class.
        list: List of target suffix associated with each prediction in `pred_list`

    """
    # Define device
    cuda_available = torch.cuda.is_available()
    device = torch.device("cpu") if not cuda_available else torch.device("cuda:" + str(gpu_number))

    # Check if model folder exists and get filenames
    fname_model, fname_model_metadata = imed_models.get_model_filenames(folder_model)

    # Load model training config
    context = imed_config_manager.ConfigurationManager(fname_model_metadata).get_config()

    postpro_list = ['binarize_prediction', 'keep_largest', ' fill_holes', 'remove_small']
    if options is not None and any(pp in options for pp in postpro_list):
        postpro = {}
        if 'binarize_prediction' in options and options['binarize_prediction']:
            postpro['binarize_prediction'] = {"thr": options['binarize_prediction']}
        if 'keep_largest' in options and options['keep_largest'] is not None:
            if options['keep_largest']:
                postpro['keep_largest'] = {}
            # Remove key in context if value set to 0
            elif 'keep_largest' in context['postprocessing']:
                del context['postprocessing']['keep_largest']
        if 'fill_holes' in options and options['fill_holes']:
<<<<<<< HEAD
            postpro['fill_holes'] = {}
=======
            if options['fill_holes']:
                postpro['fill_holes'] = {}
            # Remove key in context if value set to 0
            elif 'fill_holes' in context['postprocessing']:
                del context['postprocessing']['fill_holes']
>>>>>>> c4398907
        if 'remove_small' in options and options['remove_small'] and \
                ('mm' in options['remove_small'] or 'vox' in options['remove_small']):
            unit = 'mm3' if 'mm3' in options['remove_small'] else 'vox'
            thr = int(options['remove_small'].replace(unit, ""))
            postpro['remove_small'] = {"unit": unit, "thr": thr}

        context['postprocessing'].update(postpro)

    # LOADER
    loader_params = context["loader_parameters"]
    slice_axis = imed_utils.AXIS_DCT[loader_params['slice_axis']]
    metadata = {}
    fname_roi = None
    fname_prior = options['fname_prior'] if (options is not None) and ('fname_prior' in options) else None
    if fname_prior is not None:
        if 'roi_params' in loader_params and loader_params['roi_params']['suffix'] is not None:
            fname_roi = fname_prior
        # TRANSFORMATIONS
        # If ROI is not provided then force center cropping
        if fname_roi is None and 'ROICrop' in context["transformation"].keys():
            print(
                "\n WARNING: fname_roi has not been specified, then a cropping around the center of the image is "
                "performed instead of a cropping around a Region of Interest.")

            context["transformation"] = dict((key, value) if key != 'ROICrop'
                                             else ('CenterCrop', value)
                                             for (key, value) in context["transformation"].items())

        if 'object_detection_params' in context and \
                context['object_detection_params']['object_detection_path'] is not None:
            imed_obj_detect.bounding_box_prior(fname_prior, metadata, slice_axis,
                                               context['object_detection_params']['safety_factor'])
            metadata = [metadata] * len(fname_images)

    # Compose transforms
    _, _, transform_test_params = imed_transforms.get_subdatasets_transforms(context["transformation"])

    tranform_lst, undo_transforms = imed_transforms.prepare_transforms(transform_test_params)

    # Force filter_empty_mask to False if fname_roi = None
    if fname_roi is None and 'filter_empty_mask' in loader_params["slice_filter_params"]:
        print("\nWARNING: fname_roi has not been specified, then the entire volume is processed.")
        loader_params["slice_filter_params"]["filter_empty_mask"] = False

    filename_pairs = [(fname_images, None, fname_roi, metadata if isinstance(metadata, list) else [metadata])]

    kernel_3D = bool('Modified3DUNet' in context and context['Modified3DUNet']['applied']) or \
                not context['default_model']['is_2d']
    if kernel_3D:
        ds = imed_loader.MRI3DSubVolumeSegmentationDataset(filename_pairs,
                                                           transform=tranform_lst,
                                                           length=context["Modified3DUNet"]["length_3D"],
                                                           stride=context["Modified3DUNet"]["stride_3D"])
    else:
        ds = imed_loader.MRI2DSegmentationDataset(filename_pairs,
                                                  slice_axis=slice_axis,
                                                  cache=True,
                                                  transform=tranform_lst,
                                                  slice_filter_fn=imed_loader_utils.SliceFilter(
                                                      **loader_params["slice_filter_params"]))
        ds.load_filenames()

    if kernel_3D:
        print("\nLoaded {} {} volumes of shape {}.".format(len(ds), loader_params['slice_axis'],
                                                           context['Modified3DUNet']['length_3D']))
    else:
        print("\nLoaded {} {} slices.".format(len(ds), loader_params['slice_axis']))

    model_params = {}
    if 'FiLMedUnet' in context and context['FiLMedUnet']['applied']:
        metadata_dict = joblib.load(os.path.join(folder_model, 'metadata_dict.joblib'))
        for idx in ds.indexes:
            for i in range(len(idx)):
                idx[i]['input_metadata'][0][context['FiLMedUnet']['metadata']] = options['metadata']
                idx[i]['input_metadata'][0]['metadata_dict'] = metadata_dict

        ds = imed_film.normalize_metadata(ds, None, context["debugging"], context['FiLMedUnet']['metadata'])
        onehotencoder = joblib.load(os.path.join(folder_model, 'one_hot_encoder.joblib'))

        model_params.update({"name": 'FiLMedUnet',
                             "film_onehotencoder": onehotencoder,
                             "n_metadata": len([ll for l in onehotencoder.categories_ for ll in l])})

    # Data Loader
    data_loader = DataLoader(ds, batch_size=context["training_parameters"]["batch_size"],
                             shuffle=False, pin_memory=True,
                             collate_fn=imed_loader_utils.imed_collate,
                             num_workers=0)

    # MODEL
    if fname_model.endswith('.pt'):
        model = torch.load(fname_model, map_location=device)
        # Inference time
        model.eval()

    # Loop across batches
    preds_list, slice_idx_list = [], []
    last_sample_bool, volume, weight_matrix = False, None, None
    for i_batch, batch in enumerate(data_loader):
        with torch.no_grad():
            img = imed_utils.cuda(batch['input'], cuda_available=cuda_available)

            if ('FiLMedUnet' in context and context['FiLMedUnet']['applied']) or \
                    ('HeMISUnet' in context and context['HeMISUnet']['applied']):
                metadata = imed_training.get_metadata(batch["input_metadata"], model_params)
                preds = model(img, metadata)

            else:
                preds = model(img) if fname_model.endswith('.pt') else onnx_inference(fname_model, img)

            preds = preds.cpu()

        # Set datatype to gt since prediction should be processed the same way as gt
        for b in batch['input_metadata']:
            for modality in b:
                modality['data_type'] = 'gt'

        # Reconstruct 3D object
        for i_slice in range(len(preds)):
            if "bounding_box" in batch['input_metadata'][i_slice][0]:
                imed_obj_detect.adjust_undo_transforms(undo_transforms.transforms, batch, i_slice)

            batch['gt_metadata'] = [[metadata[0]] * preds.shape[1] for metadata in batch['input_metadata']]
            if kernel_3D:
                preds_undo, metadata, last_sample_bool, volume, weight_matrix = \
                    volume_reconstruction(batch, preds, undo_transforms, i_slice, volume, weight_matrix)
                preds_list = [np.array(preds_undo)]
            else:
                # undo transformations
                preds_i_undo, metadata_idx = undo_transforms(preds[i_slice],
                                                             batch["input_metadata"][i_slice],
                                                             data_type='gt')

                # Add new segmented slice to preds_list
                preds_list.append(np.array(preds_i_undo))
                # Store the slice index of preds_i_undo in the original 3D image
                slice_idx_list.append(int(batch['input_metadata'][i_slice][0]['slice_index']))

            # If last batch and last sample of this batch, then reconstruct 3D object
            if (i_batch == len(data_loader) - 1 and i_slice == len(batch['gt']) - 1) or last_sample_bool:
                pred_nib = pred_to_nib(data_lst=preds_list,
                                       fname_ref=fname_images[0],
                                       fname_out=None,
                                       z_lst=slice_idx_list,
                                       slice_axis=slice_axis,
                                       kernel_dim='3d' if kernel_3D else '2d',
                                       debug=False,
                                       bin_thr=-1,
                                       postprocessing=context['postprocessing'])

                pred_list = split_classes(pred_nib)
                target_list = context['loader_parameters']['target_suffix']

    return pred_list, target_list


def split_classes(nib_prediction):
    """Split a 4D nibabel multi-class segmentation file in multiple 3D nibabel binary segmentation files.
    
    Args:
        nib_prediction (nibabelObject): 4D nibabel object.
    Returns:
        list of nibabelObject.
     """
    pred = nib_prediction.get_fdata()
    pred_list = []
    for c in range(pred.shape[-1]):
        class_pred = nib.Nifti1Image(pred[..., c].astype('float32'), nib_prediction.affine)
        pred_list.append(class_pred)
    return pred_list


def volume_reconstruction(batch, pred, undo_transforms, smp_idx, volume=None, weight_matrix=None):
    """
    Reconstructs volume prediction from subvolumes used during training
    Args:
        batch (dict): Dictionary containing input, gt and metadata
        pred (tensor): Subvolume prediction
        undo_transforms (UndoCompose): Undo transforms so prediction match original image resolution and shap
        smp_idx (int): Batch index
        volume (tensor): Reconstructed volume
        weight_matrix (tensor): Weights containing the number of predictions for each voxel

    Returns:
        tensor, dict, bool, tensor, tensor: undone subvolume, metadata, boolean representing if its the last sample to
        process, reconstructed volume, weight matrix
    """
    x_min, x_max, y_min, y_max, z_min, z_max = batch['input_metadata'][smp_idx][0]['coord']
    num_pred = pred[smp_idx].shape[0]

    first_sample_bool = not any([x_min, y_min, z_min])
    x, y, z = batch['input_metadata'][smp_idx][0]['index_shape']
    if first_sample_bool:
        volume = torch.zeros((num_pred, x, y, z))
        weight_matrix = torch.zeros((num_pred, x, y, z))

    last_sample_bool = x_max == x and y_max == y and z_max == z

    # Average predictions
    volume[:, x_min:x_max, y_min:y_max, z_min:z_max] += pred[smp_idx]
    weight_matrix[:, x_min:x_max, y_min:y_max, z_min:z_max] += 1
    if last_sample_bool:
        volume /= weight_matrix

    pred_undo, metadata = undo_transforms(volume,
                                          batch['gt_metadata'][smp_idx],
                                          data_type='gt')
    return pred_undo, metadata, last_sample_bool, volume, weight_matrix


def onnx_inference(model_path, inputs):
    """Run ONNX inference

    Args:
        model_path (str): Path to the ONNX model.
        inputs (Tensor): Batch of input image.

    Returns:
        Tensor: Network output.
    """
    inputs = np.array(inputs.cpu())
    ort_session = onnxruntime.InferenceSession(model_path)
    ort_inputs = {ort_session.get_inputs()[0].name: inputs}
    ort_outs = ort_session.run(None, ort_inputs)
    return torch.tensor(ort_outs[0])<|MERGE_RESOLUTION|>--- conflicted
+++ resolved
@@ -138,20 +138,16 @@
             # Remove key in context if value set to 0
             elif 'keep_largest' in context['postprocessing']:
                 del context['postprocessing']['keep_largest']
-        if 'fill_holes' in options and options['fill_holes']:
-<<<<<<< HEAD
-            postpro['fill_holes'] = {}
-=======
+        if 'fill_holes' in options and options['fill_holes'] is not None:
             if options['fill_holes']:
                 postpro['fill_holes'] = {}
             # Remove key in context if value set to 0
             elif 'fill_holes' in context['postprocessing']:
                 del context['postprocessing']['fill_holes']
->>>>>>> c4398907
         if 'remove_small' in options and options['remove_small'] and \
-                ('mm' in options['remove_small'] or 'vox' in options['remove_small']):
-            unit = 'mm3' if 'mm3' in options['remove_small'] else 'vox'
-            thr = int(options['remove_small'].replace(unit, ""))
+                ('mm' in options['remove_small'][-1] or 'vox' in options['remove_small'][-1]):
+            unit = 'mm3' if 'mm3' in options['remove_small'][-1] else 'vox'
+            thr = [int(t.replace(unit, "")) for t in options['remove_small']]
             postpro['remove_small'] = {"unit": unit, "thr": thr}
 
         context['postprocessing'].update(postpro)
