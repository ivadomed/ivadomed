import math
import numbers
import random
import functools
import numpy as np

from skimage.exposure import equalize_adapthist
from scipy.ndimage import rotate, zoom, shift
from scipy.ndimage.measurements import label, center_of_mass
from scipy.ndimage.filters import gaussian_filter
from scipy.ndimage.morphology import binary_dilation, binary_fill_holes, binary_closing
from scipy.ndimage.interpolation import map_coordinates
from scipy.ndimage import zoom

import torch
from torchvision import transforms as torchvision_transforms

from ivadomed import utils as imed_utils


def multichannel_capable(wrapped):
    @functools.wraps(wrapped)
    def wrapper(self, sample, metadata):
        if isinstance(sample, list):
            list_data, list_metadata = [], []
            for s_cur, m_cur in zip(sample, metadata):
                # Run function for each sample of the list
                data_cur, metadata_cur = wrapped(self, s_cur, m_cur)
                list_data.append(data_cur)
                list_metadata.append(metadata_cur)
            return list_data, list_metadata
        # If sample is None, then return a pair (None, None)
        if sample is None:
            return None, None
        else:
            return wrapped(self, sample, metadata)
    return wrapper


def two_dim_compatible(wrapped):
    @functools.wraps(wrapped)
    def wrapper(self, sample, metadata):
        # Check if sample is 2D
        if len(sample.shape) == 2:
            # Add one dimension
            sample = np.expand_dims(sample, axis=-1)
            # Run transform
            result_sample, result_metadata = wrapped(self, sample, metadata)
            # Remove last dimension
            return np.squeeze(result_sample, axis=-1), result_metadata
        else:
            return wrapped(self, sample, metadata)
    return wrapper


class ImedTransform(object):

    def __call__(self, sample, metadata={}):
        raise NotImplementedError("You need to implement the transform() method.")

    def undo_transform(self, sample, metadata={}):
        raise NotImplementedError("You need to implement the undo_transform() method.")


class Compose(object):
    """Composes transforms together.

    Composes transforms together and split between images, GT and ROI.

    self.transform is a dict:
        - keys: "im", "gt" and "roi"
        - values torchvision_transform.Compose objects.

    Attributes:
        dict_transforms (dictionary): Dictionary where the keys are the transform names
            and the value their parameters.
        requires_undo (bool): If True, does not include transforms which do not have an undo_transform
            implemented yet.
    """
    def __init__(self, dict_transforms, requires_undo=False):
        list_tr_im, list_tr_gt, list_tr_roi = [], [], []
        for transform in dict_transforms.keys():
            parameters = dict_transforms[transform]

            # Get list of data type
            if "applied_to" in parameters:
                list_applied_to = parameters["applied_to"]
                del parameters['applied_to']
            else:
                list_applied_to = ["im", "gt", "roi"]

            # call transform
            if transform in globals():
                transform_obj = globals()[transform](**parameters)
            else:
                print('ERROR: {} transform is not available in your ivadomed package. '
                      'Please check its compatibility with your model json file.'.format(transform))
                exit()

            # check if undo_transform method is implemented
            if requires_undo:
                if not hasattr(transform_obj, 'undo_transform'):
                    print('{} transform not included since no undo_transform available for it.'.format(transform))
                    continue

            if "im" in list_applied_to:
                list_tr_im.append(transform_obj)
            if "roi" in list_applied_to:
                list_tr_roi.append(transform_obj)
            if "gt" in list_applied_to:
                list_tr_gt.append(transform_obj)

        self.transform = {
            "im": torchvision_transforms.Compose(list_tr_im),
            "gt": torchvision_transforms.Compose(list_tr_gt),
            "roi": torchvision_transforms.Compose(list_tr_roi)}

    def __call__(self, sample, metadata, data_type='im'):
        if self.transform[data_type] is None or len(metadata) == 0:
            # In case self.transform[data_type] is None
            return None, None
        else:
            for tr in self.transform[data_type].transforms:
                sample, metadata = tr(sample, metadata)
            return sample, metadata


class UndoCompose(object):
    def __init__(self, compose):
        self.transforms = compose

    def __call__(self, sample, metadata, data_type='gt'):
        if self.transforms.transform[data_type] is None:
            # In case self.transforms.transform[data_type] is None
            return None, None
        else:
            for tr in self.transforms.transform[data_type].transforms[::-1]:
                sample, metadata = tr.undo_transform(sample, metadata)
            return sample, metadata

<<<<<<< HEAD

class UndoTransform(object):
    def __init__(self, transform):
        self.transform = transform
=======
    def __init__(self, wspace, hspace, dspace=1, slice_axis="axial", labeled=True):
        self.hspace = hspace
        self.wspace = wspace
        self.dspace = dspace
        self.slice_axis = imed_utils.AXIS_DCT[slice_axis]
        self.labeled = labeled

    def do_resample(self, list_data, zooms, interpolation_order=2):
        list_data_out = []
        for i, data in enumerate(list_data):
            if isinstance(data, np.ndarray):
                resampled_data = zoom(data, zooms, order=interpolation_order).astype(data.dtype)

            # if ... else temporary until transform refactor PR passes
            else:
                resampled_data = Image.fromarray(zoom(data, zooms, order=interpolation_order))

            list_data_out.append(resampled_data)
        return list_data_out

    def undo_transform(self, sample):
        rdict = {}

        # Get original data shape
        self.hshape, self.wshape, self.dshape = sample["input_metadata"]["data_shape"]

        if isinstance(sample['input'], np.ndarray):
            h, w, d = sample['input'][0, ].shape
            dfactor = self.dshape / d
        else:
            w, h = sample['input'][0].size
        hfactor = self.hshape / h
        wfactor = self.wshape / w
        # `isinstance(sample["input"], np.ndarray)` temporary until refactor transform is merged
        self.is_3D = isinstance(sample["input"], np.ndarray) and len(sample["input"].shape) == 4
        factors = (hfactor, wfactor, dfactor) if self.is_3D else (hfactor, wfactor)

        # Input data
        rdict['input'] = self.do_resample(list_data=sample["input"],
                                          zooms=factors,
                                          interpolation_order=2)

        # Prediction data
        # Note: We use here self.interpolation instead of forcing Image.NEAREST
        #       in order to ensure soft output
        rdict['gt'] = self.do_resample(list_data=sample["gt"],
                                       zooms=factors,
                                       interpolation_order=0)
        if self.is_3D:
            n_channel = sample["input"].shape[0]
            undo_input = np.zeros((n_channel, self.hshape, self.wshape, self.dshape))
            undo_gt = np.zeros((n_channel, self.hshape, self.wshape, self.dshape))

            for i in range(len(rdict['gt'])):
                undo_input[i, ] = rdict['input'][0]
                undo_gt[i, ] = rdict['gt'][0]
            rdict["input"] = undo_input
            rdict["gt"] = undo_gt

        # Update
        sample.update(rdict)
        return sample
>>>>>>> 35b40f29

    def __call__(self, sample):
        return self.transform.undo_transform(sample)

<<<<<<< HEAD
=======
        # Get new data shape
        # Based on the assumption that the metadata of every modality are equal.
        # Voxel dimension in mm
        self.hzoom, self.wzoom, self.dzoom = sample["input_metadata"][0]["zooms"]
        self.hshape, self.wshape, self.dshape = sample["input_metadata"][0]["data_shape"]
        # `isinstance(sample["input"][0], np.ndarray)` temporary -> until transforms refactor is merged
        self.is_3D = isinstance(sample["input"][0], np.ndarray) and len(sample["input"][0].shape) == 3

        hfactor = self.hzoom / self.hspace
        wfactor = self.wzoom / self.wspace
        dfactor = self.dzoom / self.dspace

        factors = (hfactor, wfactor, dfactor) if self.is_3D else (hfactor, wfactor)

        # Input data
        rdict['input'] = self.do_resample(list_data=sample["input"],
                                          zooms=factors)

        # Labeled data
        if self.labeled:
            rdict['gt'] = self.do_resample(list_data=sample["gt"],
                                           zooms=factors,
                                           interpolation_order=0)

        # ROI data
        if "roi" in sample and sample['roi'] is not None:
            rdict['roi'] = self.do_resample(list_data=sample["roi"],
                                            zooms=factors,
                                            interpolation_order=0)

        # Update
        sample.update(rdict)
        return sample


class Normalize(IMEDTransform):
    """Normalize a tensor image with mean and standard deviation.
    :param mean: mean value.
    :param std: standard deviation value.
    In case of multiple inputs, both mean and std are lists.
    """
>>>>>>> 35b40f29

class NumpyToTensor(ImedTransform):
    """Converts numpy array to tensor object."""

    #@multichannel_capable
    def undo_transform(self, sample, metadata={}):
        return list(sample.numpy()), metadata

    #@multichannel_capable
    def __call__(self, sample, metadata={}):
        sample = np.array(sample)
        # Use np.ascontiguousarray to avoid axes permutations issues
        arr_contig = np.ascontiguousarray(sample, dtype=sample.dtype)
        return torch.from_numpy(arr_contig), metadata


class Resample(ImedTransform):
    """
    Resample image to a given resolution.

    Args:
        hspace (float): Resolution along the first axis, in mm.
        wspace (float): Resolution along the second axis, in mm.
        dspace (float): Resolution along the third axis, in mm.
        interpolation_order (int): Order of spline interpolation. Set to 0 for label data. Default=2.
    """

    def __init__(self, hspace, wspace, dspace=1., interpolation_order=2):
        self.hspace = hspace
        self.wspace = wspace
        self.dspace = dspace
        self.interpolation_order = interpolation_order

    @multichannel_capable
    @two_dim_compatible
    def undo_transform(self, sample, metadata):
        assert "resample" in metadata

        # Get params
        params_do = metadata["resample"]
        params_undo = [1. / x for x in params_do]

        # Undo resampling
        data_out = zoom(sample,
                        zoom=params_undo,
                        order=self.interpolation_order)

        # Data type
        data_out = data_out.astype(sample.dtype)

        return data_out, metadata

<<<<<<< HEAD
    @multichannel_capable
    @two_dim_compatible
    def __call__(self, sample, metadata):
        # Get params
        # Voxel dimension in mm
        zooms = list(metadata["zooms"])

        if len(zooms) == 2:
            zooms += [1.0]
=======
    def __call__(self, sample):
        rdict = {}
        input_data = sample['input']

        # TODO: function?
        # Input data
        if len(input_data) > 1:
            # Multiple inputs
            # F.to_tensor transposes numpy arrays, to use torch.from_numpy, the array needs to be contiguous
            ret_input = [torch.from_numpy(np.ascontiguousarray(item)) if isinstance(item, np.ndarray) else
                         F.to_tensor(item) for item in input_data]
        else:
            # single input
            ret_input = torch.from_numpy(np.ascontiguousarray(input_data[0])) if isinstance(input_data[0], np.ndarray) \
                                         else F.to_tensor(input_data[0])

        rdict['input'] = ret_input

        # Labeled data
        if self.labeled:
            gt_data = sample['gt']
            if gt_data is not None:
                if isinstance(gt_data, list):
                    # multiple GT
                    ret_gt = torch.stack([torch.from_numpy(np.ascontiguousarray(item)) if isinstance(item, np.ndarray)
                                          else F.to_tensor(item)[0] for item in gt_data], dim=0)

                else:
                    # single GT
                    ret_gt = torch.from_numpy(np.ascontiguousarray(gt_data)) if isinstance(gt_data, np.ndarray) else \
                                              F.to_tensor(gt_data)
>>>>>>> 35b40f29

        hfactor = zooms[0] / self.hspace
        wfactor = zooms[1] / self.wspace
        dfactor = zooms[2] / self.dspace
        params_resample = (hfactor, wfactor, dfactor)

        # Save params
        metadata['resample'] = params_resample

        # Run resampling
        data_out = zoom(sample,
                        zoom=params_resample,
                        order=self.interpolation_order)

        # Data type
        data_out = data_out.astype(sample.dtype)

        return data_out, metadata


class NormalizeInstance(ImedTransform):
    """Normalize a tensor or an array image with mean and standard deviation estimated
    from the sample itself.
    """
    @multichannel_capable
    def __call__(self, sample, metadata={}):
        data_out = (sample - sample.mean()) / sample.std()
        return data_out, metadata


class CroppableArray(np.ndarray):
    """Adapted From: https://stackoverflow.com/a/41155020/13306686"""
    def __getitem__(self, item):
        all_in_slices = []
        pad = []
        for dim in range(self.ndim):
            # If the slice has no length then it's a single argument.
            # If it's just an integer then we just return, this is
            # needed for the representation to work properly
            # If it's not then create a list containing None-slices
            # for dim>=1 and continue down the loop
            try:
                len(item)
            except TypeError:
                if isinstance(item, int):
                    return super().__getitem__(item)
                newitem = [slice(None)]*self.ndim
                newitem[0] = item
                item = newitem
            # We're out of items, just append noop slices
            if dim >= len(item):
                all_in_slices.append(slice(0, self.shape[dim]))
                pad.append((0, 0))
            # We're dealing with an integer (no padding even if it's
            # out of bounds)
            if isinstance(item[dim], int):
                all_in_slices.append(slice(item[dim], item[dim]+1))
                pad.append((0, 0))
            # Dealing with a slice, here it get's complicated, we need
            # to correctly deal with None start/stop as well as with
            # out-of-bound values and correct padding
            elif isinstance(item[dim], slice):
                # Placeholders for values
                start, stop = 0, self.shape[dim]
                this_pad = [0, 0]
                if item[dim].start is None:
                    start = 0
                else:
                    if item[dim].start < 0:
                        this_pad[0] = -item[dim].start
                        start = 0
                    else:
                        start = item[dim].start
                if item[dim].stop is None:
                    stop = self.shape[dim]
                else:
                    if item[dim].stop > self.shape[dim]:
                        this_pad[1] = item[dim].stop - self.shape[dim]
                        stop = self.shape[dim]
                    else:
                        stop = item[dim].stop
                all_in_slices.append(slice(start, stop))
                pad.append(tuple(this_pad))

        # Let numpy deal with slicing
        ret = super().__getitem__(tuple(all_in_slices))
        # and padding
        ret = np.pad(ret, tuple(pad), mode='constant', constant_values=0)

        return ret


class Crop(ImedTransform):
    def __init__(self, size):
        self.size = size if len(size) == 3 else size + [0]
        self.is_2D = True if len(size) == 2 else False

    @staticmethod
    def _adjust_padding(npad, sample):
        npad_out_tuple = []
        for idx_dim, tuple_pad in enumerate(npad):
            pad_start, pad_end = tuple_pad
            if pad_start < 0 or pad_end < 0:
                # Move axis of interest
                sample_reorient = np.swapaxes(sample, 0, idx_dim)
                # Adjust pad and crop
                if pad_start < 0 and pad_end < 0:
                    sample_crop = sample_reorient[abs(pad_start):pad_end, :]
                    pad_end, pad_start = 0, 0
                elif pad_start < 0:
                    sample_crop = sample_reorient[abs(pad_start):, :]
                    pad_start = 0
                else: # i.e. pad_end < 0:
                    sample_crop = sample_reorient[:pad_end, :]
                    pad_end = 0
                # Reorient
                sample = np.swapaxes(sample_crop, 0, idx_dim)

            npad_out_tuple.append((pad_start, pad_end))

        return npad_out_tuple, sample

    @multichannel_capable
    def __call__(self, sample, metadata={}):
        # Get params
        th, tw, td = self.size
        fh, fw, fd, h, w, d = metadata['crop_params']

        # Crop data
        # Note we use here CroppableArray in order to deal with "out of boundaries" crop
        # e.g. if fh is negative or fh+th out of bounds, then it will pad
        if self.is_2D:
            data_out = sample.view(CroppableArray)[fh:fh + th, fw:fw + tw, :]
        else:
            data_out = sample.view(CroppableArray)[fh:fh+th, fw:fw+tw, fd:fd+td]

        return data_out, metadata

    @multichannel_capable
    @two_dim_compatible
    def undo_transform(self, sample, metadata):
        # Get crop params
        th, tw, td = self.size
        fh, fw, fd, h, w, d = metadata["crop_params"]

        # Compute params to undo transform
        pad_left = fw
        pad_right = w - pad_left - tw
        pad_top = fh
        pad_bottom = h - pad_top - th
        pad_front = fd
        pad_back = d - pad_front - td if not self.is_2D else 0
        npad = [(pad_top, pad_bottom), (pad_left, pad_right), (pad_front, pad_back)]

        # Check and adjust npad if needed, i.e. if crop out of boundaries
        npad_adj, sample_adj = self._adjust_padding(npad, sample.copy())

        # Apply padding
        data_out = np.pad(sample_adj,
                          npad_adj,
                          mode='constant',
                          constant_values=0).astype(sample.dtype)

        return data_out, metadata


class CenterCrop(Crop):
    """Make a centered crop of a specified size."""
    @multichannel_capable
    @two_dim_compatible
    def __call__(self, sample, metadata={}):
        # Crop parameters
        th, tw, td = self.size
        h, w, d = sample.shape
        fh = int(round((h - th) / 2.))
        fw = int(round((w - tw) / 2.))
        fd = int(round((d - td) / 2.))
        params = (fh, fw, fd, h, w, d)
        metadata['crop_params'] = params

        # Call base method
        return super().__call__(sample, metadata)


class ROICrop(Crop):
    """Make a crop of a specified size around a ROI."""
    @multichannel_capable
    @two_dim_compatible
    def __call__(self, sample, metadata={}):
        # If crop_params are not in metadata,
        # then we are here dealing with ROI data to determine crop params
        if 'crop_params' not in metadata:
            # Compute center of mass of the ROI
            h_roi, w_roi, d_roi = center_of_mass(sample.astype(np.int))
            h_roi, w_roi, d_roi = int(round(h_roi)), int(round(w_roi)), int(round(d_roi))
            th, tw, td = self.size
            th_half, tw_half, td_half = int(round(th / 2.)), int(round(tw / 2.)), int(round(td / 2.))

            # compute top left corner of the crop area
            fh = h_roi - th_half
            fw = w_roi - tw_half
            fd = d_roi - td_half

            # Crop params
            h, w, d = sample.shape
            params = (fh, fw, fd, h, w, d)
            metadata['crop_params'] = params

        # Call base method
        return super().__call__(sample, metadata)


class DilateGT(ImedTransform):
    """Randomly dilate a tensor ground-truth.
    :param dilation_factor: float, controls the number of dilation iterations.
                            For each individual lesion, the number of dilation iterations is computed as follows:
                                nb_it = int(round(dilation_factor * sqrt(lesion_area)))
                            If dilation_factor <= 0, then no dilation will be perfomed.
    """

    def __init__(self, dilation_factor):
        self.dil_factor = dilation_factor

    @staticmethod
    def dilate_lesion(arr_bin, arr_soft, label_values):
        for lb in label_values:
            # binary dilation with 1 iteration
            arr_dilated = binary_dilation(arr_bin, iterations=1)

            # isolate new voxels, i.e. the ones from the dilation
            new_voxels = np.logical_xor(arr_dilated, arr_bin).astype(np.int)

            # assign a soft value (]0, 1[) to the new voxels
            soft_new_voxels = lb * new_voxels

            # add the new voxels to the input mask
            arr_soft += soft_new_voxels
            arr_bin = (arr_soft > 0).astype(np.int)

        return arr_bin, arr_soft

    def dilate_arr(self, arr, dil_factor):
        # identify each object
        arr_labeled, lb_nb = label(arr.astype(np.int))

        # loop across each object
        arr_bin_lst, arr_soft_lst = [], []
        for obj_idx in range(1, lb_nb + 1):
            arr_bin_obj = (arr_labeled == obj_idx).astype(np.int)
            arr_soft_obj = np.copy(arr_bin_obj).astype(np.float)
            # compute the number of dilation iterations depending on the size of the lesion
            nb_it = int(round(dil_factor * math.sqrt(arr_bin_obj.sum())))
            # values of the voxels added to the input mask
            soft_label_values = [x / (nb_it + 1) for x in range(nb_it, 0, -1)]
            # dilate lesion
            arr_bin_dil, arr_soft_dil = self.dilate_lesion(arr_bin_obj, arr_soft_obj, soft_label_values)
            arr_bin_lst.append(arr_bin_dil)
            arr_soft_lst.append(arr_soft_dil)

        # sum dilated objects
        arr_bin_idx = np.sum(np.array(arr_bin_lst), axis=0)
        arr_soft_idx = np.sum(np.array(arr_soft_lst), axis=0)
        # clip values in case dilated voxels overlap
        arr_bin_clip, arr_soft_clip = np.clip(arr_bin_idx, 0, 1), np.clip(arr_soft_idx, 0.0, 1.0)

        return arr_soft_clip.astype(np.float), arr_bin_clip.astype(np.int)

    @staticmethod
    def random_holes(arr_in, arr_soft, arr_bin):
        arr_soft_out = np.copy(arr_soft)

        # coordinates of the new voxels, i.e. the ones from the dilation
        new_voxels_xx, new_voxels_yy, new_voxels_zz = np.where(np.logical_xor(arr_bin, arr_in))
        nb_new_voxels = new_voxels_xx.shape[0]

        # ratio of voxels added to the input mask from the dilated mask
        new_voxel_ratio = random.random()
        # randomly select new voxel indexes to remove
        idx_to_remove = random.sample(range(nb_new_voxels),
                                      int(round(nb_new_voxels * (1 - new_voxel_ratio))))

        # set to zero the here-above randomly selected new voxels
        arr_soft_out[new_voxels_xx[idx_to_remove],
                     new_voxels_yy[idx_to_remove],
                     new_voxels_zz[idx_to_remove]] = 0.0
        arr_bin_out = (arr_soft_out > 0).astype(np.int)

        return arr_soft_out, arr_bin_out

    @staticmethod
    def post_processing(arr_in, arr_soft, arr_bin, arr_dil):
        # remove new object that are not connected to the input mask
        arr_labeled, lb_nb = label(arr_bin)

        connected_to_in = arr_labeled * arr_in
        for lb in range(1, lb_nb + 1):
            if np.sum(connected_to_in == lb) == 0:
                arr_soft[arr_labeled == lb] = 0

        struct = np.ones((3, 3, 1) if arr_soft.shape[2] == 1 else (3, 3, 3))
        # binary closing
        arr_bin_closed = binary_closing((arr_soft > 0).astype(np.int), structure=struct)
        # fill binary holes
        arr_bin_filled = binary_fill_holes(arr_bin_closed)

        # recover the soft-value assigned to the filled-holes
        arr_soft_out = arr_bin_filled * arr_dil

        return arr_soft_out

<<<<<<< HEAD
    @multichannel_capable
    @two_dim_compatible
    def __call__(self, sample, metadata={}):
        # binarize for processing
        gt_data_np = (sample > 0.5).astype(np.int_)
=======
    def __call__(self, sample):
        gt_data = sample['gt']
        gt_t = []
        for gt in gt_data:
            gt_data_np = np.array(gt)
            # binarize for processing
            gt_data_np = (gt_data_np > 0.5).astype(np.int_)

            if self.dil_factor > 0 and np.sum(gt):
                # dilation
                gt_dil, gt_dil_bin = self.dilate_arr(gt_data_np, self.dil_factor)

                # random holes in dilated area
                gt_holes, gt_holes_bin = self.random_holes(gt_data_np, gt_dil, gt_dil_bin)

                # post-processing
                gt_pp = self.post_processing(gt_data_np, gt_holes, gt_holes_bin, gt_dil)

                # mask with ROI
                if sample['roi'][0] is not None:
                    gt_pp[np.array(sample['roi'][0]) == 0] = 0.0

                gt_t.append(Image.fromarray(gt_pp))

        if len(gt_t):
            rdict = {'gt': gt_t}
            sample.update(rdict)

        return sample


class StackTensors(IMEDTransform):
    """Stack all modalities, as a list, in a single tensor."""

    def __call__(self, sample):
        rdict = {}

        # Input data
        if isinstance(sample['input'], list):
            input_data = sample['input']
            rdict['input'] = torch.cat(input_data, dim=0)
            sample.update(rdict)

        # Labeled data
        if isinstance(sample['gt'], list):
            gt_data = sample['gt']
            rdict['gt'] = torch.cat(gt_data, dim=0)
            sample.update(rdict)

        return sample

    def undo_transform(self, sample):
        return sample


class CenterCrop3D(IMEDTransform):
    """Make a centered crop of a specified size.
    :param labeled: if it is a segmentation task.
                         When this is True (default), the crop
                         will also be applied to the ground truth.
    """

    def __init__(self, size, labeled=True):
        self.size = size
        self.labeled = labeled

    def undo_transform(self, sample):
        # TODO: Make it compatible with lists
        # Compute parameters
        crop_size = self.size
        self.size = sample['input_metadata']["__centercrop"]
        th, tw, td = self.size
        h, w, d = sample['input'][0,].shape
        fh = max(int(round((h - th) / 2.)), 0)
        fw = max(int(round((w - tw) / 2.)), 0)
        fd = max(int(round((d - td) / 2.)), 0)

        crop_params = (fh, fw, fd)
        n_channel = sample["input"].shape[0]
        undo_input = np.zeros((n_channel, th, tw, td))
        undo_gt = np.zeros((n_channel, th, tw, td))
        for i in range(sample['input'].shape[0]):
            undo_input[i,] = self.do_crop(list_data=[sample['input'][i,]], crop_params=crop_params)[0]
            undo_gt[i,] = self.do_crop(list_data=[sample['gt'][i,]], crop_params=crop_params, cval=0)[0]
        # Update
        rdict = {'input': undo_input, 'gt': undo_gt}
        self.size = crop_size

        sample.update(rdict)
        return sample

    def do_crop(self, list_data, crop_params, cval=None):
        th, tw, td = self.size
        fh, fw, fd = crop_params

        list_crop_data = []
        for data in list_data:
            # Do crop
            crop_data = data[fh:fh + th,  fw:fw + tw, fd:fd + td]

            # Pad image with mean if image smaller than crop size
            ch, cw, cd = crop_data.shape
            if (cw, ch, cd) != (tw, th, td):
                w_diff = (tw - cw) / 2.
                iw = 1 if w_diff % 1 != 0 else 0
                h_diff = (th - ch) / 2.
                ih = 1 if h_diff % 1 != 0 else 0
                d_diff = (td - cd) / 2.
                id_ = 1 if d_diff % 1 != 0 else 0
                npad = ((int(h_diff) + ih, int(h_diff)),
                        (int(w_diff) + iw, int(w_diff)),
                        (int(d_diff) + id_, int(d_diff)))
                constant_values = cval if not cval is None else np.mean(crop_data)
                crop_data = np.pad(crop_data,
                                   pad_width=npad,
                                   mode='constant',
                                   constant_values=constant_values)

            list_crop_data.append(crop_data)

        return list_crop_data

    def __call__(self, sample):
        # TODO: compatible with non list
        # TODO: ROI

        # Get params
        h, w, d = sample['input'][0].shape
        th, tw, td = self.size
        fh = max(int(round((h - th) / 2.)), 0)
        fw = max(int(round((w - tw) / 2.)), 0)
        fd = max(int(round((d - td) / 2.)), 0)
        crop_params = (fh, fw, fd)

        # Propagate params
        for idx, img in enumerate(sample['input']):
            sample['input_metadata'][idx]["__centercrop"] = h, w, d
>>>>>>> 35b40f29

        if self.dil_factor > 0 and np.sum(sample):
            # dilation
            gt_dil, gt_dil_bin = self.dilate_arr(gt_data_np, self.dil_factor)

<<<<<<< HEAD
            # random holes in dilated area
            gt_holes, gt_holes_bin = self.random_holes(gt_data_np, gt_dil, gt_dil_bin)
=======
        do_gt = self.do_crop(list_data=sample['gt'], crop_params=crop_params, cval=0)
        rdict['gt'] = do_gt
>>>>>>> 35b40f29

            # post-processing
            gt_pp = self.post_processing(gt_data_np, gt_holes, gt_holes_bin, gt_dil)

            return gt_pp.astype(np.float32), metadata

<<<<<<< HEAD
=======
class NormalizeInstance3D(IMEDTransform):

    @staticmethod
    def do_normalize(data):
        # TODO: instance_norm?
        # Check if not empty
        if data.type(torch.bool).any():
            mean, std = data.mean(), data.std()
            return F.normalize(data,
                               [mean for _ in range(0, data.shape[0])],
                               [std for _ in range(0, data.shape[0])]).unsqueeze(0)
        else:
            return data.unsqueeze(0)

    def __call__(self, sample):
        input_data = sample['input']

        # TODO: Decorator
        if isinstance(input_data, list):
            input_data_normalized = []
            for i in range(len(input_data)):
                input_data_normalized.append(self.do_normalize(input_data[i]))
>>>>>>> 35b40f29
        else:
            return sample, metadata


class RandomRotation(ImedTransform):
    def __init__(self, degrees):
        if isinstance(degrees, numbers.Number):
            if degrees < 0:
                raise ValueError("If degrees is a single number, it must be positive.")
            self.degrees = (-degrees, degrees)
        else:
            assert isinstance(degrees, (tuple, list)) and len(degrees) == 2, \
                "degrees should be a list or tuple and it must be of length 2."
            self.degrees = degrees

    @multichannel_capable
    @two_dim_compatible
    def __call__(self, sample, metadata={}):
        # If angle and metadata have been already defined for this sample, then use them
        if 'rotation' in metadata:
            angle, axes = metadata['rotation']
        # Otherwise, get random ones
        else:
            # Get the random angle
            angle = np.random.uniform(self.degrees[0], self.degrees[1])
            # Get the two axes that define the plane of rotation
            axes = tuple(random.sample(range(3 if sample.shape[2] > 1 else 2), 2))
            # Save params
            metadata['rotation'] = [angle, axes]

        # Do rotation
        data_out = rotate(sample,
                          angle=angle,
                          axes=axes,
                          reshape=False,
                          order=1).astype(sample.dtype)

        return data_out, metadata

    @multichannel_capable
    @two_dim_compatible
    def undo_transform(self, sample, metadata):
        # IMPORTANT NOTE: this function does not work with images (but works with labels)
        assert "rotation" in metadata
        # Opposite rotation, same axes
        angle, axes = - metadata['rotation'][0], metadata['rotation'][1]

        # Undo rotation
        data_out = rotate(sample,
                          angle=angle,
                          axes=axes,
                          reshape=False,
                          order=1).astype(sample.dtype)

        return data_out, metadata


class RandomReverse(ImedTransform):
    """Make a randomized symmetric inversion of the different values of each dimensions."""
    @multichannel_capable
    @two_dim_compatible
    def __call__(self, sample, metadata={}):
        if 'reverse' in metadata:
            flip_axes = metadata['reverse']
        else:
            # Flip axis booleans
            flip_axes = [np.random.randint(2) == 1 for _ in [0, 1, 2]]
            # Save in metadata
            metadata['reverse'] = flip_axes

        # Run flip
        for idx_axis, flip_bool in enumerate(flip_axes):
            if flip_axes:
                sample = np.flip(sample, axis=idx_axis).copy()

        return sample, metadata

    @multichannel_capable
    @two_dim_compatible
    def undo_transform(self, sample, metadata):
        assert "reverse" in metadata
        return self.__call__(sample, metadata)


class RandomAffine(RandomRotation):
    # TODO: implement scale and shear
    def __init__(self, degrees, translate=None):
        super().__init__(degrees)

        # Check Translate
        if translate is not None:
            assert isinstance(translate, (tuple, list)) and (len(translate) == 2 or len(translate) == 3), \
                "translate should be a list or tuple and it must be of length 2 or 3."
            for t in translate:
                if not (0.0 <= t <= 1.0):
                    raise ValueError("translation values should be between 0 and 1")
            if len(translate) == 2:
                translate.append(0.0)
        self.translate = translate

    @multichannel_capable
    @two_dim_compatible
    def __call__(self, sample, metadata={}):

        # Get params
        if 'affine' in metadata:
            angle, axes_rot, translations = metadata['affine']
        else:
            self.data_shape = sample.shape

            angle = np.random.uniform(self.degrees[0], self.degrees[1])
            # Get the two axes that define the plane of rotation
            axes_rot = tuple(random.sample(range(3 if sample.shape[2] > 1 else 2), 2))

            if self.translate is not None:
                max_dx = self.translate[0] * self.data_shape[0]
                max_dy = self.translate[1] * self.data_shape[1]
                max_dz = self.translate[2] * self.data_shape[2]
                translations = (np.round(np.random.uniform(-max_dx, max_dx)),
                                np.round(np.random.uniform(-max_dy, max_dy)),
                                np.round(np.random.uniform(-max_dz, max_dz)))
            else:
                translations = (0, 0, 0)

            metadata['affine'] = [angle, axes_rot, translations]

        # Run Rotation
        data_rot, _ = RandomRotation(self.degrees).__call__(sample, {'rotation': [angle, axes_rot]})
        # Run Translation
        data_rot_trans = shift(data_rot, shift=translations, order=1).astype(sample.dtype)
        # Run Scaling
        #data_rot_trans_scaled = zoom(data_rot_trans, zoom=scale, order=1)

        return data_rot_trans, metadata


    @multichannel_capable
    @two_dim_compatible
    def undo_transform(self, sample, metadata):
        # IMPORTANT NOTE: this function does not work with images (but works with labels)
        assert "affine" in metadata
        # Opposite rotation, same axesopposite translations
        angle, axes = - metadata['affine'][0], metadata['affine'][1]
        # Opposite translation
        translations = tuple([-t for t in metadata['affine'][2]])
        # Inverse scaling
        #scale = 1. / metadata['affine'][3]

<<<<<<< HEAD
        # Params
        dict_params = {"affine": [angle, axes, translations]}  #, scale]}
=======
        ret_input = []
        for volume in input_data:
            img_data = np.zeros(input_data[0].shape)
            for idx in range(volume.shape[-1]):
                img = volume[..., idx]
                pil_img = Image.fromarray(img, mode='F')
                img_data[..., idx] = np.array(self.sample_augment(pil_img, params))
            ret_input.append(img_data.astype('float32'))
>>>>>>> 35b40f29

        # Undo rotation
        data_out, metadata = self.__call__(sample, dict_params)

<<<<<<< HEAD
        return data_out, metadata
=======
        if self.labeled:
            gt_data = sample['gt']
            ret_gt = []
            for labels in gt_data:
                gt_vol = np.zeros(labels.shape)
                for idx in range(labels.shape[-1]):
                    gt = labels[..., idx]
                    pil_img = Image.fromarray(gt, mode='F')
                    gt_vol[..., idx] = np.array(self.sample_augment(pil_img, params))
                ret_gt.append(gt_vol.astype('float32'))
            rdict['gt'] = ret_gt
>>>>>>> 35b40f29


class RandomShiftIntensity(ImedTransform):

<<<<<<< HEAD
    def __init__(self, shift_range, prob=0.1):
=======
class RandomTensorChannelShift(IMEDTransform):
    def __init__(self, shift_range):
>>>>>>> 35b40f29
        self.shift_range = shift_range
        self.prob = prob

    @multichannel_capable
    def __call__(self, sample, metadata={}):
        if np.random.random() < self.prob:
            # Get random offset
            offset = np.random.uniform(self.shift_range[0], self.shift_range[1])
        else:
            offset = 0.0

        # Update metadata
        metadata['offset'] = offset
        # Shift intensity
        data = (sample + offset).astype(sample.dtype)
        return data, metadata

    @multichannel_capable
    def undo_transform(self, sample, metadata={}):
        assert 'offset' in metadata
        # Get offset
        offset = metadata['offset']
        # Substract offset
        data = (sample - offset).astype(sample.dtype)
        return data, metadata


class ElasticTransform(ImedTransform):
    """Elastic transform for 2D and 3D inputs."""

    def __init__(self, alpha_range, sigma_range, p=0.1):
        self.alpha_range = alpha_range
        self.sigma_range = sigma_range
        self.p = p

    @multichannel_capable
    @two_dim_compatible
    def __call__(self, sample, metadata={}):
        # if params already defined, i.e. sample is GT
        if "elastic" in metadata:
            alpha, sigma = metadata["elastic"]

        elif np.random.random() < self.p:
            # Get params
            alpha = np.random.uniform(self.alpha_range[0], self.alpha_range[1])
            sigma = np.random.uniform(self.sigma_range[0], self.sigma_range[1])

            # Save params
            metadata["elastic"] = [alpha, sigma]

        else:
            metadata["elastic"] = [None, None]

        if any(metadata["elastic"]):
            # Get shape
            shape = sample.shape

            # Compute random deformation
            dx = gaussian_filter((np.random.rand(*shape) * 2 - 1),
                                 sigma, mode="constant", cval=0) * alpha
            dy = gaussian_filter((np.random.rand(*shape) * 2 - 1),
                                 sigma, mode="constant", cval=0) * alpha
            dz = gaussian_filter((np.random.rand(*shape) * 2 - 1),
                                 sigma, mode="constant", cval=0) * alpha
            if shape[2] == 1:
                dz = 0  # No deformation along the last dimension
            x, y, z = np.meshgrid(np.arange(shape[0]),
                                  np.arange(shape[1]),
                                  np.arange(shape[2]), indexing='ij')
            indices = np.reshape(x + dx, (-1, 1)),\
                      np.reshape(y + dy, (-1, 1)),\
                      np.reshape(z + dz, (-1, 1))

            # Apply deformation
            data_out = map_coordinates(sample, indices, order=1, mode='reflect')
            # Keep input shape
            data_out = data_out.reshape(shape)
            # Keep data type
            data_out = data_out.astype(sample.dtype)

            return data_out, metadata

        else:
            return sample, metadata


class AdditiveGaussianNoise(ImedTransform):

    def __init__(self, mean=0.0, std=0.01):
        self.mean = mean
        self.std = std

    @multichannel_capable
    def __call__(self, sample, metadata={}):
        if "gaussian_noise" in metadata:
            noise = metadata["gaussian_noise"]
        else:
            # Get random noise
            noise = np.random.normal(self.mean, self.std, sample.shape)
            noise = noise.astype(np.float32)

        # Apply noise
        data_out = sample + noise

        return data_out.astype(sample.dtype), metadata


class Clahe(ImedTransform):
    # TODO: Adapt to 3D
    def __init__(self, clip_limit=3.0, kernel_size=(8, 8)):
        # Default values are based upon the following paper:
        # https://arxiv.org/abs/1804.09400 (3D Consistent Cardiac Segmentation)
        self.clip_limit = clip_limit
        self.kernel_size = kernel_size

    @multichannel_capable
    def __call__(self, sample, metadata={}):
        assert len(sample.shape) == 2
        assert len(self.kernel_size) == len(sample.shape)
        # Run equalization
        data_out = equalize_adapthist(sample,
                                      kernel_size=self.kernel_size,
                                      clip_limit=self.clip_limit).astype(sample.dtype)

        return data_out, metadata


class HistogramClipping(ImedTransform):

    def __init__(self, min_percentile=5.0, max_percentile=95.0):
        self.min_percentile = min_percentile
        self.max_percentile = max_percentile

    @multichannel_capable
    def __call__(self, sample, metadata={}):
        data = np.copy(sample)
        # Run clipping
        percentile1 = np.percentile(sample, self.min_percentile)
        percentile2 = np.percentile(sample, self.max_percentile)
        data[sample <= percentile1] = percentile1
        data[sample >= percentile2] = percentile2
        return data, metadata


def rescale_values_array(arr, minv=0.0, maxv=1.0, dtype=np.float32):
    """Rescale the values of numpy array `arr` to be from `minv` to `maxv`."""
    if dtype is not None:
        arr = arr.astype(dtype)

    mina = np.min(arr)
    maxa = np.max(arr)

    if mina == maxa:
        return arr * minv

    norm = (arr - mina) / (maxa - mina)  # normalize the array first
    return (norm * (maxv - minv)) + minv  # rescale by minv and maxv, which is the normalized array by default<|MERGE_RESOLUTION|>--- conflicted
+++ resolved
@@ -138,123 +138,13 @@
                 sample, metadata = tr.undo_transform(sample, metadata)
             return sample, metadata
 
-<<<<<<< HEAD
 
 class UndoTransform(object):
     def __init__(self, transform):
         self.transform = transform
-=======
-    def __init__(self, wspace, hspace, dspace=1, slice_axis="axial", labeled=True):
-        self.hspace = hspace
-        self.wspace = wspace
-        self.dspace = dspace
-        self.slice_axis = imed_utils.AXIS_DCT[slice_axis]
-        self.labeled = labeled
-
-    def do_resample(self, list_data, zooms, interpolation_order=2):
-        list_data_out = []
-        for i, data in enumerate(list_data):
-            if isinstance(data, np.ndarray):
-                resampled_data = zoom(data, zooms, order=interpolation_order).astype(data.dtype)
-
-            # if ... else temporary until transform refactor PR passes
-            else:
-                resampled_data = Image.fromarray(zoom(data, zooms, order=interpolation_order))
-
-            list_data_out.append(resampled_data)
-        return list_data_out
-
-    def undo_transform(self, sample):
-        rdict = {}
-
-        # Get original data shape
-        self.hshape, self.wshape, self.dshape = sample["input_metadata"]["data_shape"]
-
-        if isinstance(sample['input'], np.ndarray):
-            h, w, d = sample['input'][0, ].shape
-            dfactor = self.dshape / d
-        else:
-            w, h = sample['input'][0].size
-        hfactor = self.hshape / h
-        wfactor = self.wshape / w
-        # `isinstance(sample["input"], np.ndarray)` temporary until refactor transform is merged
-        self.is_3D = isinstance(sample["input"], np.ndarray) and len(sample["input"].shape) == 4
-        factors = (hfactor, wfactor, dfactor) if self.is_3D else (hfactor, wfactor)
-
-        # Input data
-        rdict['input'] = self.do_resample(list_data=sample["input"],
-                                          zooms=factors,
-                                          interpolation_order=2)
-
-        # Prediction data
-        # Note: We use here self.interpolation instead of forcing Image.NEAREST
-        #       in order to ensure soft output
-        rdict['gt'] = self.do_resample(list_data=sample["gt"],
-                                       zooms=factors,
-                                       interpolation_order=0)
-        if self.is_3D:
-            n_channel = sample["input"].shape[0]
-            undo_input = np.zeros((n_channel, self.hshape, self.wshape, self.dshape))
-            undo_gt = np.zeros((n_channel, self.hshape, self.wshape, self.dshape))
-
-            for i in range(len(rdict['gt'])):
-                undo_input[i, ] = rdict['input'][0]
-                undo_gt[i, ] = rdict['gt'][0]
-            rdict["input"] = undo_input
-            rdict["gt"] = undo_gt
-
-        # Update
-        sample.update(rdict)
-        return sample
->>>>>>> 35b40f29
 
     def __call__(self, sample):
         return self.transform.undo_transform(sample)
-
-<<<<<<< HEAD
-=======
-        # Get new data shape
-        # Based on the assumption that the metadata of every modality are equal.
-        # Voxel dimension in mm
-        self.hzoom, self.wzoom, self.dzoom = sample["input_metadata"][0]["zooms"]
-        self.hshape, self.wshape, self.dshape = sample["input_metadata"][0]["data_shape"]
-        # `isinstance(sample["input"][0], np.ndarray)` temporary -> until transforms refactor is merged
-        self.is_3D = isinstance(sample["input"][0], np.ndarray) and len(sample["input"][0].shape) == 3
-
-        hfactor = self.hzoom / self.hspace
-        wfactor = self.wzoom / self.wspace
-        dfactor = self.dzoom / self.dspace
-
-        factors = (hfactor, wfactor, dfactor) if self.is_3D else (hfactor, wfactor)
-
-        # Input data
-        rdict['input'] = self.do_resample(list_data=sample["input"],
-                                          zooms=factors)
-
-        # Labeled data
-        if self.labeled:
-            rdict['gt'] = self.do_resample(list_data=sample["gt"],
-                                           zooms=factors,
-                                           interpolation_order=0)
-
-        # ROI data
-        if "roi" in sample and sample['roi'] is not None:
-            rdict['roi'] = self.do_resample(list_data=sample["roi"],
-                                            zooms=factors,
-                                            interpolation_order=0)
-
-        # Update
-        sample.update(rdict)
-        return sample
-
-
-class Normalize(IMEDTransform):
-    """Normalize a tensor image with mean and standard deviation.
-    :param mean: mean value.
-    :param std: standard deviation value.
-    In case of multiple inputs, both mean and std are lists.
-    """
->>>>>>> 35b40f29
 
 class NumpyToTensor(ImedTransform):
     """Converts numpy array to tensor object."""
@@ -307,7 +197,7 @@
 
         return data_out, metadata
 
-<<<<<<< HEAD
+
     @multichannel_capable
     @two_dim_compatible
     def __call__(self, sample, metadata):
@@ -317,39 +207,6 @@
 
         if len(zooms) == 2:
             zooms += [1.0]
-=======
-    def __call__(self, sample):
-        rdict = {}
-        input_data = sample['input']
-
-        # TODO: function?
-        # Input data
-        if len(input_data) > 1:
-            # Multiple inputs
-            # F.to_tensor transposes numpy arrays, to use torch.from_numpy, the array needs to be contiguous
-            ret_input = [torch.from_numpy(np.ascontiguousarray(item)) if isinstance(item, np.ndarray) else
-                         F.to_tensor(item) for item in input_data]
-        else:
-            # single input
-            ret_input = torch.from_numpy(np.ascontiguousarray(input_data[0])) if isinstance(input_data[0], np.ndarray) \
-                                         else F.to_tensor(input_data[0])
-
-        rdict['input'] = ret_input
-
-        # Labeled data
-        if self.labeled:
-            gt_data = sample['gt']
-            if gt_data is not None:
-                if isinstance(gt_data, list):
-                    # multiple GT
-                    ret_gt = torch.stack([torch.from_numpy(np.ascontiguousarray(item)) if isinstance(item, np.ndarray)
-                                          else F.to_tensor(item)[0] for item in gt_data], dim=0)
-
-                else:
-                    # single GT
-                    ret_gt = torch.from_numpy(np.ascontiguousarray(gt_data)) if isinstance(gt_data, np.ndarray) else \
-                                              F.to_tensor(gt_data)
->>>>>>> 35b40f29
 
         hfactor = zooms[0] / self.hspace
         wfactor = zooms[1] / self.wspace
@@ -660,194 +517,25 @@
 
         return arr_soft_out
 
-<<<<<<< HEAD
+
     @multichannel_capable
     @two_dim_compatible
     def __call__(self, sample, metadata={}):
         # binarize for processing
         gt_data_np = (sample > 0.5).astype(np.int_)
-=======
-    def __call__(self, sample):
-        gt_data = sample['gt']
-        gt_t = []
-        for gt in gt_data:
-            gt_data_np = np.array(gt)
-            # binarize for processing
-            gt_data_np = (gt_data_np > 0.5).astype(np.int_)
-
-            if self.dil_factor > 0 and np.sum(gt):
-                # dilation
-                gt_dil, gt_dil_bin = self.dilate_arr(gt_data_np, self.dil_factor)
-
-                # random holes in dilated area
-                gt_holes, gt_holes_bin = self.random_holes(gt_data_np, gt_dil, gt_dil_bin)
-
-                # post-processing
-                gt_pp = self.post_processing(gt_data_np, gt_holes, gt_holes_bin, gt_dil)
-
-                # mask with ROI
-                if sample['roi'][0] is not None:
-                    gt_pp[np.array(sample['roi'][0]) == 0] = 0.0
-
-                gt_t.append(Image.fromarray(gt_pp))
-
-        if len(gt_t):
-            rdict = {'gt': gt_t}
-            sample.update(rdict)
-
-        return sample
-
-
-class StackTensors(IMEDTransform):
-    """Stack all modalities, as a list, in a single tensor."""
-
-    def __call__(self, sample):
-        rdict = {}
-
-        # Input data
-        if isinstance(sample['input'], list):
-            input_data = sample['input']
-            rdict['input'] = torch.cat(input_data, dim=0)
-            sample.update(rdict)
-
-        # Labeled data
-        if isinstance(sample['gt'], list):
-            gt_data = sample['gt']
-            rdict['gt'] = torch.cat(gt_data, dim=0)
-            sample.update(rdict)
-
-        return sample
-
-    def undo_transform(self, sample):
-        return sample
-
-
-class CenterCrop3D(IMEDTransform):
-    """Make a centered crop of a specified size.
-    :param labeled: if it is a segmentation task.
-                         When this is True (default), the crop
-                         will also be applied to the ground truth.
-    """
-
-    def __init__(self, size, labeled=True):
-        self.size = size
-        self.labeled = labeled
-
-    def undo_transform(self, sample):
-        # TODO: Make it compatible with lists
-        # Compute parameters
-        crop_size = self.size
-        self.size = sample['input_metadata']["__centercrop"]
-        th, tw, td = self.size
-        h, w, d = sample['input'][0,].shape
-        fh = max(int(round((h - th) / 2.)), 0)
-        fw = max(int(round((w - tw) / 2.)), 0)
-        fd = max(int(round((d - td) / 2.)), 0)
-
-        crop_params = (fh, fw, fd)
-        n_channel = sample["input"].shape[0]
-        undo_input = np.zeros((n_channel, th, tw, td))
-        undo_gt = np.zeros((n_channel, th, tw, td))
-        for i in range(sample['input'].shape[0]):
-            undo_input[i,] = self.do_crop(list_data=[sample['input'][i,]], crop_params=crop_params)[0]
-            undo_gt[i,] = self.do_crop(list_data=[sample['gt'][i,]], crop_params=crop_params, cval=0)[0]
-        # Update
-        rdict = {'input': undo_input, 'gt': undo_gt}
-        self.size = crop_size
-
-        sample.update(rdict)
-        return sample
-
-    def do_crop(self, list_data, crop_params, cval=None):
-        th, tw, td = self.size
-        fh, fw, fd = crop_params
-
-        list_crop_data = []
-        for data in list_data:
-            # Do crop
-            crop_data = data[fh:fh + th,  fw:fw + tw, fd:fd + td]
-
-            # Pad image with mean if image smaller than crop size
-            ch, cw, cd = crop_data.shape
-            if (cw, ch, cd) != (tw, th, td):
-                w_diff = (tw - cw) / 2.
-                iw = 1 if w_diff % 1 != 0 else 0
-                h_diff = (th - ch) / 2.
-                ih = 1 if h_diff % 1 != 0 else 0
-                d_diff = (td - cd) / 2.
-                id_ = 1 if d_diff % 1 != 0 else 0
-                npad = ((int(h_diff) + ih, int(h_diff)),
-                        (int(w_diff) + iw, int(w_diff)),
-                        (int(d_diff) + id_, int(d_diff)))
-                constant_values = cval if not cval is None else np.mean(crop_data)
-                crop_data = np.pad(crop_data,
-                                   pad_width=npad,
-                                   mode='constant',
-                                   constant_values=constant_values)
-
-            list_crop_data.append(crop_data)
-
-        return list_crop_data
-
-    def __call__(self, sample):
-        # TODO: compatible with non list
-        # TODO: ROI
-
-        # Get params
-        h, w, d = sample['input'][0].shape
-        th, tw, td = self.size
-        fh = max(int(round((h - th) / 2.)), 0)
-        fw = max(int(round((w - tw) / 2.)), 0)
-        fd = max(int(round((d - td) / 2.)), 0)
-        crop_params = (fh, fw, fd)
-
-        # Propagate params
-        for idx, img in enumerate(sample['input']):
-            sample['input_metadata'][idx]["__centercrop"] = h, w, d
->>>>>>> 35b40f29
 
         if self.dil_factor > 0 and np.sum(sample):
             # dilation
             gt_dil, gt_dil_bin = self.dilate_arr(gt_data_np, self.dil_factor)
 
-<<<<<<< HEAD
             # random holes in dilated area
             gt_holes, gt_holes_bin = self.random_holes(gt_data_np, gt_dil, gt_dil_bin)
-=======
-        do_gt = self.do_crop(list_data=sample['gt'], crop_params=crop_params, cval=0)
-        rdict['gt'] = do_gt
->>>>>>> 35b40f29
 
             # post-processing
             gt_pp = self.post_processing(gt_data_np, gt_holes, gt_holes_bin, gt_dil)
 
             return gt_pp.astype(np.float32), metadata
 
-<<<<<<< HEAD
-=======
-class NormalizeInstance3D(IMEDTransform):
-
-    @staticmethod
-    def do_normalize(data):
-        # TODO: instance_norm?
-        # Check if not empty
-        if data.type(torch.bool).any():
-            mean, std = data.mean(), data.std()
-            return F.normalize(data,
-                               [mean for _ in range(0, data.shape[0])],
-                               [std for _ in range(0, data.shape[0])]).unsqueeze(0)
-        else:
-            return data.unsqueeze(0)
-
-    def __call__(self, sample):
-        input_data = sample['input']
-
-        # TODO: Decorator
-        if isinstance(input_data, list):
-            input_data_normalized = []
-            for i in range(len(input_data)):
-                input_data_normalized.append(self.do_normalize(input_data[i]))
->>>>>>> 35b40f29
         else:
             return sample, metadata
 
@@ -996,48 +684,18 @@
         # Inverse scaling
         #scale = 1. / metadata['affine'][3]
 
-<<<<<<< HEAD
         # Params
         dict_params = {"affine": [angle, axes, translations]}  #, scale]}
-=======
-        ret_input = []
-        for volume in input_data:
-            img_data = np.zeros(input_data[0].shape)
-            for idx in range(volume.shape[-1]):
-                img = volume[..., idx]
-                pil_img = Image.fromarray(img, mode='F')
-                img_data[..., idx] = np.array(self.sample_augment(pil_img, params))
-            ret_input.append(img_data.astype('float32'))
->>>>>>> 35b40f29
 
         # Undo rotation
         data_out, metadata = self.__call__(sample, dict_params)
 
-<<<<<<< HEAD
         return data_out, metadata
-=======
-        if self.labeled:
-            gt_data = sample['gt']
-            ret_gt = []
-            for labels in gt_data:
-                gt_vol = np.zeros(labels.shape)
-                for idx in range(labels.shape[-1]):
-                    gt = labels[..., idx]
-                    pil_img = Image.fromarray(gt, mode='F')
-                    gt_vol[..., idx] = np.array(self.sample_augment(pil_img, params))
-                ret_gt.append(gt_vol.astype('float32'))
-            rdict['gt'] = ret_gt
->>>>>>> 35b40f29
+
 
 
 class RandomShiftIntensity(ImedTransform):
-
-<<<<<<< HEAD
     def __init__(self, shift_range, prob=0.1):
-=======
-class RandomTensorChannelShift(IMEDTransform):
-    def __init__(self, shift_range):
->>>>>>> 35b40f29
         self.shift_range = shift_range
         self.prob = prob
 
