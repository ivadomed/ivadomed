--- conflicted
+++ resolved
@@ -15,12 +15,9 @@
 def get_transform_names():
     """Function used in the main to differentiate the IVADO transfroms
        from the mt_transforms."""
-<<<<<<< HEAD
+
     return ['DilateGT', 'ROICrop2D', 'Resample', 'NormalizeInstance', 'ToTensor', 'CenterCrop2D', 'CenterCrop3D',
             'RandomAffine3D', 'NormalizeInstance3D', 'ToTensor3D']
-=======
-    return ['DilateGT', 'ROICrop2D', 'Resample', 'NormalizeInstance', 'ToTensor']
->>>>>>> 52a70ae7
 
 
 class UndoCompose(object):
