--- conflicted
+++ resolved
@@ -4,17 +4,9 @@
 from tqdm import tqdm
 from torchvision import transforms as torch_transforms
 
-<<<<<<< HEAD
-import ivadomed.loader.bids_dataset
-import ivadomed.loader.tools.slice_filter
-from ivadomed import config_manager as imed_config_manager
-from ivadomed.loader import loader as imed_loader
-from ivadomed.loader.tools import utils as imed_loader_utils
-=======
 from ivadomed.loader.bids_dataset import BidsDataset
 from ivadomed import config_manager as imed_config_manager
 from ivadomed.loader import utils as imed_loader_utils
->>>>>>> 03479fd0
 from ivadomed import transforms as imed_transforms
 
 metadata_type = ['FlipAngle', 'EchoTime', 'RepetitionTime']
@@ -32,19 +24,11 @@
     for subset in ['train', 'validation', 'test']:
         metadata_dct[subset] = {}
         for bids_ds in tqdm(context["path_data_" + subset], desc="Loading " + subset + " set"):
-<<<<<<< HEAD
-            ds = ivadomed.loader.bids_dataset.BidsDataset(bids_ds,
-                                                          contrast_lst=context["contrast_train_validation"]
-                                         if subset != "test" else context["contrast_test"],
-                                                          transform=no_transform,
-                                                          slice_filter_fn=ivadomed.loader.tools.slice_filter.SliceFilter())
-=======
             ds = BidsDataset(bids_ds,
                              contrast_lst=context["contrast_train_validation"]
                              if subset != "test" else context["contrast_test"],
                              transform=no_transform,
                              slice_filter_fn=imed_loader_utils.SliceFilter())
->>>>>>> 03479fd0
 
             for m in metadata_type:
                 if m in metadata_dct:
