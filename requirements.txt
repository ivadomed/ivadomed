csv-diff>=1.0
loguru~=0.5
imageio>=2.31.4
joblib~=1.0
matplotlib>=3.3.0
nibabel~=5.2
<<<<<<< HEAD
numpy<2.0
onnx
=======
# v1.16.2/v1.17.0 aren't built correctly for Windows:
# https://github.com/onnx/onnx/issues/6267
onnx<1.16.2
>>>>>>> 46248ae8
# 1.7.0>onnxruntime>=1.5.1 required `brew install libomp` on macOS.
# So, pin to >=1.7.0 to avoid having to ask users to install libomp.
# Avoid version 1.16.0 due to: https://github.com/spinalcordtoolbox/spinalcordtoolbox/issues/4225
onnxruntime>=1.7.0,!=1.16.0
pandas>=1.1
pybids>=0.14.0,<0.15.6
scikit-learn>=0.20.3
scikit-image~=0.17
seaborn~=0.11
tensorboard>=1.15.0
tqdm>=4.30
scipy
torchio>=0.18.68
torch>=1.8.1
torchvision>=0.9.1
wandb>=0.12.11<|MERGE_RESOLUTION|>--- conflicted
+++ resolved
@@ -4,14 +4,8 @@
 joblib~=1.0
 matplotlib>=3.3.0
 nibabel~=5.2
-<<<<<<< HEAD
 numpy<2.0
 onnx
-=======
-# v1.16.2/v1.17.0 aren't built correctly for Windows:
-# https://github.com/onnx/onnx/issues/6267
-onnx<1.16.2
->>>>>>> 46248ae8
 # 1.7.0>onnxruntime>=1.5.1 required `brew install libomp` on macOS.
 # So, pin to >=1.7.0 to avoid having to ask users to install libomp.
 # Avoid version 1.16.0 due to: https://github.com/spinalcordtoolbox/spinalcordtoolbox/issues/4225
